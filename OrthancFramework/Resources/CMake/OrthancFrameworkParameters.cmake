--- conflicted
+++ resolved
@@ -39,11 +39,7 @@
 # Version of the Orthanc API, can be retrieved from "/system" URI in
 # order to check whether new URI endpoints are available even if using
 # the mainline version of Orthanc
-<<<<<<< HEAD
-set(ORTHANC_API_VERSION "25")
-=======
 set(ORTHANC_API_VERSION "26")
->>>>>>> 97f0e1f5
 
 
 #####################################################################
