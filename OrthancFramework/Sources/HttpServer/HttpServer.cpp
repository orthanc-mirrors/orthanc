--- conflicted
+++ resolved
@@ -1632,15 +1632,10 @@
     realm_(ORTHANC_REALM),
     threadsCount_(50),  // Default value in mongoose/civetweb
     tcpNoDelay_(true),
-<<<<<<< HEAD
     requestTimeout_(30),  // Default value in mongoose/civetweb (30 seconds)
-    redirectNotAuthenticatedToRoot_(false),
     availableHttpThreadsMetrics_(metricsRegistry,
                                  "orthanc_available_http_threads_count",
                                  MetricsUpdatePolicy_MinOver10Seconds)
-=======
-    requestTimeout_(30)  // Default value in mongoose/civetweb (30 seconds)
->>>>>>> 24c8d093
   {
 #if ORTHANC_ENABLE_MONGOOSE == 1
     CLOG(INFO, HTTP) << "This Orthanc server uses Mongoose as its embedded HTTP server";
