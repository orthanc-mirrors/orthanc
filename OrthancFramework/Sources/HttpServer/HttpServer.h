/**
 * Orthanc - A Lightweight, RESTful DICOM Store
 * Copyright (C) 2012-2016 Sebastien Jodogne, Medical Physics
 * Department, University Hospital of Liege, Belgium
 * Copyright (C) 2017-2023 Osimis S.A., Belgium
 * Copyright (C) 2024-2025 Orthanc Team SRL, Belgium
 * Copyright (C) 2021-2025 Sebastien Jodogne, ICTEAM UCLouvain, Belgium
 *
 * This program is free software: you can redistribute it and/or
 * modify it under the terms of the GNU Lesser General Public License
 * as published by the Free Software Foundation, either version 3 of
 * the License, or (at your option) any later version.
 *
 * This program is distributed in the hope that it will be useful, but
 * WITHOUT ANY WARRANTY; without even the implied warranty of
 * MERCHANTABILITY or FITNESS FOR A PARTICULAR PURPOSE. See the GNU
 * Lesser General Public License for more details.
 *
 * You should have received a copy of the GNU Lesser General Public
 * License along with this program. If not, see
 * <http://www.gnu.org/licenses/>.
 **/


#pragma once

// To have ORTHANC_ENABLE_xxx defined if using the shared library
#include "../OrthancFramework.h"

#if !defined(ORTHANC_ENABLE_MONGOOSE)
#  error Macro ORTHANC_ENABLE_MONGOOSE must be defined to include this file
#endif

#if !defined(ORTHANC_ENABLE_CIVETWEB)
#  error Macro ORTHANC_ENABLE_CIVETWEB must be defined to include this file
#endif

#if (ORTHANC_ENABLE_MONGOOSE == 0 &&            \
     ORTHANC_ENABLE_CIVETWEB == 0)
#  error Either ORTHANC_ENABLE_MONGOOSE or ORTHANC_ENABLE_CIVETWEB must be set to 1
#endif

#if !defined(ORTHANC_ENABLE_PUGIXML)
#  error The macro ORTHANC_ENABLE_PUGIXML must be defined
#endif

#if ORTHANC_ENABLE_PUGIXML == 1
#  include "IWebDavBucket.h"
#endif


#include "IIncomingHttpRequestFilter.h"
#include "../MetricsRegistry.h"

#include <list>
#include <map>
#include <set>
#include <stdint.h>
#include <boost/shared_ptr.hpp>

namespace Orthanc
{
  class OrthancException;

  class IHttpExceptionFormatter : public boost::noncopyable
  {
  public:
    virtual ~IHttpExceptionFormatter()
    {
    }

    virtual void Format(HttpOutput& output,
                        const OrthancException& exception,
                        HttpMethod method,
                        const char* uri) = 0;
  };


  class ORTHANC_PUBLIC HttpServer : public boost::noncopyable
  {
  public:
#if ORTHANC_ENABLE_PUGIXML == 1
    typedef std::map<std::string, IWebDavBucket*>  WebDavBuckets;
#endif
    
  private:
    // http://stackoverflow.com/questions/311166/stdauto-ptr-or-boostshared-ptr-for-pimpl-idiom
    struct PImpl;
    boost::shared_ptr<PImpl> pimpl_;

    class ChunkStore;
    class MultipartFormDataHandler;

    IHttpHandler *handler_;

    typedef std::set<std::string> RegisteredUsers;
    RegisteredUsers registeredUsers_;

    bool remoteAllowed_;
    bool authentication_;
    bool sslVerifyPeers_;
    std::string trustedClientCertificates_;
    bool ssl_;
    std::string certificate_;
    unsigned int sslMinimumVersion_;
    bool sslHasCiphers_;
    std::string sslCiphers_;
    uint16_t port_;
    IIncomingHttpRequestFilter* filter_;
    bool keepAlive_;
    unsigned int keepAliveTimeout_;
    bool httpCompression_;
    IHttpExceptionFormatter* exceptionFormatter_;
    std::string realm_;
    unsigned int threadsCount_;
    bool tcpNoDelay_;
    unsigned int requestTimeout_;  // In seconds
<<<<<<< HEAD
    bool redirectNotAuthenticatedToRoot_;  // New in Orthanc 1.12.9
    MetricsRegistry::SharedMetrics availableHttpThreadsMetrics_;
=======
>>>>>>> 24c8d093

#if ORTHANC_ENABLE_PUGIXML == 1
    WebDavBuckets webDavBuckets_;
#endif
    
    bool IsRunning() const;

  public:
    HttpServer(MetricsRegistry& metricsRegistry);

    ~HttpServer();

    void SetPortNumber(uint16_t port);

    uint16_t GetPortNumber() const;

    void Start();

    void Stop();

    void ClearUsers();

    void RegisterUser(const char* username,
                      const char* password);

    bool IsAuthenticationEnabled() const;

    void SetAuthenticationEnabled(bool enabled);

    bool IsSslEnabled() const;

    void SetSslEnabled(bool enabled);

    void SetSslVerifyPeers(bool enabled);

    // set the minimum accepted version of SSL/TLS protocol according to the CivetWeb table published here:
    // https://github.com/civetweb/civetweb/blob/master/docs/UserManual.md#ssl_protocol_version-0
    void SetSslMinimumVersion(unsigned int version);

    void SetSslCiphers(const std::list<std::string>& ciphers);
    
    void SetSslTrustedClientCertificates(const char* path);

    bool IsKeepAliveEnabled() const;

    unsigned int GetKeepAliveTimeout() const;

    void SetKeepAliveEnabled(bool enabled);

    void SetKeepAliveTimeout(unsigned int timeout);

    const std::string& GetSslCertificate() const;

    void SetSslCertificate(const char* path);

    bool IsRemoteAccessAllowed() const;

    void SetRemoteAccessAllowed(bool allowed);

    bool IsHttpCompressionEnabled() const;

    void SetHttpCompressionEnabled(bool enabled);

    IIncomingHttpRequestFilter* GetIncomingHttpRequestFilter() const;

    void SetIncomingHttpRequestFilter(IIncomingHttpRequestFilter& filter);

    bool IsValidBasicHttpAuthentication(const std::string& basic) const;

    void Register(IHttpHandler& handler);

    bool HasHandler() const;

    IHttpHandler& GetHandler() const;

    void SetHttpExceptionFormatter(IHttpExceptionFormatter& formatter);

    IHttpExceptionFormatter* GetExceptionFormatter();

    const std::string& GetRealm() const;

    void SetRealm(const std::string& realm);

    void SetThreadsCount(unsigned int threads);

    unsigned int GetThreadsCount() const;

    // New in Orthanc 1.5.2, not available for Mongoose
    void SetTcpNoDelay(bool tcpNoDelay);

    bool IsTcpNoDelay() const;

    void SetRequestTimeout(unsigned int seconds);

    unsigned int GetRequestTimeout() const;

#if ORTHANC_ENABLE_PUGIXML == 1
    WebDavBuckets& GetWebDavBuckets();
#endif

#if ORTHANC_ENABLE_PUGIXML == 1
    void Register(const std::vector<std::string>& root,
                  IWebDavBucket* bucket); // Takes ownership
#endif

    ORTHANC_LOCAL
    void ProcessMultipartFormData(const std::string& remoteIp,
                                  const std::string& username,
                                  const UriComponents& uri,
                                  const std::map<std::string, std::string>& headers,
                                  const std::string& body,
                                  const std::string& boundary);
<<<<<<< HEAD

    bool IsRedirectNotAuthenticatedToRoot() const;

    void SetRedirectNotAuthenticatedToRoot(bool redirect);

    MetricsRegistry::SharedMetrics& GetAvailableHttpThreadsMetrics()
    {
      return availableHttpThreadsMetrics_;
    }
=======
>>>>>>> 24c8d093
  };
}<|MERGE_RESOLUTION|>--- conflicted
+++ resolved
@@ -115,11 +115,7 @@
     unsigned int threadsCount_;
     bool tcpNoDelay_;
     unsigned int requestTimeout_;  // In seconds
-<<<<<<< HEAD
-    bool redirectNotAuthenticatedToRoot_;  // New in Orthanc 1.12.9
     MetricsRegistry::SharedMetrics availableHttpThreadsMetrics_;
-=======
->>>>>>> 24c8d093
 
 #if ORTHANC_ENABLE_PUGIXML == 1
     WebDavBuckets webDavBuckets_;
@@ -232,17 +228,10 @@
                                   const std::map<std::string, std::string>& headers,
                                   const std::string& body,
                                   const std::string& boundary);
-<<<<<<< HEAD
-
-    bool IsRedirectNotAuthenticatedToRoot() const;
-
-    void SetRedirectNotAuthenticatedToRoot(bool redirect);
 
     MetricsRegistry::SharedMetrics& GetAvailableHttpThreadsMetrics()
     {
       return availableHttpThreadsMetrics_;
     }
-=======
->>>>>>> 24c8d093
   };
 }