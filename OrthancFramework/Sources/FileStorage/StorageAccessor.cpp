--- conflicted
+++ resolved
@@ -124,17 +124,13 @@
       {
         {
           MetricsTimer timer(*this, METRICS_CREATE_DURATION);
-          area_.Create(uuid, data, size, type);
-        }
-
-<<<<<<< HEAD
-        area_.CreateInstance(customData, instance, uuid, data, size, type, false);
-=======
+          area_.CreateInstance(customData, instance, uuid, data, size, type, false);
+        }
+
         if (metrics_ != NULL)
         {
           metrics_->IncrementIntegerValue(METRICS_WRITTEN_BYTES, size);
         }
->>>>>>> 5f901f80
         
         if (cache_ != NULL)
         {
@@ -213,14 +209,22 @@
     {
       case CompressionType_None:
       {
-        MetricsTimer timer(*this, METRICS_CREATE);
-
-        area_.CreateAttachment(customData, resourceId, resourceType, uuid, data, size, type, false);
+        {
+          MetricsTimer timer(*this, METRICS_CREATE_DURATION);
+          area_.CreateAttachment(customData, resourceId, resourceType, uuid, data, size, type, false);
+        }
+        
+        if (metrics_ != NULL)
+        {
+          metrics_->IncrementIntegerValue(METRICS_WRITTEN_BYTES, size);
+        }
         
         if (cache_ != NULL)
         {
-          cache_->Add(uuid, type, data, size);
-        }
+          StorageCache::Accessor cacheAccessor(*cache_);
+          cacheAccessor.Add(uuid, type, data, size);
+        }
+
 
         return FileInfo(uuid, type, size, md5, customData);
       }
@@ -240,7 +244,7 @@
         }
 
         {
-          MetricsTimer timer(*this, METRICS_CREATE);
+          MetricsTimer timer(*this, METRICS_CREATE_DURATION);
 
           if (compressed.size() > 0)
           {
@@ -252,9 +256,15 @@
           }
         }
 
+        if (metrics_ != NULL)
+        {
+          metrics_->IncrementIntegerValue(METRICS_WRITTEN_BYTES, compressed.size());
+        }
+
         if (cache_ != NULL)
         {
-          cache_->Add(uuid, type, data, size);  // always add uncompressed data to cache
+          StorageCache::Accessor cacheAccessor(*cache_);
+          cacheAccessor.Add(uuid, type, data, size);    // always add uncompressed data to cache
         }
 
         return FileInfo(uuid, type, size, md5,
@@ -282,16 +292,10 @@
       {
         if (metrics_ != NULL)
         {
-<<<<<<< HEAD
-          MetricsTimer timer(*this, METRICS_READ);
-          std::unique_ptr<IMemoryBuffer> buffer(area_.Read(info.GetUuid(), info.GetContentType(), info.GetCustomData()));
-          buffer->MoveToString(content);
-=======
           metrics_->IncrementIntegerValue(METRICS_CACHE_MISS_COUNT, 1);
         }
 
         ReadWholeInternal(content, info);
->>>>>>> 5f901f80
 
         // always store the uncompressed data in cache
         cacheAccessor.Add(info.GetUuid(), info.GetContentType(), content);
@@ -314,7 +318,7 @@
 
         {
           MetricsTimer timer(*this, METRICS_READ_DURATION);
-          buffer.reset(area_.Read(info.GetUuid(), info.GetContentType()));
+          buffer.reset(area_.Read(info.GetUuid(), info.GetContentType(), info.GetCustomData()));
         }
 
         if (metrics_ != NULL)
@@ -322,18 +326,7 @@
           metrics_->IncrementIntegerValue(METRICS_READ_BYTES, buffer->GetSize());
         }
 
-<<<<<<< HEAD
-          std::unique_ptr<IMemoryBuffer> compressed;
-          
-          {
-            MetricsTimer timer(*this, METRICS_READ);
-            compressed.reset(area_.Read(info.GetUuid(), info.GetContentType(), info.GetCustomData()));
-          }
-          
-          zlib.Uncompress(content, compressed->GetData(), compressed->GetSize());
-=======
         buffer->MoveToString(content);
->>>>>>> 5f901f80
 
         break;
       }
@@ -346,7 +339,7 @@
         
         {
           MetricsTimer timer(*this, METRICS_READ_DURATION);
-          compressed.reset(area_.Read(info.GetUuid(), info.GetContentType()));
+          compressed.reset(area_.Read(info.GetUuid(), info.GetContentType(), info.GetCustomData()));
         }
         
         if (metrics_ != NULL)
@@ -374,11 +367,6 @@
   {
     if (cache_ == NULL || info.GetCompressionType() != CompressionType_None)
     {
-<<<<<<< HEAD
-      MetricsTimer timer(*this, METRICS_READ);
-      std::unique_ptr<IMemoryBuffer> buffer(area_.Read(info.GetUuid(), info.GetContentType(), info.GetCustomData()));
-      buffer->MoveToString(content);
-=======
       ReadRawInternal(content, info);
     }
     else
@@ -400,7 +388,6 @@
       {
         metrics_->IncrementIntegerValue(METRICS_CACHE_HIT_COUNT, 1);
       }
->>>>>>> 5f901f80
     }
   }
 
@@ -411,7 +398,7 @@
 
     {
       MetricsTimer timer(*this, METRICS_READ_DURATION);
-      buffer.reset(area_.Read(info.GetUuid(), info.GetContentType()));
+      buffer.reset(area_.Read(info.GetUuid(), info.GetContentType(), info.GetCustomData()));
     }
 
     if (metrics_ != NULL)
@@ -433,13 +420,8 @@
     }
 
     {
-<<<<<<< HEAD
-      MetricsTimer timer(*this, METRICS_REMOVE);
+      MetricsTimer timer(*this, METRICS_REMOVE_DURATION);
       area_.Remove(fileUuid, type, customData);
-=======
-      MetricsTimer timer(*this, METRICS_REMOVE_DURATION);
-      area_.Remove(fileUuid, type);
->>>>>>> 5f901f80
     }
   }
   
@@ -460,24 +442,11 @@
   }
 
   void StorageAccessor::ReadStartRange(std::string& target,
-<<<<<<< HEAD
-                                       const std::string& fileUuid,
-                                       FileContentType contentType,
-                                       uint64_t end /* exclusive */,
-                                       const std::string& customData)
-=======
                                        const FileInfo& info,
                                        uint64_t end /* exclusive */)
->>>>>>> 5f901f80
   {
     if (cache_ == NULL)
     {
-<<<<<<< HEAD
-      MetricsTimer timer(*this, METRICS_READ);
-      std::unique_ptr<IMemoryBuffer> buffer(area_.ReadRange(fileUuid, contentType, 0, end, customData));
-      assert(buffer->GetSize() == end);
-      buffer->MoveToString(target);
-=======
       ReadStartRangeInternal(target, info, end);
     }
     else
@@ -510,7 +479,6 @@
           {
             throw OrthancException(ErrorCode_CorruptedFile);
           }
->>>>>>> 5f901f80
 
           target.resize(end);
         }
@@ -530,7 +498,7 @@
 
     {
       MetricsTimer timer(*this, METRICS_READ_DURATION);
-      buffer.reset(area_.ReadRange(info.GetUuid(), info.GetContentType(), 0, end));
+      buffer.reset(area_.ReadRange(info.GetUuid(), info.GetContentType(), 0, end, info.GetCustomData()));
       assert(buffer->GetSize() == end);
     }
 
