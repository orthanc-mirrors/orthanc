--- conflicted
+++ resolved
@@ -221,28 +221,10 @@
     void LookupTagValue(std::list<std::string>& result,
                         const std::string& value);
 
-<<<<<<< HEAD
-
-    // TODO IS IT USEFUL???
-    void LookupTagValue(std::set<std::string>& result,
-                        DicomTag tag,
-                        const std::string& value,
-                        ResourceType type);
-
-    // TODO IS IT USEFUL???
-    void LookupTagValue(std::set<std::string>& result,
-                        DicomTag tag,
-                        const std::string& value);
-
-    // TODO IS IT USEFUL???
-    void LookupTagValue(std::set<std::string>& result,
-                        const std::string& value);
-=======
     StoreStatus AddAttachment(const FileInfo& attachment,
                               const std::string& publicId);
 
     void DeleteAttachment(const std::string& publicId,
                           FileContentType type);
->>>>>>> 132b6099
   };
 }