/**
 * \mainpage
 *
 * This C/C++ SDK allows external developers to create plugins that
 * can be loaded into Orthanc to extend its functionality. Each
 * Orthanc plugin must expose 4 public functions with the following
 * signatures:
 * 
 * -# <tt>int32_t OrthancPluginInitialize(const OrthancPluginContext* context)</tt>:
 *    This function is invoked by Orthanc when it loads the plugin on startup.
 *    The plugin must:
 *    - Check its compatibility with the Orthanc version using
 *      ::OrthancPluginCheckVersion().
 *    - Store the context pointer so that it can use the plugin 
 *      services of Orthanc.
 *    - Register all its REST callbacks using ::OrthancPluginRegisterRestCallback().
 *    - Possibly register its callback for received DICOM instances using ::OrthancPluginRegisterOnStoredInstanceCallback().
 *    - Possibly register its callback for changes to the DICOM store using ::OrthancPluginRegisterOnChangeCallback().
 *    - Possibly register a custom storage area using ::OrthancPluginRegisterStorageArea2().
 *    - Possibly register a custom database back-end area using OrthancPluginRegisterDatabaseBackendV4().
 *    - Possibly register a handler for C-Find SCP using OrthancPluginRegisterFindCallback().
 *    - Possibly register a handler for C-Find SCP against DICOM worklists using OrthancPluginRegisterWorklistCallback().
 *    - Possibly register a handler for C-Move SCP using OrthancPluginRegisterMoveCallback().
 *    - Possibly register a custom decoder for DICOM images using OrthancPluginRegisterDecodeImageCallback().
 *    - Possibly register a callback to filter incoming HTTP requests using OrthancPluginRegisterIncomingHttpRequestFilter2().
 *    - Possibly register a callback to unserialize jobs using OrthancPluginRegisterJobsUnserializer().
 *    - Possibly register a callback to refresh its metrics using OrthancPluginRegisterRefreshMetricsCallback().
 *    - Possibly register a callback to answer chunked HTTP transfers using ::OrthancPluginRegisterChunkedRestCallback().
 *    - Possibly register a callback for Storage Commitment SCP using ::OrthancPluginRegisterStorageCommitmentScpCallback().
 *    - Possibly register a callback to keep/discard/modify incoming DICOM instances using OrthancPluginRegisterReceivedInstanceCallback().
 *    - Possibly register a custom transcoder for DICOM images using OrthancPluginRegisterTranscoderCallback().
 *    - Possibly register a callback to discard instances received through DICOM C-STORE using OrthancPluginRegisterIncomingCStoreInstanceFilter().
 *    - Possibly register a callback to branch a WebDAV virtual filesystem using OrthancPluginRegisterWebDavCollection().
 * -# <tt>void OrthancPluginFinalize()</tt>:
 *    This function is invoked by Orthanc during its shutdown. The plugin
 *    must free all its memory.
 * -# <tt>const char* OrthancPluginGetName()</tt>:
 *    The plugin must return a short string to identify itself.
 * -# <tt>const char* OrthancPluginGetVersion()</tt>:
 *    The plugin must return a string containing its version number.
 *
 * The name and the version of a plugin is only used to prevent it
 * from being loaded twice. Note that, in C++, it is mandatory to
 * declare these functions within an <tt>extern "C"</tt> section.
 * 
 * To ensure multi-threading safety, the various REST callbacks are
 * guaranteed to be executed in mutual exclusion since Orthanc
 * 0.8.5. If this feature is undesired (notably when developing
 * high-performance plugins handling simultaneous requests), use
 * ::OrthancPluginRegisterRestCallbackNoLock().
 **/



/**
 * @defgroup Images Images and compression
 * @brief Functions to deal with images and compressed buffers.
 *
 * @defgroup REST REST
 * @brief Functions to answer REST requests in a callback.
 *
 * @defgroup Callbacks Callbacks
 * @brief Functions to register and manage callbacks by the plugins.
 *
 * @defgroup DicomCallbacks DicomCallbacks
 * @brief Functions to register and manage DICOM callbacks (worklists, C-FIND, C-MOVE, storage commitment).
 *
 * @defgroup Orthanc Orthanc
 * @brief Functions to access the content of the Orthanc server.
 *
 * @defgroup DicomInstance DicomInstance
 * @brief Functions to access DICOM images that are managed by the Orthanc core.
 **/



/**
 * @defgroup Toolbox Toolbox
 * @brief Generic functions to help with the creation of plugins.
 **/



/**
 * Orthanc - A Lightweight, RESTful DICOM Store
 * Copyright (C) 2012-2016 Sebastien Jodogne, Medical Physics
 * Department, University Hospital of Liege, Belgium
 * Copyright (C) 2017-2023 Osimis S.A., Belgium
 * Copyright (C) 2024-2025 Orthanc Team SRL, Belgium
 * Copyright (C) 2021-2025 Sebastien Jodogne, ICTEAM UCLouvain, Belgium
 *
 * This program is free software: you can redistribute it and/or
 * modify it under the terms of the GNU General Public License as
 * published by the Free Software Foundation, either version 3 of the
 * License, or (at your option) any later version.
 * 
 * This program is distributed in the hope that it will be useful, but
 * WITHOUT ANY WARRANTY; without even the implied warranty of
 * MERCHANTABILITY or FITNESS FOR A PARTICULAR PURPOSE. See the GNU
 * General Public License for more details.
 *
 * You should have received a copy of the GNU General Public License
 * along with this program. If not, see <http://www.gnu.org/licenses/>.
 **/



#pragma once


#include <stdio.h>
#include <string.h>

#ifdef _WIN32
#  define ORTHANC_PLUGINS_API __declspec(dllexport)
#elif __GNUC__ >= 4
#  define ORTHANC_PLUGINS_API __attribute__ ((visibility ("default")))
#else
#  define ORTHANC_PLUGINS_API
#endif

#define ORTHANC_PLUGINS_MINIMAL_MAJOR_NUMBER     1
#define ORTHANC_PLUGINS_MINIMAL_MINOR_NUMBER     12
#define ORTHANC_PLUGINS_MINIMAL_REVISION_NUMBER  6


#if !defined(ORTHANC_PLUGINS_VERSION_IS_ABOVE)
#define ORTHANC_PLUGINS_VERSION_IS_ABOVE(major, minor, revision)        \
  (ORTHANC_PLUGINS_MINIMAL_MAJOR_NUMBER > major ||                      \
   (ORTHANC_PLUGINS_MINIMAL_MAJOR_NUMBER == major &&                    \
    (ORTHANC_PLUGINS_MINIMAL_MINOR_NUMBER > minor ||                    \
     (ORTHANC_PLUGINS_MINIMAL_MINOR_NUMBER == minor &&                  \
      ORTHANC_PLUGINS_MINIMAL_REVISION_NUMBER >= revision))))
#endif



/********************************************************************
 ** Check that function inlining is properly supported. The use of
 ** inlining is required, to avoid the duplication of object code
 ** between two compilation modules that would use the Orthanc Plugin
 ** API.
 ********************************************************************/

/* If the auto-detection of the "inline" keyword below does not work
   automatically and that your compiler is known to properly support
   inlining, uncomment the following #define and adapt the definition
   of "static inline". */

/* #define ORTHANC_PLUGIN_INLINE static inline */

#ifndef ORTHANC_PLUGIN_INLINE
#  if __STDC_VERSION__ >= 199901L
/*   This is C99 or above: http://predef.sourceforge.net/prestd.html */
#    define ORTHANC_PLUGIN_INLINE static inline
#  elif defined(__cplusplus)
/*   This is C++ */
#    define ORTHANC_PLUGIN_INLINE static inline
#  elif defined(__GNUC__)
/*   This is GCC running in C89 mode */
#    define ORTHANC_PLUGIN_INLINE static __inline
#  elif defined(_MSC_VER)
/*   This is Visual Studio running in C89 mode */
#    define ORTHANC_PLUGIN_INLINE static __inline
#  else
#    error Your compiler is not known to support the "inline" keyword
#  endif
#endif


#ifndef ORTHANC_PLUGIN_DEPRECATED
#  if defined(_MSC_VER)
#    define ORTHANC_PLUGIN_DEPRECATED __declspec(deprecated)
#  elif __GNUC__ >= 4
#    define ORTHANC_PLUGIN_DEPRECATED __attribute__ ((deprecated))
#  elif defined(__clang__)
#    define ORTHANC_PLUGIN_DEPRECATED __attribute__ ((deprecated))
#  else
#    pragma message("WARNING: You need to implement ORTHANC_PLUGINS_DEPRECATED for this compiler")
#    define ORTHANC_PLUGIN_DEPRECATED
#  endif
#endif



/********************************************************************
 ** Inclusion of standard libraries.
 ********************************************************************/

/**
 * For Microsoft Visual Studio, a compatibility "stdint.h" can be
 * downloaded at the following URL:
 * https://orthanc.uclouvain.be/hg/orthanc/raw-file/default/OrthancFramework/Resources/ThirdParty/VisualStudio/stdint.h
 **/
#include <stdint.h>

#include <stdlib.h>



/********************************************************************
 ** Definition of the Orthanc Plugin API.
 ********************************************************************/

/** @{ */

#ifdef __cplusplus
extern "C"
{
#endif

  /**
   * The various error codes that can be returned by the Orthanc core.
   **/
  typedef enum
  {
    OrthancPluginErrorCode_InternalError = -1    /*!< Internal error */,
    OrthancPluginErrorCode_Success = 0    /*!< Success */,
    OrthancPluginErrorCode_Plugin = 1    /*!< Error encountered within the plugin engine */,
    OrthancPluginErrorCode_NotImplemented = 2    /*!< Not implemented yet */,
    OrthancPluginErrorCode_ParameterOutOfRange = 3    /*!< Parameter out of range */,
    OrthancPluginErrorCode_NotEnoughMemory = 4    /*!< The server hosting Orthanc is running out of memory */,
    OrthancPluginErrorCode_BadParameterType = 5    /*!< Bad type for a parameter */,
    OrthancPluginErrorCode_BadSequenceOfCalls = 6    /*!< Bad sequence of calls */,
    OrthancPluginErrorCode_InexistentItem = 7    /*!< Accessing an inexistent item */,
    OrthancPluginErrorCode_BadRequest = 8    /*!< Bad request */,
    OrthancPluginErrorCode_NetworkProtocol = 9    /*!< Error in the network protocol */,
    OrthancPluginErrorCode_SystemCommand = 10    /*!< Error while calling a system command */,
    OrthancPluginErrorCode_Database = 11    /*!< Error with the database engine */,
    OrthancPluginErrorCode_UriSyntax = 12    /*!< Badly formatted URI */,
    OrthancPluginErrorCode_InexistentFile = 13    /*!< Inexistent file */,
    OrthancPluginErrorCode_CannotWriteFile = 14    /*!< Cannot write to file */,
    OrthancPluginErrorCode_BadFileFormat = 15    /*!< Bad file format */,
    OrthancPluginErrorCode_Timeout = 16    /*!< Timeout */,
    OrthancPluginErrorCode_UnknownResource = 17    /*!< Unknown resource */,
    OrthancPluginErrorCode_IncompatibleDatabaseVersion = 18    /*!< Incompatible version of the database */,
    OrthancPluginErrorCode_FullStorage = 19    /*!< The file storage is full */,
    OrthancPluginErrorCode_CorruptedFile = 20    /*!< Corrupted file (e.g. inconsistent MD5 hash) */,
    OrthancPluginErrorCode_InexistentTag = 21    /*!< Inexistent tag */,
    OrthancPluginErrorCode_ReadOnly = 22    /*!< Cannot modify a read-only data structure */,
    OrthancPluginErrorCode_IncompatibleImageFormat = 23    /*!< Incompatible format of the images */,
    OrthancPluginErrorCode_IncompatibleImageSize = 24    /*!< Incompatible size of the images */,
    OrthancPluginErrorCode_SharedLibrary = 25    /*!< Error while using a shared library (plugin) */,
    OrthancPluginErrorCode_UnknownPluginService = 26    /*!< Plugin invoking an unknown service */,
    OrthancPluginErrorCode_UnknownDicomTag = 27    /*!< Unknown DICOM tag */,
    OrthancPluginErrorCode_BadJson = 28    /*!< Cannot parse a JSON document */,
    OrthancPluginErrorCode_Unauthorized = 29    /*!< Bad credentials were provided to an HTTP request */,
    OrthancPluginErrorCode_BadFont = 30    /*!< Badly formatted font file */,
    OrthancPluginErrorCode_DatabasePlugin = 31    /*!< The plugin implementing a custom database back-end does not fulfill the proper interface */,
    OrthancPluginErrorCode_StorageAreaPlugin = 32    /*!< Error in the plugin implementing a custom storage area */,
    OrthancPluginErrorCode_EmptyRequest = 33    /*!< The request is empty */,
    OrthancPluginErrorCode_NotAcceptable = 34    /*!< Cannot send a response which is acceptable according to the Accept HTTP header */,
    OrthancPluginErrorCode_NullPointer = 35    /*!< Cannot handle a NULL pointer */,
    OrthancPluginErrorCode_DatabaseUnavailable = 36    /*!< The database is currently not available (probably a transient situation) */,
    OrthancPluginErrorCode_CanceledJob = 37    /*!< This job was canceled */,
    OrthancPluginErrorCode_BadGeometry = 38    /*!< Geometry error encountered in Stone */,
    OrthancPluginErrorCode_SslInitialization = 39    /*!< Cannot initialize SSL encryption, check out your certificates */,
    OrthancPluginErrorCode_DiscontinuedAbi = 40    /*!< Calling a function that has been removed from the Orthanc Framework */,
    OrthancPluginErrorCode_BadRange = 41    /*!< Incorrect range request */,
    OrthancPluginErrorCode_DatabaseCannotSerialize = 42    /*!< Database could not serialize access due to concurrent update, the transaction should be retried */,
    OrthancPluginErrorCode_Revision = 43    /*!< A bad revision number was provided, which might indicate conflict between multiple writers */,
    OrthancPluginErrorCode_MainDicomTagsMultiplyDefined = 44    /*!< A main DICOM Tag has been defined multiple times for the same resource level */,
    OrthancPluginErrorCode_ForbiddenAccess = 45    /*!< Access to a resource is forbidden */,
    OrthancPluginErrorCode_DuplicateResource = 46    /*!< Duplicate resource */,
    OrthancPluginErrorCode_IncompatibleConfigurations = 47    /*!< Your configuration file contains configuration that are mutually incompatible */,
    OrthancPluginErrorCode_SQLiteNotOpened = 1000    /*!< SQLite: The database is not opened */,
    OrthancPluginErrorCode_SQLiteAlreadyOpened = 1001    /*!< SQLite: Connection is already open */,
    OrthancPluginErrorCode_SQLiteCannotOpen = 1002    /*!< SQLite: Unable to open the database */,
    OrthancPluginErrorCode_SQLiteStatementAlreadyUsed = 1003    /*!< SQLite: This cached statement is already being referred to */,
    OrthancPluginErrorCode_SQLiteExecute = 1004    /*!< SQLite: Cannot execute a command */,
    OrthancPluginErrorCode_SQLiteRollbackWithoutTransaction = 1005    /*!< SQLite: Rolling back a nonexistent transaction (have you called Begin()?) */,
    OrthancPluginErrorCode_SQLiteCommitWithoutTransaction = 1006    /*!< SQLite: Committing a nonexistent transaction */,
    OrthancPluginErrorCode_SQLiteRegisterFunction = 1007    /*!< SQLite: Unable to register a function */,
    OrthancPluginErrorCode_SQLiteFlush = 1008    /*!< SQLite: Unable to flush the database */,
    OrthancPluginErrorCode_SQLiteCannotRun = 1009    /*!< SQLite: Cannot run a cached statement */,
    OrthancPluginErrorCode_SQLiteCannotStep = 1010    /*!< SQLite: Cannot step over a cached statement */,
    OrthancPluginErrorCode_SQLiteBindOutOfRange = 1011    /*!< SQLite: Bind a value while out of range (serious error) */,
    OrthancPluginErrorCode_SQLitePrepareStatement = 1012    /*!< SQLite: Cannot prepare a cached statement */,
    OrthancPluginErrorCode_SQLiteTransactionAlreadyStarted = 1013    /*!< SQLite: Beginning the same transaction twice */,
    OrthancPluginErrorCode_SQLiteTransactionCommit = 1014    /*!< SQLite: Failure when committing the transaction */,
    OrthancPluginErrorCode_SQLiteTransactionBegin = 1015    /*!< SQLite: Cannot start a transaction */,
    OrthancPluginErrorCode_DirectoryOverFile = 2000    /*!< The directory to be created is already occupied by a regular file */,
    OrthancPluginErrorCode_FileStorageCannotWrite = 2001    /*!< Unable to create a subdirectory or a file in the file storage */,
    OrthancPluginErrorCode_DirectoryExpected = 2002    /*!< The specified path does not point to a directory */,
    OrthancPluginErrorCode_HttpPortInUse = 2003    /*!< The TCP port of the HTTP server is privileged or already in use */,
    OrthancPluginErrorCode_DicomPortInUse = 2004    /*!< The TCP port of the DICOM server is privileged or already in use */,
    OrthancPluginErrorCode_BadHttpStatusInRest = 2005    /*!< This HTTP status is not allowed in a REST API */,
    OrthancPluginErrorCode_RegularFileExpected = 2006    /*!< The specified path does not point to a regular file */,
    OrthancPluginErrorCode_PathToExecutable = 2007    /*!< Unable to get the path to the executable */,
    OrthancPluginErrorCode_MakeDirectory = 2008    /*!< Cannot create a directory */,
    OrthancPluginErrorCode_BadApplicationEntityTitle = 2009    /*!< An application entity title (AET) cannot be empty or be longer than 16 characters */,
    OrthancPluginErrorCode_NoCFindHandler = 2010    /*!< No request handler factory for DICOM C-FIND SCP */,
    OrthancPluginErrorCode_NoCMoveHandler = 2011    /*!< No request handler factory for DICOM C-MOVE SCP */,
    OrthancPluginErrorCode_NoCStoreHandler = 2012    /*!< No request handler factory for DICOM C-STORE SCP */,
    OrthancPluginErrorCode_NoApplicationEntityFilter = 2013    /*!< No application entity filter */,
    OrthancPluginErrorCode_NoSopClassOrInstance = 2014    /*!< DicomUserConnection: Unable to find the SOP class and instance */,
    OrthancPluginErrorCode_NoPresentationContext = 2015    /*!< DicomUserConnection: No acceptable presentation context for modality */,
    OrthancPluginErrorCode_DicomFindUnavailable = 2016    /*!< DicomUserConnection: The C-FIND command is not supported by the remote SCP */,
    OrthancPluginErrorCode_DicomMoveUnavailable = 2017    /*!< DicomUserConnection: The C-MOVE command is not supported by the remote SCP */,
    OrthancPluginErrorCode_CannotStoreInstance = 2018    /*!< Cannot store an instance */,
    OrthancPluginErrorCode_CreateDicomNotString = 2019    /*!< Only string values are supported when creating DICOM instances */,
    OrthancPluginErrorCode_CreateDicomOverrideTag = 2020    /*!< Trying to override a value inherited from a parent module */,
    OrthancPluginErrorCode_CreateDicomUseContent = 2021    /*!< Use \"Content\" to inject an image into a new DICOM instance */,
    OrthancPluginErrorCode_CreateDicomNoPayload = 2022    /*!< No payload is present for one instance in the series */,
    OrthancPluginErrorCode_CreateDicomUseDataUriScheme = 2023    /*!< The payload of the DICOM instance must be specified according to Data URI scheme */,
    OrthancPluginErrorCode_CreateDicomBadParent = 2024    /*!< Trying to attach a new DICOM instance to an inexistent resource */,
    OrthancPluginErrorCode_CreateDicomParentIsInstance = 2025    /*!< Trying to attach a new DICOM instance to an instance (must be a series, study or patient) */,
    OrthancPluginErrorCode_CreateDicomParentEncoding = 2026    /*!< Unable to get the encoding of the parent resource */,
    OrthancPluginErrorCode_UnknownModality = 2027    /*!< Unknown modality */,
    OrthancPluginErrorCode_BadJobOrdering = 2028    /*!< Bad ordering of filters in a job */,
    OrthancPluginErrorCode_JsonToLuaTable = 2029    /*!< Cannot convert the given JSON object to a Lua table */,
    OrthancPluginErrorCode_CannotCreateLua = 2030    /*!< Cannot create the Lua context */,
    OrthancPluginErrorCode_CannotExecuteLua = 2031    /*!< Cannot execute a Lua command */,
    OrthancPluginErrorCode_LuaAlreadyExecuted = 2032    /*!< Arguments cannot be pushed after the Lua function is executed */,
    OrthancPluginErrorCode_LuaBadOutput = 2033    /*!< The Lua function does not give the expected number of outputs */,
    OrthancPluginErrorCode_NotLuaPredicate = 2034    /*!< The Lua function is not a predicate (only true/false outputs allowed) */,
    OrthancPluginErrorCode_LuaReturnsNoString = 2035    /*!< The Lua function does not return a string */,
    OrthancPluginErrorCode_StorageAreaAlreadyRegistered = 2036    /*!< Another plugin has already registered a custom storage area */,
    OrthancPluginErrorCode_DatabaseBackendAlreadyRegistered = 2037    /*!< Another plugin has already registered a custom database back-end */,
    OrthancPluginErrorCode_DatabaseNotInitialized = 2038    /*!< Plugin trying to call the database during its initialization */,
    OrthancPluginErrorCode_SslDisabled = 2039    /*!< Orthanc has been built without SSL support */,
    OrthancPluginErrorCode_CannotOrderSlices = 2040    /*!< Unable to order the slices of the series */,
    OrthancPluginErrorCode_NoWorklistHandler = 2041    /*!< No request handler factory for DICOM C-Find Modality SCP */,
    OrthancPluginErrorCode_AlreadyExistingTag = 2042    /*!< Cannot override the value of a tag that already exists */,
    OrthancPluginErrorCode_NoStorageCommitmentHandler = 2043    /*!< No request handler factory for DICOM N-ACTION SCP (storage commitment) */,
    OrthancPluginErrorCode_NoCGetHandler = 2044    /*!< No request handler factory for DICOM C-GET SCP */,
    OrthancPluginErrorCode_DicomGetUnavailable = 2045    /*!< DicomUserConnection: The C-GET command is not supported by the remote SCP */,
    OrthancPluginErrorCode_UnsupportedMediaType = 3000    /*!< Unsupported media type */,

    _OrthancPluginErrorCode_INTERNAL = 0x7fffffff
  } OrthancPluginErrorCode;


  /**
   * Forward declaration of one of the mandatory functions for Orthanc
   * plugins.
   **/
  ORTHANC_PLUGINS_API const char* OrthancPluginGetName();


  /**
   * The various HTTP methods for a REST call.
   **/
  typedef enum
  {
    OrthancPluginHttpMethod_Get = 1,    /*!< GET request */
    OrthancPluginHttpMethod_Post = 2,   /*!< POST request */
    OrthancPluginHttpMethod_Put = 3,    /*!< PUT request */
    OrthancPluginHttpMethod_Delete = 4, /*!< DELETE request */

    _OrthancPluginHttpMethod_INTERNAL = 0x7fffffff
  } OrthancPluginHttpMethod;


  /**
   * @brief The parameters of a REST request.
   * @ingroup Callbacks
   **/
  typedef struct
  {
    /**
     * @brief The HTTP method.
     **/
    OrthancPluginHttpMethod method;

    /**
     * @brief The number of groups of the regular expression.
     **/
    uint32_t                groupsCount;

    /**
     * @brief The matched values for the groups of the regular expression.
     **/
    const char* const*      groups;

    /**
     * @brief For a GET request, the number of GET parameters.
     **/
    uint32_t                getCount;

    /**
     * @brief For a GET request, the keys of the GET parameters.
     **/
    const char* const*      getKeys;

    /**
     * @brief For a GET request, the values of the GET parameters.
     **/
    const char* const*      getValues;

    /**
     * @brief For a PUT or POST request, the content of the body.
     **/
    const void*             body;

    /**
     * @brief For a PUT or POST request, the number of bytes of the body.
     **/
    uint32_t                bodySize;


    /* --------------------------------------------------
       New in version 0.8.1
       -------------------------------------------------- */

    /**
     * @brief The number of HTTP headers.
     **/
    uint32_t                headersCount;

    /**
     * @brief The keys of the HTTP headers (always converted to low-case).
     **/
    const char* const*      headersKeys;

    /**
     * @brief The values of the HTTP headers.
     **/
    const char* const*      headersValues;

  } OrthancPluginHttpRequest;


  typedef enum 
  {
    /* Generic services */
    _OrthancPluginService_LogInfo = 1,
    _OrthancPluginService_LogWarning = 2,
    _OrthancPluginService_LogError = 3,
    _OrthancPluginService_GetOrthancPath = 4,
    _OrthancPluginService_GetOrthancDirectory = 5,
    _OrthancPluginService_GetConfigurationPath = 6,
    _OrthancPluginService_SetPluginProperty = 7,
    _OrthancPluginService_GetGlobalProperty = 8,
    _OrthancPluginService_SetGlobalProperty = 9,
    _OrthancPluginService_GetCommandLineArgumentsCount = 10,
    _OrthancPluginService_GetCommandLineArgument = 11,
    _OrthancPluginService_GetExpectedDatabaseVersion = 12,
    _OrthancPluginService_GetConfiguration = 13,
    _OrthancPluginService_BufferCompression = 14,
    _OrthancPluginService_ReadFile = 15,
    _OrthancPluginService_WriteFile = 16,
    _OrthancPluginService_GetErrorDescription = 17,
    _OrthancPluginService_CallHttpClient = 18,
    _OrthancPluginService_RegisterErrorCode = 19,
    _OrthancPluginService_RegisterDictionaryTag = 20,
    _OrthancPluginService_DicomBufferToJson = 21,
    _OrthancPluginService_DicomInstanceToJson = 22,
    _OrthancPluginService_CreateDicom = 23,
    _OrthancPluginService_ComputeMd5 = 24,
    _OrthancPluginService_ComputeSha1 = 25,
    _OrthancPluginService_LookupDictionary = 26,
    _OrthancPluginService_CallHttpClient2 = 27,
    _OrthancPluginService_GenerateUuid = 28,
    _OrthancPluginService_RegisterPrivateDictionaryTag = 29,
    _OrthancPluginService_AutodetectMimeType = 30,
    _OrthancPluginService_SetMetricsValue = 31,
    _OrthancPluginService_EncodeDicomWebJson = 32,
    _OrthancPluginService_EncodeDicomWebXml = 33,
    _OrthancPluginService_ChunkedHttpClient = 34,    /* New in Orthanc 1.5.7 */
    _OrthancPluginService_GetTagName = 35,           /* New in Orthanc 1.5.7 */
    _OrthancPluginService_EncodeDicomWebJson2 = 36,  /* New in Orthanc 1.7.0 */
    _OrthancPluginService_EncodeDicomWebXml2 = 37,   /* New in Orthanc 1.7.0 */
    _OrthancPluginService_CreateMemoryBuffer = 38,   /* New in Orthanc 1.7.0 */
    _OrthancPluginService_GenerateRestApiAuthorizationToken = 39,   /* New in Orthanc 1.8.1 */
    _OrthancPluginService_CreateMemoryBuffer64 = 40, /* New in Orthanc 1.9.0 */
    _OrthancPluginService_CreateDicom2 = 41,         /* New in Orthanc 1.9.0 */
    _OrthancPluginService_GetDatabaseServerIdentifier = 42,         /* New in Orthanc 1.11.1 */
    _OrthancPluginService_SetMetricsIntegerValue = 43,              /* New in Orthanc 1.12.1 */
    _OrthancPluginService_SetCurrentThreadName = 44,                /* New in Orthanc 1.12.2 */
    _OrthancPluginService_LogMessage = 45,                          /* New in Orthanc 1.12.4 */


    /* Registration of callbacks */
    _OrthancPluginService_RegisterRestCallback = 1000,
    _OrthancPluginService_RegisterOnStoredInstanceCallback = 1001,
    _OrthancPluginService_RegisterStorageArea = 1002,
    _OrthancPluginService_RegisterOnChangeCallback = 1003,
    _OrthancPluginService_RegisterRestCallbackNoLock = 1004,
    _OrthancPluginService_RegisterWorklistCallback = 1005,
    _OrthancPluginService_RegisterDecodeImageCallback = 1006,
    _OrthancPluginService_RegisterIncomingHttpRequestFilter = 1007,
    _OrthancPluginService_RegisterFindCallback = 1008,
    _OrthancPluginService_RegisterMoveCallback = 1009,
    _OrthancPluginService_RegisterIncomingHttpRequestFilter2 = 1010,
    _OrthancPluginService_RegisterRefreshMetricsCallback = 1011,
    _OrthancPluginService_RegisterChunkedRestCallback = 1012,  /* New in Orthanc 1.5.7 */
    _OrthancPluginService_RegisterStorageCommitmentScpCallback = 1013,
    _OrthancPluginService_RegisterIncomingDicomInstanceFilter = 1014,
    _OrthancPluginService_RegisterTranscoderCallback = 1015,   /* New in Orthanc 1.7.0 */
    _OrthancPluginService_RegisterStorageArea2 = 1016,         /* New in Orthanc 1.9.0 */
    _OrthancPluginService_RegisterIncomingCStoreInstanceFilter = 1017,  /* New in Orthanc 1.10.0 */
    _OrthancPluginService_RegisterReceivedInstanceCallback = 1018,  /* New in Orthanc 1.10.0 */
    _OrthancPluginService_RegisterWebDavCollection = 1019,     /* New in Orthanc 1.10.1 */
    _OrthancPluginService_RegisterStorageArea3 = 1020,         /* New in Orthanc 1.12.0 */

    /* Sending answers to REST calls */
    _OrthancPluginService_AnswerBuffer = 2000,
    _OrthancPluginService_CompressAndAnswerPngImage = 2001,  /* Unused as of Orthanc 0.9.4 */
    _OrthancPluginService_Redirect = 2002,
    _OrthancPluginService_SendHttpStatusCode = 2003,
    _OrthancPluginService_SendUnauthorized = 2004,
    _OrthancPluginService_SendMethodNotAllowed = 2005,
    _OrthancPluginService_SetCookie = 2006,
    _OrthancPluginService_SetHttpHeader = 2007,
    _OrthancPluginService_StartMultipartAnswer = 2008,
    _OrthancPluginService_SendMultipartItem = 2009,
    _OrthancPluginService_SendHttpStatus = 2010,
    _OrthancPluginService_CompressAndAnswerImage = 2011,
    _OrthancPluginService_SendMultipartItem2 = 2012,
    _OrthancPluginService_SetHttpErrorDetails = 2013,
    _OrthancPluginService_StartStreamAnswer = 2014,
    _OrthancPluginService_SendStreamChunk = 2015,

    /* Access to the Orthanc database and API */
    _OrthancPluginService_GetDicomForInstance = 3000,
    _OrthancPluginService_RestApiGet = 3001,
    _OrthancPluginService_RestApiPost = 3002,
    _OrthancPluginService_RestApiDelete = 3003,
    _OrthancPluginService_RestApiPut = 3004,
    _OrthancPluginService_LookupPatient = 3005,
    _OrthancPluginService_LookupStudy = 3006,
    _OrthancPluginService_LookupSeries = 3007,
    _OrthancPluginService_LookupInstance = 3008,
    _OrthancPluginService_LookupStudyWithAccessionNumber = 3009,
    _OrthancPluginService_RestApiGetAfterPlugins = 3010,
    _OrthancPluginService_RestApiPostAfterPlugins = 3011,
    _OrthancPluginService_RestApiDeleteAfterPlugins = 3012,
    _OrthancPluginService_RestApiPutAfterPlugins = 3013,
    _OrthancPluginService_ReconstructMainDicomTags = 3014,
    _OrthancPluginService_RestApiGet2 = 3015,
    _OrthancPluginService_CallRestApi = 3016,              /* New in Orthanc 1.9.2 */

    /* Access to DICOM instances */
    _OrthancPluginService_GetInstanceRemoteAet = 4000,
    _OrthancPluginService_GetInstanceSize = 4001,
    _OrthancPluginService_GetInstanceData = 4002,
    _OrthancPluginService_GetInstanceJson = 4003,
    _OrthancPluginService_GetInstanceSimplifiedJson = 4004,
    _OrthancPluginService_HasInstanceMetadata = 4005,
    _OrthancPluginService_GetInstanceMetadata = 4006,
    _OrthancPluginService_GetInstanceOrigin = 4007,
    _OrthancPluginService_GetInstanceTransferSyntaxUid = 4008,
    _OrthancPluginService_HasInstancePixelData = 4009,
    _OrthancPluginService_CreateDicomInstance = 4010,      /* New in Orthanc 1.7.0 */
    _OrthancPluginService_FreeDicomInstance = 4011,        /* New in Orthanc 1.7.0 */
    _OrthancPluginService_GetInstanceFramesCount = 4012,   /* New in Orthanc 1.7.0 */
    _OrthancPluginService_GetInstanceRawFrame = 4013,      /* New in Orthanc 1.7.0 */
    _OrthancPluginService_GetInstanceDecodedFrame = 4014,  /* New in Orthanc 1.7.0 */
    _OrthancPluginService_TranscodeDicomInstance = 4015,   /* New in Orthanc 1.7.0 */
    _OrthancPluginService_SerializeDicomInstance = 4016,   /* New in Orthanc 1.7.0 */
    _OrthancPluginService_GetInstanceAdvancedJson = 4017,  /* New in Orthanc 1.7.0 */
    _OrthancPluginService_GetInstanceDicomWebJson = 4018,  /* New in Orthanc 1.7.0 */
    _OrthancPluginService_GetInstanceDicomWebXml = 4019,   /* New in Orthanc 1.7.0 */
    _OrthancPluginService_LoadDicomInstance = 4020,        /* New in Orthanc 1.12.1 */
    
    /* Services for plugins implementing a database back-end */
    _OrthancPluginService_RegisterDatabaseBackend = 5000,    /* New in Orthanc 0.8.6 */
    _OrthancPluginService_DatabaseAnswer = 5001,
    _OrthancPluginService_RegisterDatabaseBackendV2 = 5002,  /* New in Orthanc 0.9.4 */
    _OrthancPluginService_StorageAreaCreate = 5003,
    _OrthancPluginService_StorageAreaRead = 5004,
    _OrthancPluginService_StorageAreaRemove = 5005,
    _OrthancPluginService_RegisterDatabaseBackendV3 = 5006,  /* New in Orthanc 1.9.2 */
    _OrthancPluginService_RegisterDatabaseBackendV4 = 5007,  /* New in Orthanc 1.12.0 */

    /* Primitives for handling images */
    _OrthancPluginService_GetImagePixelFormat = 6000,
    _OrthancPluginService_GetImageWidth = 6001,
    _OrthancPluginService_GetImageHeight = 6002,
    _OrthancPluginService_GetImagePitch = 6003,
    _OrthancPluginService_GetImageBuffer = 6004,
    _OrthancPluginService_UncompressImage = 6005,
    _OrthancPluginService_FreeImage = 6006,
    _OrthancPluginService_CompressImage = 6007,
    _OrthancPluginService_ConvertPixelFormat = 6008,
    _OrthancPluginService_GetFontsCount = 6009,
    _OrthancPluginService_GetFontInfo = 6010,
    _OrthancPluginService_DrawText = 6011,
    _OrthancPluginService_CreateImage = 6012,
    _OrthancPluginService_CreateImageAccessor = 6013,
    _OrthancPluginService_DecodeDicomImage = 6014,

    /* Primitives for handling C-Find, C-Move and worklists */
    _OrthancPluginService_WorklistAddAnswer = 7000,
    _OrthancPluginService_WorklistMarkIncomplete = 7001,
    _OrthancPluginService_WorklistIsMatch = 7002,
    _OrthancPluginService_WorklistGetDicomQuery = 7003,
    _OrthancPluginService_FindAddAnswer = 7004,
    _OrthancPluginService_FindMarkIncomplete = 7005,
    _OrthancPluginService_GetFindQuerySize = 7006,
    _OrthancPluginService_GetFindQueryTag = 7007,
    _OrthancPluginService_GetFindQueryTagName = 7008,
    _OrthancPluginService_GetFindQueryValue = 7009,
    _OrthancPluginService_CreateFindMatcher = 7010,
    _OrthancPluginService_FreeFindMatcher = 7011,
    _OrthancPluginService_FindMatcherIsMatch = 7012,

    /* Primitives for accessing Orthanc Peers (new in 1.4.2) */
    _OrthancPluginService_GetPeers = 8000,
    _OrthancPluginService_FreePeers = 8001,
    _OrthancPluginService_GetPeersCount = 8003,
    _OrthancPluginService_GetPeerName = 8004,
    _OrthancPluginService_GetPeerUrl = 8005,
    _OrthancPluginService_CallPeerApi = 8006,
    _OrthancPluginService_GetPeerUserProperty = 8007,

    /* Primitives for handling jobs (new in 1.4.2) */
    _OrthancPluginService_CreateJob = 9000,   /* Deprecated since SDK 1.11.3 */
    _OrthancPluginService_FreeJob = 9001,
    _OrthancPluginService_SubmitJob = 9002,
    _OrthancPluginService_RegisterJobsUnserializer = 9003,
    _OrthancPluginService_CreateJob2 = 9004,  /* New in SDK 1.11.3 */
    
    _OrthancPluginService_INTERNAL = 0x7fffffff
  } _OrthancPluginService;


  typedef enum
  {
    _OrthancPluginProperty_Description = 1,
    _OrthancPluginProperty_RootUri = 2,
    _OrthancPluginProperty_OrthancExplorer = 3,

    _OrthancPluginProperty_INTERNAL = 0x7fffffff
  } _OrthancPluginProperty;



  /**
   * The memory layout of the pixels of an image.
   * @ingroup Images
   **/
  typedef enum
  {
    /**
     * @brief Graylevel 8bpp image.
     *
     * The image is graylevel. Each pixel is unsigned and stored in
     * one byte.
     **/
    OrthancPluginPixelFormat_Grayscale8 = 1,

    /**
     * @brief Graylevel, unsigned 16bpp image.
     *
     * The image is graylevel. Each pixel is unsigned and stored in
     * two bytes.
     **/
    OrthancPluginPixelFormat_Grayscale16 = 2,

    /**
     * @brief Graylevel, signed 16bpp image.
     *
     * The image is graylevel. Each pixel is signed and stored in two
     * bytes.
     **/
    OrthancPluginPixelFormat_SignedGrayscale16 = 3,

    /**
     * @brief Color image in RGB24 format.
     *
     * This format describes a color image. The pixels are stored in 3
     * consecutive bytes. The memory layout is RGB.
     **/
    OrthancPluginPixelFormat_RGB24 = 4,

    /**
     * @brief Color image in RGBA32 format.
     *
     * This format describes a color image. The pixels are stored in 4
     * consecutive bytes. The memory layout is RGBA.
     **/
    OrthancPluginPixelFormat_RGBA32 = 5,

    OrthancPluginPixelFormat_Unknown = 6,   /*!< Unknown pixel format */

    /**
     * @brief Color image in RGB48 format.
     *
     * This format describes a color image. The pixels are stored in 6
     * consecutive bytes. The memory layout is RRGGBB.
     **/
    OrthancPluginPixelFormat_RGB48 = 7,

    /**
     * @brief Graylevel, unsigned 32bpp image.
     *
     * The image is graylevel. Each pixel is unsigned and stored in
     * four bytes.
     **/
    OrthancPluginPixelFormat_Grayscale32 = 8,

    /**
     * @brief Graylevel, floating-point 32bpp image.
     *
     * The image is graylevel. Each pixel is floating-point and stored
     * in four bytes.
     **/
    OrthancPluginPixelFormat_Float32 = 9,

    /**
     * @brief Color image in BGRA32 format.
     *
     * This format describes a color image. The pixels are stored in 4
     * consecutive bytes. The memory layout is BGRA.
     **/
    OrthancPluginPixelFormat_BGRA32 = 10,

    /**
     * @brief Graylevel, unsigned 64bpp image.
     *
     * The image is graylevel. Each pixel is unsigned and stored in
     * eight bytes.
     **/
    OrthancPluginPixelFormat_Grayscale64 = 11,

    _OrthancPluginPixelFormat_INTERNAL = 0x7fffffff
  } OrthancPluginPixelFormat;



  /**
   * The content types that are supported by Orthanc plugins.
   **/
  typedef enum
  {
    OrthancPluginContentType_Unknown = 0,             /*!< Unknown content type */
    OrthancPluginContentType_Dicom = 1,               /*!< DICOM */
    OrthancPluginContentType_DicomAsJson = 2,         /*!< JSON summary of a DICOM file */
    OrthancPluginContentType_DicomUntilPixelData = 3, /*!< DICOM Header till pixel data */

    _OrthancPluginContentType_INTERNAL = 0x7fffffff
  } OrthancPluginContentType;



  /**
   * The supported types of DICOM resources.
   **/
  typedef enum
  {
    OrthancPluginResourceType_Patient = 0,     /*!< Patient */
    OrthancPluginResourceType_Study = 1,       /*!< Study */
    OrthancPluginResourceType_Series = 2,      /*!< Series */
    OrthancPluginResourceType_Instance = 3,    /*!< Instance */
    OrthancPluginResourceType_None = 4,        /*!< Unavailable resource type */

    _OrthancPluginResourceType_INTERNAL = 0x7fffffff
  } OrthancPluginResourceType;



  /**
   * The supported types of changes that can be signaled to the change callback.
   * Note: this enum is not used to store changes in the DB !
   * @ingroup Callbacks
   **/
  typedef enum
  {
    OrthancPluginChangeType_CompletedSeries = 0,    /*!< Series is now complete */
    OrthancPluginChangeType_Deleted = 1,            /*!< Deleted resource */
    OrthancPluginChangeType_NewChildInstance = 2,   /*!< A new instance was added to this resource */
    OrthancPluginChangeType_NewInstance = 3,        /*!< New instance received */
    OrthancPluginChangeType_NewPatient = 4,         /*!< New patient created */
    OrthancPluginChangeType_NewSeries = 5,          /*!< New series created */
    OrthancPluginChangeType_NewStudy = 6,           /*!< New study created */
    OrthancPluginChangeType_StablePatient = 7,      /*!< Timeout: No new instance in this patient */
    OrthancPluginChangeType_StableSeries = 8,       /*!< Timeout: No new instance in this series */
    OrthancPluginChangeType_StableStudy = 9,        /*!< Timeout: No new instance in this study */
    OrthancPluginChangeType_OrthancStarted = 10,    /*!< Orthanc has started */
    OrthancPluginChangeType_OrthancStopped = 11,    /*!< Orthanc is stopping */
    OrthancPluginChangeType_UpdatedAttachment = 12, /*!< Some user-defined attachment has changed for this resource */
    OrthancPluginChangeType_UpdatedMetadata = 13,   /*!< Some user-defined metadata has changed for this resource */
    OrthancPluginChangeType_UpdatedPeers = 14,      /*!< The list of Orthanc peers has changed */
    OrthancPluginChangeType_UpdatedModalities = 15, /*!< The list of DICOM modalities has changed */
    OrthancPluginChangeType_JobSubmitted = 16,      /*!< New Job submitted */
    OrthancPluginChangeType_JobSuccess = 17,        /*!< A Job has completed successfully */
    OrthancPluginChangeType_JobFailure = 18,        /*!< A Job has failed */

    _OrthancPluginChangeType_INTERNAL = 0x7fffffff
  } OrthancPluginChangeType;


  /**
   * The compression algorithms that are supported by the Orthanc core.
   * @ingroup Images
   **/
  typedef enum
  {
    OrthancPluginCompressionType_Zlib = 0,          /*!< Standard zlib compression */
    OrthancPluginCompressionType_ZlibWithSize = 1,  /*!< zlib, prefixed with uncompressed size (uint64_t) */
    OrthancPluginCompressionType_Gzip = 2,          /*!< Standard gzip compression */
    OrthancPluginCompressionType_GzipWithSize = 3,  /*!< gzip, prefixed with uncompressed size (uint64_t) */

    _OrthancPluginCompressionType_INTERNAL = 0x7fffffff
  } OrthancPluginCompressionType;


  /**
   * The image formats that are supported by the Orthanc core.
   * @ingroup Images
   **/
  typedef enum
  {
    OrthancPluginImageFormat_Png = 0,    /*!< Image compressed using PNG */
    OrthancPluginImageFormat_Jpeg = 1,   /*!< Image compressed using JPEG */
    OrthancPluginImageFormat_Dicom = 2,  /*!< Image compressed using DICOM */

    _OrthancPluginImageFormat_INTERNAL = 0x7fffffff
  } OrthancPluginImageFormat;


  /**
   * The value representations present in the DICOM standard (version 2013).
   * @ingroup Toolbox
   **/
  typedef enum
  {
    OrthancPluginValueRepresentation_AE = 1,   /*!< Application Entity */
    OrthancPluginValueRepresentation_AS = 2,   /*!< Age String */
    OrthancPluginValueRepresentation_AT = 3,   /*!< Attribute Tag */
    OrthancPluginValueRepresentation_CS = 4,   /*!< Code String */
    OrthancPluginValueRepresentation_DA = 5,   /*!< Date */
    OrthancPluginValueRepresentation_DS = 6,   /*!< Decimal String */
    OrthancPluginValueRepresentation_DT = 7,   /*!< Date Time */
    OrthancPluginValueRepresentation_FD = 8,   /*!< Floating Point Double */
    OrthancPluginValueRepresentation_FL = 9,   /*!< Floating Point Single */
    OrthancPluginValueRepresentation_IS = 10,  /*!< Integer String */
    OrthancPluginValueRepresentation_LO = 11,  /*!< Long String */
    OrthancPluginValueRepresentation_LT = 12,  /*!< Long Text */
    OrthancPluginValueRepresentation_OB = 13,  /*!< Other Byte String */
    OrthancPluginValueRepresentation_OF = 14,  /*!< Other Float String */
    OrthancPluginValueRepresentation_OW = 15,  /*!< Other Word String */
    OrthancPluginValueRepresentation_PN = 16,  /*!< Person Name */
    OrthancPluginValueRepresentation_SH = 17,  /*!< Short String */
    OrthancPluginValueRepresentation_SL = 18,  /*!< Signed Long */
    OrthancPluginValueRepresentation_SQ = 19,  /*!< Sequence of Items */
    OrthancPluginValueRepresentation_SS = 20,  /*!< Signed Short */
    OrthancPluginValueRepresentation_ST = 21,  /*!< Short Text */
    OrthancPluginValueRepresentation_TM = 22,  /*!< Time */
    OrthancPluginValueRepresentation_UI = 23,  /*!< Unique Identifier (UID) */
    OrthancPluginValueRepresentation_UL = 24,  /*!< Unsigned Long */
    OrthancPluginValueRepresentation_UN = 25,  /*!< Unknown */
    OrthancPluginValueRepresentation_US = 26,  /*!< Unsigned Short */
    OrthancPluginValueRepresentation_UT = 27,  /*!< Unlimited Text */

    _OrthancPluginValueRepresentation_INTERNAL = 0x7fffffff
  } OrthancPluginValueRepresentation;


  /**
   * The possible output formats for a DICOM-to-JSON conversion.
   * @ingroup Toolbox
   * @see OrthancPluginDicomToJson()
   **/
  typedef enum
  {
    OrthancPluginDicomToJsonFormat_Full = 1,    /*!< Full output, with most details */
    OrthancPluginDicomToJsonFormat_Short = 2,   /*!< Tags output as hexadecimal numbers */
    OrthancPluginDicomToJsonFormat_Human = 3,   /*!< Human-readable JSON */

    _OrthancPluginDicomToJsonFormat_INTERNAL = 0x7fffffff
  } OrthancPluginDicomToJsonFormat;


  /**
   * Flags to customize a DICOM-to-JSON conversion. By default, binary
   * tags are formatted using Data URI scheme.
   * @ingroup Toolbox
   **/
  typedef enum
  {
    OrthancPluginDicomToJsonFlags_None                  = 0,         /*!< Default formatting */
    OrthancPluginDicomToJsonFlags_IncludeBinary         = (1 << 0),  /*!< Include the binary tags */
    OrthancPluginDicomToJsonFlags_IncludePrivateTags    = (1 << 1),  /*!< Include the private tags */
    OrthancPluginDicomToJsonFlags_IncludeUnknownTags    = (1 << 2),  /*!< Include the tags unknown by the dictionary */
    OrthancPluginDicomToJsonFlags_IncludePixelData      = (1 << 3),  /*!< Include the pixel data */
    OrthancPluginDicomToJsonFlags_ConvertBinaryToAscii  = (1 << 4),  /*!< Output binary tags as-is, dropping non-ASCII */
    OrthancPluginDicomToJsonFlags_ConvertBinaryToNull   = (1 << 5),  /*!< Signal binary tags as null values */
    OrthancPluginDicomToJsonFlags_StopAfterPixelData    = (1 << 6),  /*!< Stop processing after pixel data (new in 1.9.1) */
    OrthancPluginDicomToJsonFlags_SkipGroupLengths      = (1 << 7),  /*!< Skip tags whose element is zero (new in 1.9.1) */

    _OrthancPluginDicomToJsonFlags_INTERNAL = 0x7fffffff
  } OrthancPluginDicomToJsonFlags;


  /**
   * Flags for the creation of a DICOM file.
   * @ingroup Toolbox
   * @see OrthancPluginCreateDicom()
   **/
  typedef enum
  {
    OrthancPluginCreateDicomFlags_None                  = 0,         /*!< Default mode */
    OrthancPluginCreateDicomFlags_DecodeDataUriScheme   = (1 << 0),  /*!< Decode fields encoded using data URI scheme */
    OrthancPluginCreateDicomFlags_GenerateIdentifiers   = (1 << 1),  /*!< Automatically generate DICOM identifiers */

    _OrthancPluginCreateDicomFlags_INTERNAL = 0x7fffffff
  } OrthancPluginCreateDicomFlags;


  /**
   * The constraints on the DICOM identifiers that must be supported
   * by the database plugins.
   * @deprecated Plugins using OrthancPluginConstraintType will be faster
   **/
  typedef enum
  {
    OrthancPluginIdentifierConstraint_Equal = 1,           /*!< Equal */
    OrthancPluginIdentifierConstraint_SmallerOrEqual = 2,  /*!< Less or equal */
    OrthancPluginIdentifierConstraint_GreaterOrEqual = 3,  /*!< More or equal */
    OrthancPluginIdentifierConstraint_Wildcard = 4,        /*!< Case-sensitive wildcard matching (with * and ?) */

    _OrthancPluginIdentifierConstraint_INTERNAL = 0x7fffffff
  } OrthancPluginIdentifierConstraint;


  /**
   * The constraints on the tags (main DICOM tags and identifier tags)
   * that must be supported by the database plugins.
   **/
  typedef enum
  {
    OrthancPluginConstraintType_Equal = 1,           /*!< Equal */
    OrthancPluginConstraintType_SmallerOrEqual = 2,  /*!< Less or equal */
    OrthancPluginConstraintType_GreaterOrEqual = 3,  /*!< More or equal */
    OrthancPluginConstraintType_Wildcard = 4,        /*!< Wildcard matching */
    OrthancPluginConstraintType_List = 5,            /*!< List of values */

    _OrthancPluginConstraintType_INTERNAL = 0x7fffffff
  } OrthancPluginConstraintType;


  /**
   * The origin of a DICOM instance that has been received by Orthanc.
   **/
  typedef enum
  {
    OrthancPluginInstanceOrigin_Unknown = 1,        /*!< Unknown origin */
    OrthancPluginInstanceOrigin_DicomProtocol = 2,  /*!< Instance received through DICOM protocol */
    OrthancPluginInstanceOrigin_RestApi = 3,        /*!< Instance received through REST API of Orthanc */
    OrthancPluginInstanceOrigin_Plugin = 4,         /*!< Instance added to Orthanc by a plugin */
    OrthancPluginInstanceOrigin_Lua = 5,            /*!< Instance added to Orthanc by a Lua script */
    OrthancPluginInstanceOrigin_WebDav = 6,         /*!< Instance received through WebDAV (new in 1.8.0) */

    _OrthancPluginInstanceOrigin_INTERNAL = 0x7fffffff
  } OrthancPluginInstanceOrigin;


  /**
   * The possible status for one single step of a job.
   **/
  typedef enum
  {
    OrthancPluginJobStepStatus_Success = 1,   /*!< The job has successfully executed all its steps */
    OrthancPluginJobStepStatus_Failure = 2,   /*!< The job has failed while executing this step */
    OrthancPluginJobStepStatus_Continue = 3   /*!< The job has still data to process after this step */
  } OrthancPluginJobStepStatus;


  /**
   * Explains why the job should stop and release the resources it has
   * allocated. This is especially important to disambiguate between
   * the "paused" condition and the "final" conditions (success,
   * failure, or canceled).
   **/
  typedef enum
  {
    OrthancPluginJobStopReason_Success = 1,  /*!< The job has succeeded */
    OrthancPluginJobStopReason_Paused = 2,   /*!< The job was paused, and will be resumed later */
    OrthancPluginJobStopReason_Failure = 3,  /*!< The job has failed, and might be resubmitted later */
    OrthancPluginJobStopReason_Canceled = 4  /*!< The job was canceled, and might be resubmitted later */
  } OrthancPluginJobStopReason;


  /**
   * The available types of metrics.
   **/
  typedef enum
  {
    OrthancPluginMetricsType_Default = 0,   /*!< Default metrics */

    /**
     * This metrics represents a time duration. Orthanc will keep the
     * maximum value of the metrics over a sliding window of ten
     * seconds, which is useful if the metrics is sampled frequently.
     **/
    OrthancPluginMetricsType_Timer = 1
  } OrthancPluginMetricsType;
  

  /**
   * The available modes to export a binary DICOM tag into a DICOMweb
   * JSON or XML document.
   **/
  typedef enum
  {
    OrthancPluginDicomWebBinaryMode_Ignore = 0,        /*!< Don't include binary tags */
    OrthancPluginDicomWebBinaryMode_InlineBinary = 1,  /*!< Inline encoding using Base64 */
    OrthancPluginDicomWebBinaryMode_BulkDataUri = 2    /*!< Use a bulk data URI field */
  } OrthancPluginDicomWebBinaryMode;


  /**
   * The available values for the Failure Reason (0008,1197) during
   * storage commitment.
   * http://dicom.nema.org/medical/dicom/2019e/output/chtml/part03/sect_C.14.html#sect_C.14.1.1
   **/
  typedef enum
  {
    /**
     * Success: The DICOM instance is properly stored in the SCP
     **/
    OrthancPluginStorageCommitmentFailureReason_Success = 0,

    /**
     * 0110H: A general failure in processing the operation was encountered
     **/
    OrthancPluginStorageCommitmentFailureReason_ProcessingFailure = 1,

    /**
     * 0112H: One or more of the elements in the Referenced SOP
     * Instance Sequence was not available
     **/
    OrthancPluginStorageCommitmentFailureReason_NoSuchObjectInstance = 2,

    /**
     * 0213H: The SCP does not currently have enough resources to
     * store the requested SOP Instance(s)
     **/
    OrthancPluginStorageCommitmentFailureReason_ResourceLimitation = 3,

    /**
     * 0122H: Storage Commitment has been requested for a SOP Instance
     * with a SOP Class that is not supported by the SCP
     **/
    OrthancPluginStorageCommitmentFailureReason_ReferencedSOPClassNotSupported = 4,

    /**
     * 0119H: The SOP Class of an element in the Referenced SOP
     * Instance Sequence did not correspond to the SOP class
     * registered for this SOP Instance at the SCP
     **/
    OrthancPluginStorageCommitmentFailureReason_ClassInstanceConflict = 5,

    /**
     * 0131H: The Transaction UID of the Storage Commitment Request is
     * already in use
     **/
    OrthancPluginStorageCommitmentFailureReason_DuplicateTransactionUID = 6
  } OrthancPluginStorageCommitmentFailureReason;


  /**
   * The action to be taken after ReceivedInstanceCallback is triggered
   **/
  typedef enum
  {
    OrthancPluginReceivedInstanceAction_KeepAsIs = 1, /*!< Keep the instance as is */
    OrthancPluginReceivedInstanceAction_Modify = 2,   /*!< Modify the instance */
    OrthancPluginReceivedInstanceAction_Discard = 3,  /*!< Discard the instance */

    _OrthancPluginReceivedInstanceAction_INTERNAL = 0x7fffffff
  } OrthancPluginReceivedInstanceAction;


  /**
   * Mode specifying how to load a DICOM instance.
   * @see OrthancPluginLoadDicomInstance()
   **/
  typedef enum
  {
    /**
     * Load the whole DICOM file, including pixel data
     **/
    OrthancPluginLoadDicomInstanceMode_WholeDicom = 1,

    /**
     * Load the whole DICOM file until pixel data, which speeds up the
     * loading
     **/
    OrthancPluginLoadDicomInstanceMode_UntilPixelData = 2,

    /**
     * Load the whole DICOM file until pixel data, and replace pixel
     * data by an empty tag whose VR (value representation) is the
     * same as those of the original DICOM file
     **/
    OrthancPluginLoadDicomInstanceMode_EmptyPixelData = 3,

    _OrthancPluginLoadDicomInstanceMode_INTERNAL = 0x7fffffff
  } OrthancPluginLoadDicomInstanceMode;


  /**
   * The log levels supported by Orthanc.
   *
   * These values must match those of enumeration "LogLevel" in the
   * Orthanc Core.
   **/
  typedef enum
  {
    OrthancPluginLogLevel_Error = 0,    /*!< Error log level */
    OrthancPluginLogLevel_Warning = 1,  /*!< Warning log level */
    OrthancPluginLogLevel_Info = 2,     /*!< Info log level */
    OrthancPluginLogLevel_Trace = 3,    /*!< Trace log level */

    _OrthancPluginLogLevel_INTERNAL = 0x7fffffff
  } OrthancPluginLogLevel;


  /**
   * The log categories supported by Orthanc.
   *
   * These values must match those of enumeration "LogCategory" in the
   * Orthanc Core.
   **/
  typedef enum
  {
    OrthancPluginLogCategory_Generic = (1 << 0),  /*!< Generic (default) category */
    OrthancPluginLogCategory_Plugins = (1 << 1),  /*!< Plugin engine related logs (shall not be used by plugins) */
    OrthancPluginLogCategory_Http    = (1 << 2),  /*!< HTTP related logs */
    OrthancPluginLogCategory_Sqlite  = (1 << 3),  /*!< SQLite related logs (shall not be used by plugins) */
    OrthancPluginLogCategory_Dicom   = (1 << 4),  /*!< DICOM related logs */
    OrthancPluginLogCategory_Jobs    = (1 << 5),  /*!< jobs related logs */
    OrthancPluginLogCategory_Lua     = (1 << 6),  /*!< Lua related logs (shall not be used by plugins) */

    _OrthancPluginLogCategory_INTERNAL = 0x7fffffff
  } OrthancPluginLogCategory;


  /**
   * @brief A 32-bit memory buffer allocated by the core system of Orthanc.
   *
   * A memory buffer allocated by the core system of Orthanc. When the
   * content of the buffer is not useful anymore, it must be free by a
   * call to ::OrthancPluginFreeMemoryBuffer().
   **/
  typedef struct
  {
    /**
     * @brief The content of the buffer.
     **/
    void*      data;

    /**
     * @brief The number of bytes in the buffer.
     **/
    uint32_t   size;
  } OrthancPluginMemoryBuffer;



  /**
   * @brief A 64-bit memory buffer allocated by the core system of Orthanc.
   *
   * A memory buffer allocated by the core system of Orthanc. When the
   * content of the buffer is not useful anymore, it must be free by a
   * call to ::OrthancPluginFreeMemoryBuffer64().
   **/
  typedef struct
  {
    /**
     * @brief The content of the buffer.
     **/
    void*      data;

    /**
     * @brief The number of bytes in the buffer.
     **/
    uint64_t   size;
  } OrthancPluginMemoryBuffer64;




  /**
   * @brief Opaque structure that represents the HTTP connection to the client application.
   * @ingroup Callbacks
   **/
  typedef struct _OrthancPluginRestOutput_t OrthancPluginRestOutput;



  /**
   * @brief Opaque structure that represents a DICOM instance that is managed by the Orthanc core.
   * @ingroup DicomInstance
   **/
  typedef struct _OrthancPluginDicomInstance_t OrthancPluginDicomInstance;



  /**
   * @brief Opaque structure that represents an image that is uncompressed in memory.
   * @ingroup Images
   **/
  typedef struct _OrthancPluginImage_t OrthancPluginImage;



  /**
   * @brief Opaque structure that represents the storage area that is actually used by Orthanc.
   * @ingroup Images
   **/
  typedef struct _OrthancPluginStorageArea_t OrthancPluginStorageArea;



  /**
   * @brief Opaque structure to an object that represents a C-Find query for worklists.
   * @ingroup DicomCallbacks
   **/
  typedef struct _OrthancPluginWorklistQuery_t OrthancPluginWorklistQuery;



  /**
   * @brief Opaque structure to an object that represents the answers to a C-Find query for worklists.
   * @ingroup DicomCallbacks
   **/
  typedef struct _OrthancPluginWorklistAnswers_t OrthancPluginWorklistAnswers;



  /**
   * @brief Opaque structure to an object that represents a C-Find query.
   * @ingroup DicomCallbacks
   **/
  typedef struct _OrthancPluginFindQuery_t OrthancPluginFindQuery;



  /**
   * @brief Opaque structure to an object that represents the answers to a C-Find query for worklists.
   * @ingroup DicomCallbacks
   **/
  typedef struct _OrthancPluginFindAnswers_t OrthancPluginFindAnswers;



  /**
   * @brief Opaque structure to an object that can be used to check whether a DICOM instance matches a C-Find query.
   * @ingroup Toolbox
   **/
  typedef struct _OrthancPluginFindMatcher_t OrthancPluginFindMatcher;


  
  /**
   * @brief Opaque structure to the set of remote Orthanc Peers that are known to the local Orthanc server.
   * @ingroup Toolbox
   **/
  typedef struct _OrthancPluginPeers_t OrthancPluginPeers;



  /**
   * @brief Opaque structure to a job to be executed by Orthanc.
   * @ingroup Toolbox
   **/
  typedef struct _OrthancPluginJob_t OrthancPluginJob;  



  /**
   * @brief Opaque structure that represents a node in a JSON or XML
   * document used in DICOMweb.
   * @ingroup Toolbox
   **/
  typedef struct _OrthancPluginDicomWebNode_t OrthancPluginDicomWebNode;

  

  /**
   * @brief Signature of a callback function that answers to a REST request.
   * @ingroup Callbacks
   **/
  typedef OrthancPluginErrorCode (*OrthancPluginRestCallback) (
    OrthancPluginRestOutput* output,
    const char* url,
    const OrthancPluginHttpRequest* request);



  /**
   * @brief Signature of a callback function that is triggered when Orthanc stores a new DICOM instance.
   * @ingroup Callbacks
   **/
  typedef OrthancPluginErrorCode (*OrthancPluginOnStoredInstanceCallback) (
    const OrthancPluginDicomInstance* instance,
    const char* instanceId);



  /**
   * @brief Signature of a callback function that is triggered when a change happens to some DICOM resource.
   * @ingroup Callbacks
   **/
  typedef OrthancPluginErrorCode (*OrthancPluginOnChangeCallback) (
    OrthancPluginChangeType changeType,
    OrthancPluginResourceType resourceType,
    const char* resourceId);



  /**
   * @brief Signature of a callback function to decode a DICOM instance as an image.
   * @ingroup Callbacks
   **/
  typedef OrthancPluginErrorCode (*OrthancPluginDecodeImageCallback) (
    OrthancPluginImage** target,
    const void* dicom,
    const uint32_t size,
    uint32_t frameIndex);



  /**
   * @brief Signature of a function to free dynamic memory.
   * @ingroup Callbacks
   **/
  typedef void (*OrthancPluginFree) (void* buffer);



  /**
   * @brief Signature of a function to set the content of a node
   * encoding a binary DICOM tag, into a JSON or XML document
   * generated for DICOMweb.
   * @ingroup Callbacks
   **/
  typedef void (*OrthancPluginDicomWebSetBinaryNode) (
    OrthancPluginDicomWebNode*       node,
    OrthancPluginDicomWebBinaryMode  mode,
    const char*                      bulkDataUri);
    


  /**
   * @brief Callback for writing to the storage area.
   *
   * Signature of a callback function that is triggered when Orthanc writes a file to the storage area.
   *
   * @param uuid The UUID of the file.
   * @param content The content of the file.
   * @param size The size of the file.
   * @param type The content type corresponding to this file. 
   * @return 0 if success, other value if error.
   * @ingroup Callbacks
   **/
  typedef OrthancPluginErrorCode (*OrthancPluginStorageCreate) (
    const char* uuid,
    const void* content,
    int64_t size,
    OrthancPluginContentType type);



  /**
   * @brief Callback for reading from the storage area.
   *
   * Signature of a callback function that is triggered when Orthanc reads a file from the storage area.
   *
   * @param content The content of the file (output).
   * @param size The size of the file (output).
   * @param uuid The UUID of the file of interest.
   * @param type The content type corresponding to this file. 
   * @return 0 if success, other value if error.
   * @ingroup Callbacks
   * @deprecated New plugins should use OrthancPluginStorageReadWhole2 and OrthancPluginStorageReadRange2
   * 
   * @warning The "content" buffer *must* have been allocated using
   * the "malloc()" function of your C standard library (i.e. nor
   * "new[]", neither a pointer to a buffer). The "free()" function of
   * your C standard library will automatically be invoked on the
   * "content" pointer.
   **/
  typedef OrthancPluginErrorCode (*OrthancPluginStorageRead) (
    void** content,
    int64_t* size,
    const char* uuid,
    OrthancPluginContentType type);



  /**
   * @brief Callback for reading a whole file from the storage area.
   *
   * Signature of a callback function that is triggered when Orthanc
   * reads a whole file from the storage area.
   *
   * @param target Memory buffer where to store the content of the file. It must be allocated by the
   * plugin using OrthancPluginCreateMemoryBuffer64(). The core of Orthanc will free it.
   * @param uuid The UUID of the file of interest.
   * @param type The content type corresponding to this file. 
   * @ingroup Callbacks
   **/
  typedef OrthancPluginErrorCode (*OrthancPluginStorageReadWhole) (
    OrthancPluginMemoryBuffer64* target,
    const char* uuid,
    OrthancPluginContentType type);



  /**
   * @brief Callback for reading a range of a file from the storage area.
   *
   * Signature of a callback function that is triggered when Orthanc
   * reads a portion of a file from the storage area. Orthanc
   * indicates the start position and the length of the range.
   *
   * @param target Memory buffer where to store the content of the range.
   * The memory buffer is allocated and freed by Orthanc. The length of the range
   * of interest corresponds to the size of this buffer.
   * @param uuid The UUID of the file of interest.
   * @param type The content type corresponding to this file. 
   * @param rangeStart Start position of the requested range in the file.
   * @return 0 if success, other value if error.
   * @ingroup Callbacks
   **/
  typedef OrthancPluginErrorCode (*OrthancPluginStorageReadRange) (
    OrthancPluginMemoryBuffer64* target,
    const char* uuid,
    OrthancPluginContentType type,
    uint64_t rangeStart);



  /**
   * @brief Callback for removing a file from the storage area.
   *
   * Signature of a callback function that is triggered when Orthanc deletes a file from the storage area.
   *
   * @param uuid The UUID of the file to be removed.
   * @param type The content type corresponding to this file. 
   * @return 0 if success, other value if error.
   * @ingroup Callbacks
   **/
  typedef OrthancPluginErrorCode (*OrthancPluginStorageRemove) (
    const char* uuid,
    OrthancPluginContentType type);




  /**
   * @brief Callback for writing to the storage area.
   *
   * Signature of a callback function that is triggered when Orthanc writes a file to the storage area.
   *
   * @param customData The custom data of the attachment (out)
   * @param uuid The UUID of the file.
   * @param instance The DICOM instance being stored.
   * @param content The content of the file (might be compressed data, hence the need for the DICOM instance arg to access tags).
   * @param size The size of the file.
   * @param type The content type corresponding to this file. 
   * @return 0 if success, other value if error.
   * @ingroup Callbacks
   **/
  typedef OrthancPluginErrorCode (*OrthancPluginStorageCreateInstance) (
    OrthancPluginMemoryBuffer* customData,
    const char* uuid,
    const OrthancPluginDicomInstance*  instance,
    const void* content,
    int64_t size,
    OrthancPluginContentType type,
    bool isCompressed);

  /**
   * @brief Callback for writing to the storage area.
   *
   * Signature of a callback function that is triggered when Orthanc writes a file to the storage area.
   *
   * @param customData The custom data of the attachment (out)
   * @param uuid The UUID of the file.
   * @param resourceId The resource ID the file is attached to.
   * @param resourceType The resource Type the file is attached to.
   * @param content The content of the file (might be compressed data, hence the need for the DICOM instance arg to access tags).
   * @param size The size of the file.
   * @param type The content type corresponding to this file. 
   * @return 0 if success, other value if error.
   * @ingroup Callbacks
   **/
  typedef OrthancPluginErrorCode (*OrthancPluginStorageCreateAttachment) (
    OrthancPluginMemoryBuffer* customData,
    const char* uuid,
    const char* resourceId,
    OrthancPluginResourceType resourceType,
    const void* content,
    int64_t size,
    OrthancPluginContentType type,
    bool isCompressed);



  /**
   * @brief Callback for reading a whole file from the storage area.
   *
   * Signature of a callback function that is triggered when Orthanc
   * reads a whole file from the storage area.
   *
   * @param target Memory buffer where to store the content of the file. It must be allocated by the
   * plugin using OrthancPluginCreateMemoryBuffer64(). The core of Orthanc will free it.
   * @param uuid The UUID of the file of interest.
   * @param customData The custom data of the file to be removed.
   * @param type The content type corresponding to this file. 
   * @ingroup Callbacks
   **/
  typedef OrthancPluginErrorCode (*OrthancPluginStorageReadWhole2) (
    OrthancPluginMemoryBuffer64* target,
    const char* uuid,
    const char* customData,
    OrthancPluginContentType type);



  /**
   * @brief Callback for reading a range of a file from the storage area.
   *
   * Signature of a callback function that is triggered when Orthanc
   * reads a portion of a file from the storage area. Orthanc
   * indicates the start position and the length of the range.
   *
   * @param target Memory buffer where to store the content of the range.
   * The memory buffer is allocated and freed by Orthanc. The length of the range
   * of interest corresponds to the size of this buffer.
   * @param uuid The UUID of the file of interest.
   * @param customData The custom data of the file to be removed.
   * @param type The content type corresponding to this file. 
   * @param rangeStart Start position of the requested range in the file.
   * @return 0 if success, other value if error.
   * @ingroup Callbacks
   **/
  typedef OrthancPluginErrorCode (*OrthancPluginStorageReadRange2) (
    OrthancPluginMemoryBuffer64* target,
    const char* uuid,
    const char* customData,
    OrthancPluginContentType type,
    uint64_t rangeStart);



  /**
   * @brief Callback for removing a file from the storage area.
   *
   * Signature of a callback function that is triggered when Orthanc deletes a file from the storage area.
   *
   * @param uuid The UUID of the file to be removed.
   * @param customData The custom data of the file to be removed.
   * @param type The content type corresponding to this file. 
   * @return 0 if success, other value if error.
   * @ingroup Callbacks
   **/
  typedef OrthancPluginErrorCode (*OrthancPluginStorageRemove2) (
    const char* uuid,
    const char* customData,
    OrthancPluginContentType type);


  /**
   * @brief Callback to handle the C-Find SCP requests for worklists.
   *
   * Signature of a callback function that is triggered when Orthanc
   * receives a C-Find SCP request against modality worklists.
   *
   * @param answers The target structure where answers must be stored.
   * @param query The worklist query.
   * @param issuerAet The Application Entity Title (AET) of the modality from which the request originates.
   * @param calledAet The Application Entity Title (AET) of the modality that is called by the request.
   * @return 0 if success, other value if error.
   * @ingroup DicomCallbacks
   **/
  typedef OrthancPluginErrorCode (*OrthancPluginWorklistCallback) (
    OrthancPluginWorklistAnswers*     answers,
    const OrthancPluginWorklistQuery* query,
    const char*                       issuerAet,
    const char*                       calledAet);



  /**
   * @brief Callback to filter incoming HTTP requests received by Orthanc.
   *
   * Signature of a callback function that is triggered whenever
   * Orthanc receives an HTTP/REST request, and that answers whether
   * this request should be allowed. If the callback returns "0"
   * ("false"), the server answers with HTTP status code 403
   * (Forbidden).
   *
   * Pay attention to the fact that this function may be invoked
   * concurrently by different threads of the Web server of
   * Orthanc. You must implement proper locking if applicable.
   *
   * @param method The HTTP method used by the request.
   * @param uri The URI of interest.
   * @param ip The IP address of the HTTP client.
   * @param headersCount The number of HTTP headers.
   * @param headersKeys The keys of the HTTP headers (always converted to low-case).
   * @param headersValues The values of the HTTP headers.
   * @return 0 if forbidden access, 1 if allowed access, -1 if error.
   * @ingroup Callbacks
   * @deprecated Please instead use OrthancPluginIncomingHttpRequestFilter2()
   **/
  typedef int32_t (*OrthancPluginIncomingHttpRequestFilter) (
    OrthancPluginHttpMethod  method,
    const char*              uri,
    const char*              ip,
    uint32_t                 headersCount,
    const char* const*       headersKeys,
    const char* const*       headersValues);



  /**
   * @brief Callback to filter incoming HTTP requests received by Orthanc.
   *
   * Signature of a callback function that is triggered whenever
   * Orthanc receives an HTTP/REST request, and that answers whether
   * this request should be allowed. If the callback returns "0"
   * ("false"), the server answers with HTTP status code 403
   * (Forbidden).
   *
   * Pay attention to the fact that this function may be invoked
   * concurrently by different threads of the Web server of
   * Orthanc. You must implement proper locking if applicable.
   *
   * @param method The HTTP method used by the request.
   * @param uri The URI of interest.
   * @param ip The IP address of the HTTP client.
   * @param headersCount The number of HTTP headers.
   * @param headersKeys The keys of the HTTP headers (always converted to low-case).
   * @param headersValues The values of the HTTP headers.
   * @param getArgumentsCount The number of GET arguments (only for the GET HTTP method).
   * @param getArgumentsKeys The keys of the GET arguments (only for the GET HTTP method).
   * @param getArgumentsValues The values of the GET arguments (only for the GET HTTP method).
   * @return 0 if forbidden access, 1 if allowed access, -1 if error.
   * @ingroup Callbacks
   **/
  typedef int32_t (*OrthancPluginIncomingHttpRequestFilter2) (
    OrthancPluginHttpMethod  method,
    const char*              uri,
    const char*              ip,
    uint32_t                 headersCount,
    const char* const*       headersKeys,
    const char* const*       headersValues,
    uint32_t                 getArgumentsCount,
    const char* const*       getArgumentsKeys,
    const char* const*       getArgumentsValues);



  /**
   * @brief Callback to handle incoming C-Find SCP requests.
   *
   * Signature of a callback function that is triggered whenever
   * Orthanc receives a C-Find SCP request not concerning modality
   * worklists.
   *
   * @param answers The target structure where answers must be stored.
   * @param query The worklist query.
   * @param issuerAet The Application Entity Title (AET) of the modality from which the request originates.
   * @param calledAet The Application Entity Title (AET) of the modality that is called by the request.
   * @return 0 if success, other value if error.
   * @ingroup DicomCallbacks
   **/
  typedef OrthancPluginErrorCode (*OrthancPluginFindCallback) (
    OrthancPluginFindAnswers*     answers,
    const OrthancPluginFindQuery* query,
    const char*                   issuerAet,
    const char*                   calledAet);



  /**
   * @brief Callback to handle incoming C-Move SCP requests.
   *
   * Signature of a callback function that is triggered whenever
   * Orthanc receives a C-Move SCP request. The callback receives the
   * type of the resource of interest (study, series, instance...)
   * together with the DICOM tags containing its identifiers. In turn,
   * the plugin must create a driver object that will be responsible
   * for driving the successive move suboperations.
   *
   * @param resourceType The type of the resource of interest. Note
   * that this might be set to ResourceType_None if the
   * QueryRetrieveLevel (0008,0052) tag was not provided by the
   * issuer (i.e. the originator modality).
   * @param patientId Content of the PatientID (0x0010, 0x0020) tag of the resource of interest. Might be NULL.
   * @param accessionNumber Content of the AccessionNumber (0x0008, 0x0050) tag. Might be NULL.
   * @param studyInstanceUid Content of the StudyInstanceUID (0x0020, 0x000d) tag. Might be NULL.
   * @param seriesInstanceUid Content of the SeriesInstanceUID (0x0020, 0x000e) tag. Might be NULL.
   * @param sopInstanceUid Content of the SOPInstanceUID (0x0008, 0x0018) tag. Might be NULL.
   * @param originatorAet The Application Entity Title (AET) of the
   * modality from which the request originates.
   * @param sourceAet The Application Entity Title (AET) of the
   * modality that should send its DICOM files to another modality.
   * @param targetAet The Application Entity Title (AET) of the
   * modality that should receive the DICOM files.
   * @param originatorId The Message ID issued by the originator modality,
   * as found in tag (0000,0110) of the DICOM query emitted by the issuer.
   *
   * @return The NULL value if the plugin cannot deal with this query,
   * or a pointer to the driver object that is responsible for
   * handling the successive move suboperations.
   * 
   * @note If targetAet equals sourceAet, this is actually a query/retrieve operation.
   * @ingroup DicomCallbacks
   **/
  typedef void* (*OrthancPluginMoveCallback) (
    OrthancPluginResourceType  resourceType,
    const char*                patientId,
    const char*                accessionNumber,
    const char*                studyInstanceUid,
    const char*                seriesInstanceUid,
    const char*                sopInstanceUid,
    const char*                originatorAet,
    const char*                sourceAet,
    const char*                targetAet,
    uint16_t                   originatorId);
    

  /**
   * @brief Callback to read the size of a C-Move driver.
   * 
   * Signature of a callback function that returns the number of
   * C-Move suboperations that are to be achieved by the given C-Move
   * driver. This driver is the return value of a previous call to the
   * OrthancPluginMoveCallback() callback.
   *
   * @param moveDriver The C-Move driver of interest.
   * @return The number of suboperations. 
   * @ingroup DicomCallbacks
   **/
  typedef uint32_t (*OrthancPluginGetMoveSize) (void* moveDriver);


  /**
   * @brief Callback to apply one C-Move suboperation.
   * 
   * Signature of a callback function that applies the next C-Move
   * suboperation that os to be achieved by the given C-Move
   * driver. This driver is the return value of a previous call to the
   * OrthancPluginMoveCallback() callback.
   *
   * @param moveDriver The C-Move driver of interest.
   * @return 0 if success, or the error code if failure.
   * @ingroup DicomCallbacks
   **/
  typedef OrthancPluginErrorCode (*OrthancPluginApplyMove) (void* moveDriver);


  /**
   * @brief Callback to free one C-Move driver.
   * 
   * Signature of a callback function that releases the resources
   * allocated by the given C-Move driver. This driver is the return
   * value of a previous call to the OrthancPluginMoveCallback()
   * callback.
   *
   * @param moveDriver The C-Move driver of interest.
   * @ingroup DicomCallbacks
   **/
  typedef void (*OrthancPluginFreeMove) (void* moveDriver);


  /**
   * @brief Callback to finalize one custom job.
   * 
   * Signature of a callback function that releases all the resources
   * allocated by the given job. This job is the argument provided to
   * OrthancPluginCreateJob().
   *
   * @param job The job of interest.
   * @ingroup Toolbox
   **/  
  typedef void (*OrthancPluginJobFinalize) (void* job);


  /**
   * @brief Callback to check the progress of one custom job.
   * 
   * Signature of a callback function that returns the progress of the
   * job.
   *
   * @param job The job of interest.
   * @return The progress, as a floating-point number ranging from 0 to 1.
   * @ingroup Toolbox
   **/  
  typedef float (*OrthancPluginJobGetProgress) (void* job);

  
  /**
   * @brief Callback to retrieve the content of one custom job.
   * 
   * Signature of a callback function that returns human-readable
   * statistics about the job. This statistics must be formatted as a
   * JSON object. This information is notably displayed in the "Jobs"
   * tab of "Orthanc Explorer".
   *
   * @param job The job of interest.
   * @return The statistics, as a JSON object encoded as a string.
   * @ingroup Toolbox
   * @deprecated This signature should not be used anymore since Orthanc SDK 1.11.3.
   **/  
  typedef const char* (*OrthancPluginJobGetContent) (void* job);


  /**
   * @brief Callback to retrieve the content of one custom job.
   *
   * Signature of a callback function that returns human-readable
   * statistics about the job. This statistics must be formatted as a
   * JSON object. This information is notably displayed in the "Jobs"
   * tab of "Orthanc Explorer".
   *
   * @param target The target memory buffer where to store the JSON string.
   * This buffer must be allocated using OrthancPluginCreateMemoryBuffer()
   * and will be freed by the Orthanc core.
   * @param job The job of interest.
   * @return 0 if success, other value if error.
   * @ingroup Toolbox
   **/
  typedef OrthancPluginErrorCode (*OrthancPluginJobGetContent2) (OrthancPluginMemoryBuffer* target,
                                                                 void* job);


  /**
   * @brief Callback to serialize one custom job.
   * 
   * Signature of a callback function that returns a serialized
   * version of the job, formatted as a JSON object. This
   * serialization is stored in the Orthanc database, and is used to
   * reload the job on the restart of Orthanc. The "unserialization"
   * callback (with OrthancPluginJobsUnserializer signature) will
   * receive this serialized object.
   *
   * @param job The job of interest.
   * @return The serialized job, as a JSON object encoded as a string.
   * @see OrthancPluginRegisterJobsUnserializer()
   * @ingroup Toolbox
   * @deprecated This signature should not be used anymore since Orthanc SDK 1.11.3.
   **/  
  typedef const char* (*OrthancPluginJobGetSerialized) (void* job);


  /**
   * @brief Callback to serialize one custom job.
   *
   * Signature of a callback function that returns a serialized
   * version of the job, formatted as a JSON object. This
   * serialization is stored in the Orthanc database, and is used to
   * reload the job on the restart of Orthanc. The "unserialization"
   * callback (with OrthancPluginJobsUnserializer signature) will
   * receive this serialized object.
   *
   * @param target The target memory buffer where to store the JSON string.
   * This buffer must be allocated using OrthancPluginCreateMemoryBuffer()
   * and will be freed by the Orthanc core.
   * @param job The job of interest.
   * @return 1 if the serialization has succeeded, 0 if serialization is
   * not implemented for this type of job, or -1 in case of error.
   **/
  typedef int32_t (*OrthancPluginJobGetSerialized2) (OrthancPluginMemoryBuffer* target,
                                                     void* job);


  /**
   * @brief Callback to execute one step of a custom job.
   * 
   * Signature of a callback function that executes one step in the
   * job. The jobs engine of Orthanc will make successive calls to
   * this method, as long as it returns
   * OrthancPluginJobStepStatus_Continue.
   *
   * @param job The job of interest.
   * @return The status of execution.
   * @ingroup Toolbox
   **/  
  typedef OrthancPluginJobStepStatus (*OrthancPluginJobStep) (void* job);


  /**
   * @brief Callback executed once one custom job leaves the "running" state.
   * 
   * Signature of a callback function that is invoked once a job
   * leaves the "running" state. This can happen if the previous call
   * to OrthancPluginJobStep has failed/succeeded, if the host Orthanc
   * server is being stopped, or if the user manually tags the job as
   * paused/canceled. This callback allows the plugin to free
   * resources allocated for running this custom job (e.g. to stop
   * threads, or to remove temporary files).
   * 
   * Note that handling pauses might involves a specific treatment
   * (such a stopping threads, but keeping temporary files on the
   * disk). This "paused" situation can be checked by looking at the
   * "reason" parameter.
   *
   * @param job The job of interest.
   * @param reason The reason for leaving the "running" state. 
   * @return 0 if success, or the error code if failure.
   * @ingroup Toolbox
   **/    
  typedef OrthancPluginErrorCode (*OrthancPluginJobStop) (void* job, 
                                                          OrthancPluginJobStopReason reason);


  /**
   * @brief Callback executed once one stopped custom job is started again.
   * 
   * Signature of a callback function that is invoked once a job
   * leaves the "failure/canceled" state, to be started again. This
   * function will typically reset the progress to zero. Note that
   * before being actually executed, the job would first be tagged as
   * "pending" in the Orthanc jobs engine.
   *
   * @param job The job of interest.
   * @return 0 if success, or the error code if failure.
   * @ingroup Toolbox
   **/    
  typedef OrthancPluginErrorCode (*OrthancPluginJobReset) (void* job);


  /**
   * @brief Callback executed to unserialize a custom job.
   * 
   * Signature of a callback function that unserializes a job that was
   * saved in the Orthanc database.
   *
   * @param jobType The type of the job, as provided to OrthancPluginCreateJob().
   * @param serialized The serialization of the job, as provided by OrthancPluginJobGetSerialized.
   * @return The unserialized job (as created by OrthancPluginCreateJob()), or NULL
   * if this unserializer cannot handle this job type.
   * @see OrthancPluginRegisterJobsUnserializer()
   * @ingroup Callbacks
   **/    
  typedef OrthancPluginJob* (*OrthancPluginJobsUnserializer) (const char* jobType,
                                                              const char* serialized);
  


  /**
   * @brief Callback executed to update the metrics of the plugin.
   * 
   * Signature of a callback function that is called by Orthanc
   * whenever a monitoring tool (such as Prometheus) asks the current
   * values of the metrics. This callback gives the plugin a chance to
   * update its metrics, by calling OrthancPluginSetMetricsValue() or
   * OrthancPluginSetMetricsIntegerValue().
   * This is typically useful for metrics that are expensive to
   * acquire.
   * 
   * @see OrthancPluginRegisterRefreshMetrics()
   * @ingroup Callbacks
   **/
  typedef void (*OrthancPluginRefreshMetricsCallback) ();

  

  /**
   * @brief Callback executed to encode a binary tag in DICOMweb.
   * 
   * Signature of a callback function that is called by Orthanc
   * whenever a DICOM tag that contains a binary value must be written
   * to a JSON or XML node, while a DICOMweb document is being
   * generated. The value representation (VR) of the DICOM tag can be
   * OB, OD, OF, OL, OW, or UN.
   * 
   * @see OrthancPluginEncodeDicomWebJson() and OrthancPluginEncodeDicomWebXml()
   * @param node The node being generated, as provided by Orthanc.
   * @param setter The setter to be used to encode the content of the node. If
   * the setter is not called, the binary tag is not written to the output document.
   * @param levelDepth The depth of the node in the DICOM hierarchy of sequences.
   * This parameter gives the number of elements in the "levelTagGroup", 
   * "levelTagElement", and "levelIndex" arrays.
   * @param levelTagGroup The group of the parent DICOM tags in the hierarchy.
   * @param levelTagElement The element of the parent DICOM tags in the hierarchy.
   * @param levelIndex The index of the node in the parent sequences of the hierarchy.
   * @param tagGroup The group of the DICOM tag of interest.
   * @param tagElement The element of the DICOM tag of interest.
   * @param vr The value representation of the binary DICOM node.
   * @ingroup Callbacks
   **/
  typedef void (*OrthancPluginDicomWebBinaryCallback) (
    OrthancPluginDicomWebNode*          node,
    OrthancPluginDicomWebSetBinaryNode  setter,
    uint32_t                            levelDepth,
    const uint16_t*                     levelTagGroup,
    const uint16_t*                     levelTagElement,
    const uint32_t*                     levelIndex,
    uint16_t                            tagGroup,
    uint16_t                            tagElement,
    OrthancPluginValueRepresentation    vr);



  /**
   * @brief Callback executed to encode a binary tag in DICOMweb.
   * 
   * Signature of a callback function that is called by Orthanc
   * whenever a DICOM tag that contains a binary value must be written
   * to a JSON or XML node, while a DICOMweb document is being
   * generated. The value representation (VR) of the DICOM tag can be
   * OB, OD, OF, OL, OW, or UN.
   * 
   * @see OrthancPluginEncodeDicomWebJson() and OrthancPluginEncodeDicomWebXml()
   * @param node The node being generated, as provided by Orthanc.
   * @param setter The setter to be used to encode the content of the node. If
   * the setter is not called, the binary tag is not written to the output document.
   * @param levelDepth The depth of the node in the DICOM hierarchy of sequences.
   * This parameter gives the number of elements in the "levelTagGroup", 
   * "levelTagElement", and "levelIndex" arrays.
   * @param levelTagGroup The group of the parent DICOM tags in the hierarchy.
   * @param levelTagElement The element of the parent DICOM tags in the hierarchy.
   * @param levelIndex The index of the node in the parent sequences of the hierarchy.
   * @param tagGroup The group of the DICOM tag of interest.
   * @param tagElement The element of the DICOM tag of interest.
   * @param vr The value representation of the binary DICOM node.
   * @param payload The user payload.
   * @ingroup Callbacks
   **/
  typedef void (*OrthancPluginDicomWebBinaryCallback2) (
    OrthancPluginDicomWebNode*          node,
    OrthancPluginDicomWebSetBinaryNode  setter,
    uint32_t                            levelDepth,
    const uint16_t*                     levelTagGroup,
    const uint16_t*                     levelTagElement,
    const uint32_t*                     levelIndex,
    uint16_t                            tagGroup,
    uint16_t                            tagElement,
    OrthancPluginValueRepresentation    vr,
    void*                               payload);



  /**
   * @brief Data structure that contains information about the Orthanc core.
   **/
  typedef struct _OrthancPluginContext_t
  {
    void*                     pluginsManager;
    const char*               orthancVersion;
    OrthancPluginFree         Free;
    OrthancPluginErrorCode  (*InvokeService) (struct _OrthancPluginContext_t* context,
                                              _OrthancPluginService service,
                                              const void* params);
  } OrthancPluginContext;


  
  /**
   * @brief An entry in the dictionary of DICOM tags.
   **/
  typedef struct
  {
    uint16_t                          group;            /*!< The group of the tag */
    uint16_t                          element;          /*!< The element of the tag */
    OrthancPluginValueRepresentation  vr;               /*!< The value representation of the tag */
    uint32_t                          minMultiplicity;  /*!< The minimum multiplicity of the tag */
    uint32_t                          maxMultiplicity;  /*!< The maximum multiplicity of the tag (0 means arbitrary) */
  } OrthancPluginDictionaryEntry;



  /**
   * @brief Free a string.
   * 
   * Free a string that was allocated by the core system of Orthanc.
   * 
   * @param context The Orthanc plugin context, as received by OrthancPluginInitialize().
   * @param str The string to be freed.
   **/
  ORTHANC_PLUGIN_INLINE void  OrthancPluginFreeString(
    OrthancPluginContext* context, 
    char* str)
  {
    if (str != NULL)
    {
      context->Free(str);
    }
  }


  /**
   * @brief Check that the version of the hosting Orthanc is above a given version.
   * 
   * This function checks whether the version of the Orthanc server
   * running this plugin, is above the given version. Contrarily to
   * OrthancPluginCheckVersion(), it is up to the developer of the
   * plugin to make sure that all the Orthanc SDK services called by
   * the plugin are actually implemented in the given version of
   * Orthanc.
   * 
   * @param context The Orthanc plugin context, as received by OrthancPluginInitialize().
   * @param expectedMajor Expected major version.
   * @param expectedMinor Expected minor version.
   * @param expectedRevision Expected revision.
   * @return 1 if and only if the versions are compatible. If the
   * result is 0, the initialization of the plugin should fail.
   * @see OrthancPluginCheckVersion()
   * @ingroup Callbacks
   **/
  ORTHANC_PLUGIN_INLINE int32_t  OrthancPluginCheckVersionAdvanced(
    OrthancPluginContext* context,
    int32_t expectedMajor,
    int32_t expectedMinor,
    int32_t expectedRevision)
  {
    int32_t major, minor, revision;

    if (sizeof(int) != sizeof(int32_t) || /* Ensure binary compatibility with Orthanc SDK <= 1.12.1 */
        sizeof(int32_t) != sizeof(OrthancPluginErrorCode) ||
        sizeof(int32_t) != sizeof(OrthancPluginHttpMethod) ||
        sizeof(int32_t) != sizeof(_OrthancPluginService) ||
        sizeof(int32_t) != sizeof(_OrthancPluginProperty) ||
        sizeof(int32_t) != sizeof(OrthancPluginPixelFormat) ||
        sizeof(int32_t) != sizeof(OrthancPluginContentType) ||
        sizeof(int32_t) != sizeof(OrthancPluginResourceType) ||
        sizeof(int32_t) != sizeof(OrthancPluginChangeType) ||
        sizeof(int32_t) != sizeof(OrthancPluginCompressionType) ||
        sizeof(int32_t) != sizeof(OrthancPluginImageFormat) ||
        sizeof(int32_t) != sizeof(OrthancPluginValueRepresentation) ||
        sizeof(int32_t) != sizeof(OrthancPluginDicomToJsonFormat) ||
        sizeof(int32_t) != sizeof(OrthancPluginDicomToJsonFlags) ||
        sizeof(int32_t) != sizeof(OrthancPluginCreateDicomFlags) ||
        sizeof(int32_t) != sizeof(OrthancPluginIdentifierConstraint) ||
        sizeof(int32_t) != sizeof(OrthancPluginInstanceOrigin) ||
        sizeof(int32_t) != sizeof(OrthancPluginJobStepStatus) ||
        sizeof(int32_t) != sizeof(OrthancPluginConstraintType) ||
        sizeof(int32_t) != sizeof(OrthancPluginMetricsType) ||
        sizeof(int32_t) != sizeof(OrthancPluginDicomWebBinaryMode) ||
        sizeof(int32_t) != sizeof(OrthancPluginStorageCommitmentFailureReason) ||
        sizeof(int32_t) != sizeof(OrthancPluginLoadDicomInstanceMode) ||
        sizeof(int32_t) != sizeof(OrthancPluginLogLevel) ||
        sizeof(int32_t) != sizeof(OrthancPluginLogCategory))
    {
      /* Mismatch in the size of the enumerations */
      return 0;
    }

    /* Assume compatibility with the mainline */
    if (!strcmp(context->orthancVersion, "mainline"))
    {
      return 1;
    }

    /* Parse the version of the Orthanc core */
    if ( 
#ifdef _MSC_VER
      sscanf_s
#else
      sscanf
#endif
      (context->orthancVersion, "%4d.%4d.%4d", &major, &minor, &revision) != 3)
    {
      return 0;
    }

    /* Check the major number of the version */

    if (major > expectedMajor)
    {
      return 1;
    }

    if (major < expectedMajor)
    {
      return 0;
    }

    /* Check the minor number of the version */

    if (minor > expectedMinor)
    {
      return 1;
    }

    if (minor < expectedMinor)
    {
      return 0;
    }

    /* Check the revision number of the version */

    if (revision >= expectedRevision)
    {
      return 1;
    }
    else
    {
      return 0;
    }
  }


  /**
   * @brief Check the compatibility of the plugin wrt. the version of its hosting Orthanc.
   * 
   * This function checks whether the version of the Orthanc server
   * running this plugin, is above the version of the current Orthanc
   * SDK header. This guarantees that the plugin is compatible with
   * the hosting Orthanc (i.e. it will not call unavailable services).
   * The result of this function should always be checked in the
   * OrthancPluginInitialize() entry point of the plugin.
   * 
   * @param context The Orthanc plugin context, as received by OrthancPluginInitialize().
   * @return 1 if and only if the versions are compatible. If the
   * result is 0, the initialization of the plugin should fail.
   * @see OrthancPluginCheckVersionAdvanced()
   * @ingroup Callbacks
   **/
  ORTHANC_PLUGIN_INLINE int32_t  OrthancPluginCheckVersion(
    OrthancPluginContext* context)
  {
    return OrthancPluginCheckVersionAdvanced(
      context,
      ORTHANC_PLUGINS_MINIMAL_MAJOR_NUMBER,
      ORTHANC_PLUGINS_MINIMAL_MINOR_NUMBER,
      ORTHANC_PLUGINS_MINIMAL_REVISION_NUMBER);
  }


  /**
   * @brief Free a memory buffer.
   * 
   * Free a memory buffer that was allocated by the core system of Orthanc.
   * 
   * @param context The Orthanc plugin context, as received by OrthancPluginInitialize().
   * @param buffer The memory buffer to release.
   **/
  ORTHANC_PLUGIN_INLINE void  OrthancPluginFreeMemoryBuffer(
    OrthancPluginContext* context, 
    OrthancPluginMemoryBuffer* buffer)
  {
    context->Free(buffer->data);
  }


  /**
   * @brief Free a memory buffer.
   * 
   * Free a memory buffer that was allocated by the core system of Orthanc.
   * 
   * @param context The Orthanc plugin context, as received by OrthancPluginInitialize().
   * @param buffer The memory buffer to release.
   **/
  ORTHANC_PLUGIN_INLINE void  OrthancPluginFreeMemoryBuffer64(
    OrthancPluginContext* context, 
    OrthancPluginMemoryBuffer64* buffer)
  {
    context->Free(buffer->data);
  }


  /**
   * @brief Log an error.
   *
   * Log an error message using the Orthanc logging system.
   * 
   * @param context The Orthanc plugin context, as received by OrthancPluginInitialize().
   * @param message The message to be logged.
   **/
  ORTHANC_PLUGIN_INLINE void OrthancPluginLogError(
    OrthancPluginContext* context,
    const char* message)
  {
    context->InvokeService(context, _OrthancPluginService_LogError, message);
  }


  /**
   * @brief Log a warning.
   *
   * Log a warning message using the Orthanc logging system.
   * 
   * @param context The Orthanc plugin context, as received by OrthancPluginInitialize().
   * @param message The message to be logged.
   **/
  ORTHANC_PLUGIN_INLINE void OrthancPluginLogWarning(
    OrthancPluginContext* context,
    const char* message)
  {
    context->InvokeService(context, _OrthancPluginService_LogWarning, message);
  }


  /**
   * @brief Log an information.
   *
   * Log an information message using the Orthanc logging system.
   * 
   * @param context The Orthanc plugin context, as received by OrthancPluginInitialize().
   * @param message The message to be logged.
   **/
  ORTHANC_PLUGIN_INLINE void OrthancPluginLogInfo(
    OrthancPluginContext* context,
    const char* message)
  {
    context->InvokeService(context, _OrthancPluginService_LogInfo, message);
  }



  typedef struct
  {
    const char* pathRegularExpression;
    OrthancPluginRestCallback callback;
  } _OrthancPluginRestCallback;

  /**
   * @brief Register a REST callback.
   *
   * This function registers a REST callback against a regular
   * expression for a URI. This function must be called during the
   * initialization of the plugin, i.e. inside the
   * OrthancPluginInitialize() public function.
   *
   * Each REST callback is guaranteed to run in mutual exclusion.
   *
   * @param context The Orthanc plugin context, as received by OrthancPluginInitialize().
   * @param pathRegularExpression Regular expression for the URI. May contain groups. 
   * @param callback The callback function to handle the REST call.
   * @see OrthancPluginRegisterRestCallbackNoLock()
   *
   * @note
   * The regular expression is case sensitive and must follow the
   * [Perl syntax](https://www.boost.org/doc/libs/1_67_0/libs/regex/doc/html/boost_regex/syntax/perl_syntax.html).
   *
   * @ingroup Callbacks
   **/
  ORTHANC_PLUGIN_INLINE void OrthancPluginRegisterRestCallback(
    OrthancPluginContext*     context,
    const char*               pathRegularExpression,
    OrthancPluginRestCallback callback)
  {
    _OrthancPluginRestCallback params;
    params.pathRegularExpression = pathRegularExpression;
    params.callback = callback;
    context->InvokeService(context, _OrthancPluginService_RegisterRestCallback, &params);
  }



  /**
   * @brief Register a REST callback, without locking.
   *
   * This function registers a REST callback against a regular
   * expression for a URI. This function must be called during the
   * initialization of the plugin, i.e. inside the
   * OrthancPluginInitialize() public function.
   *
   * Contrarily to OrthancPluginRegisterRestCallback(), the callback
   * will NOT be invoked in mutual exclusion. This can be useful for
   * high-performance plugins that must handle concurrent requests
   * (Orthanc uses a pool of threads, one thread being assigned to
   * each incoming HTTP request). Of course, if using this function,
   * it is up to the plugin to implement the required locking
   * mechanisms.
   * 
   * @param context The Orthanc plugin context, as received by OrthancPluginInitialize().
   * @param pathRegularExpression Regular expression for the URI. May contain groups.
   * @param callback The callback function to handle the REST call.
   * @see OrthancPluginRegisterRestCallback()
   *
   * @note
   * The regular expression is case sensitive and must follow the
   * [Perl syntax](https://www.boost.org/doc/libs/1_67_0/libs/regex/doc/html/boost_regex/syntax/perl_syntax.html).
   *
   * @ingroup Callbacks
   **/
  ORTHANC_PLUGIN_INLINE void OrthancPluginRegisterRestCallbackNoLock(
    OrthancPluginContext*     context,
    const char*               pathRegularExpression,
    OrthancPluginRestCallback callback)
  {
    _OrthancPluginRestCallback params;
    params.pathRegularExpression = pathRegularExpression;
    params.callback = callback;
    context->InvokeService(context, _OrthancPluginService_RegisterRestCallbackNoLock, &params);
  }



  typedef struct
  {
    OrthancPluginOnStoredInstanceCallback callback;
  } _OrthancPluginOnStoredInstanceCallback;

  /**
   * @brief Register a callback for received instances.
   *
   * This function registers a callback function that is called
   * whenever a new DICOM instance is stored into the Orthanc core.
   *
   * @warning Your callback function will be called synchronously with
   * the core of Orthanc. This implies that deadlocks might emerge if
   * you call other core primitives of Orthanc in your callback (such
   * deadlocks are particularly visible in the presence of other plugins
   * or Lua scripts). It is thus strongly advised to avoid any call to
   * the REST API of Orthanc in the callback. If you have to call
   * other primitives of Orthanc, you should make these calls in a
   * separate thread, passing the pending events to be processed
   * through a message queue.
   * 
   * @param context The Orthanc plugin context, as received by OrthancPluginInitialize().
   * @param callback The callback function.
   * @ingroup Callbacks
   **/
  ORTHANC_PLUGIN_INLINE void OrthancPluginRegisterOnStoredInstanceCallback(
    OrthancPluginContext*                  context,
    OrthancPluginOnStoredInstanceCallback  callback)
  {
    _OrthancPluginOnStoredInstanceCallback params;
    params.callback = callback;

    context->InvokeService(context, _OrthancPluginService_RegisterOnStoredInstanceCallback, &params);
  }



  typedef struct
  {
    OrthancPluginRestOutput* output;
    const void*              answer;
    uint32_t                 answerSize;
    const char*              mimeType;
  } _OrthancPluginAnswerBuffer;

  /**
   * @brief Answer to a REST request.
   *
   * This function answers to a REST request with the content of a memory buffer.
   * 
   * @param context The Orthanc plugin context, as received by OrthancPluginInitialize().
   * @param output The HTTP connection to the client application.
   * @param answer Pointer to the memory buffer containing the answer.
   * @param answerSize Number of bytes of the answer.
   * @param mimeType The MIME type of the answer.
   * @ingroup REST
   **/
  ORTHANC_PLUGIN_INLINE void OrthancPluginAnswerBuffer(
    OrthancPluginContext*    context,
    OrthancPluginRestOutput* output,
    const void*              answer,
    uint32_t                 answerSize,
    const char*              mimeType)
  {
    _OrthancPluginAnswerBuffer params;
    params.output = output;
    params.answer = answer;
    params.answerSize = answerSize;
    params.mimeType = mimeType;
    context->InvokeService(context, _OrthancPluginService_AnswerBuffer, &params);
  }


  typedef struct
  {
    OrthancPluginRestOutput*  output;
    OrthancPluginPixelFormat  format;
    uint32_t                  width;
    uint32_t                  height;
    uint32_t                  pitch;
    const void*               buffer;
  } _OrthancPluginCompressAndAnswerPngImage;

  typedef struct
  {
    OrthancPluginRestOutput*  output;
    OrthancPluginImageFormat  imageFormat;
    OrthancPluginPixelFormat  pixelFormat;
    uint32_t                  width;
    uint32_t                  height;
    uint32_t                  pitch;
    const void*               buffer;
    uint8_t                   quality;
  } _OrthancPluginCompressAndAnswerImage;


  /**
   * @brief Answer to a REST request with a PNG image.
   *
   * This function answers to a REST request with a PNG image. The
   * parameters of this function describe a memory buffer that
   * contains an uncompressed image. The image will be automatically compressed
   * as a PNG image by the core system of Orthanc.
   * 
   * @param context The Orthanc plugin context, as received by OrthancPluginInitialize().
   * @param output The HTTP connection to the client application.
   * @param format The memory layout of the uncompressed image.
   * @param width The width of the image.
   * @param height The height of the image.
   * @param pitch The pitch of the image (i.e. the number of bytes
   * between 2 successive lines of the image in the memory buffer).
   * @param buffer The memory buffer containing the uncompressed image.
   * @ingroup REST
   **/
  ORTHANC_PLUGIN_INLINE void OrthancPluginCompressAndAnswerPngImage(
    OrthancPluginContext*     context,
    OrthancPluginRestOutput*  output,
    OrthancPluginPixelFormat  format,
    uint32_t                  width,
    uint32_t                  height,
    uint32_t                  pitch,
    const void*               buffer)
  {
    _OrthancPluginCompressAndAnswerImage params;
    params.output = output;
    params.imageFormat = OrthancPluginImageFormat_Png;
    params.pixelFormat = format;
    params.width = width;
    params.height = height;
    params.pitch = pitch;
    params.buffer = buffer;
    params.quality = 0;  /* No quality for PNG */
    context->InvokeService(context, _OrthancPluginService_CompressAndAnswerImage, &params);
  }



  typedef struct
  {
    OrthancPluginMemoryBuffer*  target;
    const char*                 instanceId;
  } _OrthancPluginGetDicomForInstance;

  /**
   * @brief Retrieve a DICOM instance using its Orthanc identifier.
   * 
   * Retrieve a DICOM instance using its Orthanc identifier. The DICOM
   * file is stored into a newly allocated memory buffer.
   * 
   * @param context The Orthanc plugin context, as received by OrthancPluginInitialize().
   * @param target The target memory buffer. It must be freed with OrthancPluginFreeMemoryBuffer().
   * @param instanceId The Orthanc identifier of the DICOM instance of interest.
   * @return 0 if success, or the error code if failure.
   * @ingroup Orthanc
   **/
  ORTHANC_PLUGIN_INLINE OrthancPluginErrorCode  OrthancPluginGetDicomForInstance(
    OrthancPluginContext*       context,
    OrthancPluginMemoryBuffer*  target,
    const char*                 instanceId)
  {
    _OrthancPluginGetDicomForInstance params;
    params.target = target;
    params.instanceId = instanceId;
    return context->InvokeService(context, _OrthancPluginService_GetDicomForInstance, &params);
  }



  typedef struct
  {
    OrthancPluginMemoryBuffer*  target;
    const char*                 uri;
  } _OrthancPluginRestApiGet;

  /**
   * @brief Make a GET call to the built-in Orthanc REST API.
   * 
   * Make a GET call to the built-in Orthanc REST API. The result to
   * the query is stored into a newly allocated memory buffer.
   * 
   * @param context The Orthanc plugin context, as received by OrthancPluginInitialize().
   * @param target The target memory buffer. It must be freed with OrthancPluginFreeMemoryBuffer().
   * @param uri The URI in the built-in Orthanc API.
   * @return 0 if success, or the error code if failure.
   * @note If the resource is not existing (error 404), the error code will be OrthancPluginErrorCode_UnknownResource.
   * @see OrthancPluginRestApiGetAfterPlugins()
   * @ingroup Orthanc
   **/
  ORTHANC_PLUGIN_INLINE OrthancPluginErrorCode  OrthancPluginRestApiGet(
    OrthancPluginContext*       context,
    OrthancPluginMemoryBuffer*  target,
    const char*                 uri)
  {
    _OrthancPluginRestApiGet params;
    params.target = target;
    params.uri = uri;
    return context->InvokeService(context, _OrthancPluginService_RestApiGet, &params);
  }



  /**
   * @brief Make a GET call to the REST API, as tainted by the plugins.
   * 
   * Make a GET call to the Orthanc REST API, after all the plugins
   * are applied. In other words, if some plugin overrides or adds the
   * called URI to the built-in Orthanc REST API, this call will
   * return the result provided by this plugin. The result to the
   * query is stored into a newly allocated memory buffer.
   * 
   * @param context The Orthanc plugin context, as received by OrthancPluginInitialize().
   * @param target The target memory buffer. It must be freed with OrthancPluginFreeMemoryBuffer().
   * @param uri The URI in the built-in Orthanc API.
   * @return 0 if success, or the error code if failure.
   * @note If the resource is not existing (error 404), the error code will be OrthancPluginErrorCode_UnknownResource.
   * @see OrthancPluginRestApiGet()
   * @ingroup Orthanc
   **/
  ORTHANC_PLUGIN_INLINE OrthancPluginErrorCode  OrthancPluginRestApiGetAfterPlugins(
    OrthancPluginContext*       context,
    OrthancPluginMemoryBuffer*  target,
    const char*                 uri)
  {
    _OrthancPluginRestApiGet params;
    params.target = target;
    params.uri = uri;
    return context->InvokeService(context, _OrthancPluginService_RestApiGetAfterPlugins, &params);
  }



  typedef struct
  {
    OrthancPluginMemoryBuffer*  target;
    const char*                 uri;
    const void*                 body;
    uint32_t                    bodySize;
  } _OrthancPluginRestApiPostPut;

  /**
   * @brief Make a POST call to the built-in Orthanc REST API.
   * 
   * Make a POST call to the built-in Orthanc REST API. The result to
   * the query is stored into a newly allocated memory buffer.
   * 
   * @param context The Orthanc plugin context, as received by OrthancPluginInitialize().
   * @param target The target memory buffer. It must be freed with OrthancPluginFreeMemoryBuffer().
   * @param uri The URI in the built-in Orthanc API.
   * @param body The body of the POST request.
   * @param bodySize The size of the body.
   * @return 0 if success, or the error code if failure.
   * @note If the resource is not existing (error 404), the error code will be OrthancPluginErrorCode_UnknownResource.
   * @see OrthancPluginRestApiPostAfterPlugins()
   * @ingroup Orthanc
   **/
  ORTHANC_PLUGIN_INLINE OrthancPluginErrorCode  OrthancPluginRestApiPost(
    OrthancPluginContext*       context,
    OrthancPluginMemoryBuffer*  target,
    const char*                 uri,
    const void*                 body,
    uint32_t                    bodySize)
  {
    _OrthancPluginRestApiPostPut params;
    params.target = target;
    params.uri = uri;
    params.body = body;
    params.bodySize = bodySize;
    return context->InvokeService(context, _OrthancPluginService_RestApiPost, &params);
  }


  /**
   * @brief Make a POST call to the REST API, as tainted by the plugins.
   * 
   * Make a POST call to the Orthanc REST API, after all the plugins
   * are applied. In other words, if some plugin overrides or adds the
   * called URI to the built-in Orthanc REST API, this call will
   * return the result provided by this plugin. The result to the
   * query is stored into a newly allocated memory buffer.
   * 
   * @param context The Orthanc plugin context, as received by OrthancPluginInitialize().
   * @param target The target memory buffer. It must be freed with OrthancPluginFreeMemoryBuffer().
   * @param uri The URI in the built-in Orthanc API.
   * @param body The body of the POST request.
   * @param bodySize The size of the body.
   * @return 0 if success, or the error code if failure.
   * @note If the resource is not existing (error 404), the error code will be OrthancPluginErrorCode_UnknownResource.
   * @see OrthancPluginRestApiPost()
   * @ingroup Orthanc
   **/
  ORTHANC_PLUGIN_INLINE OrthancPluginErrorCode  OrthancPluginRestApiPostAfterPlugins(
    OrthancPluginContext*       context,
    OrthancPluginMemoryBuffer*  target,
    const char*                 uri,
    const void*                 body,
    uint32_t                    bodySize)
  {
    _OrthancPluginRestApiPostPut params;
    params.target = target;
    params.uri = uri;
    params.body = body;
    params.bodySize = bodySize;
    return context->InvokeService(context, _OrthancPluginService_RestApiPostAfterPlugins, &params);
  }



  /**
   * @brief Make a DELETE call to the built-in Orthanc REST API.
   * 
   * Make a DELETE call to the built-in Orthanc REST API.
   * 
   * @param context The Orthanc plugin context, as received by OrthancPluginInitialize().
   * @param uri The URI to delete in the built-in Orthanc API.
   * @return 0 if success, or the error code if failure.
   * @note If the resource is not existing (error 404), the error code will be OrthancPluginErrorCode_UnknownResource.
   * @see OrthancPluginRestApiDeleteAfterPlugins()
   * @ingroup Orthanc
   **/
  ORTHANC_PLUGIN_INLINE OrthancPluginErrorCode  OrthancPluginRestApiDelete(
    OrthancPluginContext*       context,
    const char*                 uri)
  {
    return context->InvokeService(context, _OrthancPluginService_RestApiDelete, uri);
  }


  /**
   * @brief Make a DELETE call to the REST API, as tainted by the plugins.
   * 
   * Make a DELETE call to the Orthanc REST API, after all the plugins
   * are applied. In other words, if some plugin overrides or adds the
   * called URI to the built-in Orthanc REST API, this call will
   * return the result provided by this plugin. 
   * 
   * @param context The Orthanc plugin context, as received by OrthancPluginInitialize().
   * @param uri The URI to delete in the built-in Orthanc API.
   * @return 0 if success, or the error code if failure.
   * @note If the resource is not existing (error 404), the error code will be OrthancPluginErrorCode_UnknownResource.
   * @see OrthancPluginRestApiDelete()
   * @ingroup Orthanc
   **/
  ORTHANC_PLUGIN_INLINE OrthancPluginErrorCode  OrthancPluginRestApiDeleteAfterPlugins(
    OrthancPluginContext*       context,
    const char*                 uri)
  {
    return context->InvokeService(context, _OrthancPluginService_RestApiDeleteAfterPlugins, uri);
  }



  /**
   * @brief Make a PUT call to the built-in Orthanc REST API.
   * 
   * Make a PUT call to the built-in Orthanc REST API. The result to
   * the query is stored into a newly allocated memory buffer.
   * 
   * @param context The Orthanc plugin context, as received by OrthancPluginInitialize().
   * @param target The target memory buffer. It must be freed with OrthancPluginFreeMemoryBuffer().
   * @param uri The URI in the built-in Orthanc API.
   * @param body The body of the PUT request.
   * @param bodySize The size of the body.
   * @return 0 if success, or the error code if failure.
   * @note If the resource is not existing (error 404), the error code will be OrthancPluginErrorCode_UnknownResource.
   * @see OrthancPluginRestApiPutAfterPlugins()
   * @ingroup Orthanc
   **/
  ORTHANC_PLUGIN_INLINE OrthancPluginErrorCode  OrthancPluginRestApiPut(
    OrthancPluginContext*       context,
    OrthancPluginMemoryBuffer*  target,
    const char*                 uri,
    const void*                 body,
    uint32_t                    bodySize)
  {
    _OrthancPluginRestApiPostPut params;
    params.target = target;
    params.uri = uri;
    params.body = body;
    params.bodySize = bodySize;
    return context->InvokeService(context, _OrthancPluginService_RestApiPut, &params);
  }



  /**
   * @brief Make a PUT call to the REST API, as tainted by the plugins.
   * 
   * Make a PUT call to the Orthanc REST API, after all the plugins
   * are applied. In other words, if some plugin overrides or adds the
   * called URI to the built-in Orthanc REST API, this call will
   * return the result provided by this plugin. The result to the
   * query is stored into a newly allocated memory buffer.
   * 
   * @param context The Orthanc plugin context, as received by OrthancPluginInitialize().
   * @param target The target memory buffer. It must be freed with OrthancPluginFreeMemoryBuffer().
   * @param uri The URI in the built-in Orthanc API.
   * @param body The body of the PUT request.
   * @param bodySize The size of the body.
   * @return 0 if success, or the error code if failure.
   * @note If the resource is not existing (error 404), the error code will be OrthancPluginErrorCode_UnknownResource.
   * @see OrthancPluginRestApiPut()
   * @ingroup Orthanc
   **/
  ORTHANC_PLUGIN_INLINE OrthancPluginErrorCode  OrthancPluginRestApiPutAfterPlugins(
    OrthancPluginContext*       context,
    OrthancPluginMemoryBuffer*  target,
    const char*                 uri,
    const void*                 body,
    uint32_t                    bodySize)
  {
    _OrthancPluginRestApiPostPut params;
    params.target = target;
    params.uri = uri;
    params.body = body;
    params.bodySize = bodySize;
    return context->InvokeService(context, _OrthancPluginService_RestApiPutAfterPlugins, &params);
  }



  typedef struct
  {
    OrthancPluginRestOutput* output;
    const char*              argument;
  } _OrthancPluginOutputPlusArgument;

  /**
   * @brief Redirect a REST request.
   *
   * This function answers to a REST request by redirecting the user
   * to another URI using HTTP status 301.
   * 
   * @param context The Orthanc plugin context, as received by OrthancPluginInitialize().
   * @param output The HTTP connection to the client application.
   * @param redirection Where to redirect.
   * @ingroup REST
   **/
  ORTHANC_PLUGIN_INLINE void OrthancPluginRedirect(
    OrthancPluginContext*    context,
    OrthancPluginRestOutput* output,
    const char*              redirection)
  {
    _OrthancPluginOutputPlusArgument params;
    params.output = output;
    params.argument = redirection;
    context->InvokeService(context, _OrthancPluginService_Redirect, &params);
  }



  typedef struct
  {
    char**       result;
    const char*  argument;
  } _OrthancPluginRetrieveDynamicString;

  /**
   * @brief Look for a patient.
   *
   * Look for a patient stored in Orthanc, using its Patient ID tag (0x0010, 0x0020).
   * This function uses the database index to run as fast as possible (it does not loop
   * over all the stored patients).
   * 
   * @param context The Orthanc plugin context, as received by OrthancPluginInitialize().
   * @param patientID The Patient ID of interest.
   * @return The NULL value if the patient is non-existent, or a string containing the 
   * Orthanc ID of the patient. This string must be freed by OrthancPluginFreeString().
   * @ingroup Orthanc
   **/
  ORTHANC_PLUGIN_INLINE char* OrthancPluginLookupPatient(
    OrthancPluginContext*  context,
    const char*            patientID)
  {
    char* result;

    _OrthancPluginRetrieveDynamicString params;
    params.result = &result;
    params.argument = patientID;

    if (context->InvokeService(context, _OrthancPluginService_LookupPatient, &params) != OrthancPluginErrorCode_Success)
    {
      /* Error */
      return NULL;
    }
    else
    {
      return result;
    }
  }


  /**
   * @brief Look for a study.
   *
   * Look for a study stored in Orthanc, using its Study Instance UID tag (0x0020, 0x000d).
   * This function uses the database index to run as fast as possible (it does not loop
   * over all the stored studies).
   * 
   * @param context The Orthanc plugin context, as received by OrthancPluginInitialize().
   * @param studyUID The Study Instance UID of interest.
   * @return The NULL value if the study is non-existent, or a string containing the 
   * Orthanc ID of the study. This string must be freed by OrthancPluginFreeString().
   * @ingroup Orthanc
   **/
  ORTHANC_PLUGIN_INLINE char* OrthancPluginLookupStudy(
    OrthancPluginContext*  context,
    const char*            studyUID)
  {
    char* result;

    _OrthancPluginRetrieveDynamicString params;
    params.result = &result;
    params.argument = studyUID;

    if (context->InvokeService(context, _OrthancPluginService_LookupStudy, &params) != OrthancPluginErrorCode_Success)
    {
      /* Error */
      return NULL;
    }
    else
    {
      return result;
    }
  }


  /**
   * @brief Look for a study, using the accession number.
   *
   * Look for a study stored in Orthanc, using its Accession Number tag (0x0008, 0x0050).
   * This function uses the database index to run as fast as possible (it does not loop
   * over all the stored studies).
   * 
   * @param context The Orthanc plugin context, as received by OrthancPluginInitialize().
   * @param accessionNumber The Accession Number of interest.
   * @return The NULL value if the study is non-existent, or a string containing the 
   * Orthanc ID of the study. This string must be freed by OrthancPluginFreeString().
   * @ingroup Orthanc
   **/
  ORTHANC_PLUGIN_INLINE char* OrthancPluginLookupStudyWithAccessionNumber(
    OrthancPluginContext*  context,
    const char*            accessionNumber)
  {
    char* result;

    _OrthancPluginRetrieveDynamicString params;
    params.result = &result;
    params.argument = accessionNumber;

    if (context->InvokeService(context, _OrthancPluginService_LookupStudyWithAccessionNumber, &params) != OrthancPluginErrorCode_Success)
    {
      /* Error */
      return NULL;
    }
    else
    {
      return result;
    }
  }


  /**
   * @brief Look for a series.
   *
   * Look for a series stored in Orthanc, using its Series Instance UID tag (0x0020, 0x000e).
   * This function uses the database index to run as fast as possible (it does not loop
   * over all the stored series).
   * 
   * @param context The Orthanc plugin context, as received by OrthancPluginInitialize().
   * @param seriesUID The Series Instance UID of interest.
   * @return The NULL value if the series is non-existent, or a string containing the 
   * Orthanc ID of the series. This string must be freed by OrthancPluginFreeString().
   * @ingroup Orthanc
   **/
  ORTHANC_PLUGIN_INLINE char* OrthancPluginLookupSeries(
    OrthancPluginContext*  context,
    const char*            seriesUID)
  {
    char* result;

    _OrthancPluginRetrieveDynamicString params;
    params.result = &result;
    params.argument = seriesUID;

    if (context->InvokeService(context, _OrthancPluginService_LookupSeries, &params) != OrthancPluginErrorCode_Success)
    {
      /* Error */
      return NULL;
    }
    else
    {
      return result;
    }
  }


  /**
   * @brief Look for an instance.
   *
   * Look for an instance stored in Orthanc, using its SOP Instance UID tag (0x0008, 0x0018).
   * This function uses the database index to run as fast as possible (it does not loop
   * over all the stored instances).
   * 
   * @param context The Orthanc plugin context, as received by OrthancPluginInitialize().
   * @param sopInstanceUID The SOP Instance UID of interest.
   * @return The NULL value if the instance is non-existent, or a string containing the 
   * Orthanc ID of the instance. This string must be freed by OrthancPluginFreeString().
   * @ingroup Orthanc
   **/
  ORTHANC_PLUGIN_INLINE char* OrthancPluginLookupInstance(
    OrthancPluginContext*  context,
    const char*            sopInstanceUID)
  {
    char* result;

    _OrthancPluginRetrieveDynamicString params;
    params.result = &result;
    params.argument = sopInstanceUID;

    if (context->InvokeService(context, _OrthancPluginService_LookupInstance, &params) != OrthancPluginErrorCode_Success)
    {
      /* Error */
      return NULL;
    }
    else
    {
      return result;
    }
  }



  typedef struct
  {
    OrthancPluginRestOutput* output;
    uint16_t                 status;
  } _OrthancPluginSendHttpStatusCode;

  /**
   * @brief Send a HTTP status code.
   *
   * This function answers to a REST request by sending a HTTP status
   * code (such as "400 - Bad Request"). Note that:
   * - Successful requests (status 200) must use ::OrthancPluginAnswerBuffer().
   * - Redirections (status 301) must use ::OrthancPluginRedirect().
   * - Unauthorized access (status 401) must use ::OrthancPluginSendUnauthorized().
   * - Methods not allowed (status 405) must use ::OrthancPluginSendMethodNotAllowed().
   * 
   * @param context The Orthanc plugin context, as received by OrthancPluginInitialize().
   * @param output The HTTP connection to the client application.
   * @param status The HTTP status code to be sent.
   * @ingroup REST
   * @see OrthancPluginSendHttpStatus()
   **/
  ORTHANC_PLUGIN_INLINE void OrthancPluginSendHttpStatusCode(
    OrthancPluginContext*    context,
    OrthancPluginRestOutput* output,
    uint16_t                 status)
  {
    _OrthancPluginSendHttpStatusCode params;
    params.output = output;
    params.status = status;
    context->InvokeService(context, _OrthancPluginService_SendHttpStatusCode, &params);
  }


  /**
   * @brief Signal that a REST request is not authorized.
   *
   * This function answers to a REST request by signaling that it is
   * not authorized.
   * 
   * @param context The Orthanc plugin context, as received by OrthancPluginInitialize().
   * @param output The HTTP connection to the client application.
   * @param realm The realm for the authorization process.
   * @ingroup REST
   **/
  ORTHANC_PLUGIN_INLINE void OrthancPluginSendUnauthorized(
    OrthancPluginContext*    context,
    OrthancPluginRestOutput* output,
    const char*              realm)
  {
    _OrthancPluginOutputPlusArgument params;
    params.output = output;
    params.argument = realm;
    context->InvokeService(context, _OrthancPluginService_SendUnauthorized, &params);
  }


  /**
   * @brief Signal that this URI does not support this HTTP method.
   *
   * This function answers to a REST request by signaling that the
   * queried URI does not support this method.
   * 
   * @param context The Orthanc plugin context, as received by OrthancPluginInitialize().
   * @param output The HTTP connection to the client application.
   * @param allowedMethods The allowed methods for this URI (e.g. "GET,POST" after a PUT or a POST request).
   * @ingroup REST
   **/
  ORTHANC_PLUGIN_INLINE void OrthancPluginSendMethodNotAllowed(
    OrthancPluginContext*    context,
    OrthancPluginRestOutput* output,
    const char*              allowedMethods)
  {
    _OrthancPluginOutputPlusArgument params;
    params.output = output;
    params.argument = allowedMethods;
    context->InvokeService(context, _OrthancPluginService_SendMethodNotAllowed, &params);
  }


  typedef struct
  {
    OrthancPluginRestOutput* output;
    const char*              key;
    const char*              value;
  } _OrthancPluginSetHttpHeader;

  /**
   * @brief Set a cookie.
   *
   * This function sets a cookie in the HTTP client.
   * 
   * @param context The Orthanc plugin context, as received by OrthancPluginInitialize().
   * @param output The HTTP connection to the client application.
   * @param cookie The cookie to be set.
   * @param value The value of the cookie.
   * @ingroup REST
   **/
  ORTHANC_PLUGIN_INLINE void OrthancPluginSetCookie(
    OrthancPluginContext*    context,
    OrthancPluginRestOutput* output,
    const char*              cookie,
    const char*              value)
  {
    _OrthancPluginSetHttpHeader params;
    params.output = output;
    params.key = cookie;
    params.value = value;
    context->InvokeService(context, _OrthancPluginService_SetCookie, &params);
  }


  /**
   * @brief Set some HTTP header.
   *
   * This function sets a HTTP header in the HTTP answer.
   * 
   * @param context The Orthanc plugin context, as received by OrthancPluginInitialize().
   * @param output The HTTP connection to the client application.
   * @param key The HTTP header to be set.
   * @param value The value of the HTTP header.
   * @ingroup REST
   **/
  ORTHANC_PLUGIN_INLINE void OrthancPluginSetHttpHeader(
    OrthancPluginContext*    context,
    OrthancPluginRestOutput* output,
    const char*              key,
    const char*              value)
  {
    _OrthancPluginSetHttpHeader params;
    params.output = output;
    params.key = key;
    params.value = value;
    context->InvokeService(context, _OrthancPluginService_SetHttpHeader, &params);
  }


  typedef struct
  {
    char**                             resultStringToFree;
    const char**                       resultString;
    int64_t*                           resultInt64;
    const char*                        key;
    const OrthancPluginDicomInstance*  instance;
    OrthancPluginInstanceOrigin*       resultOrigin;   /* New in Orthanc 0.9.5 SDK */
  } _OrthancPluginAccessDicomInstance;


  /**
   * @brief Get the AET of a DICOM instance.
   *
   * This function returns the Application Entity Title (AET) of the
   * DICOM modality from which a DICOM instance originates.
   * 
   * @param context The Orthanc plugin context, as received by OrthancPluginInitialize().
   * @param instance The instance of interest.
   * @return The AET if success, NULL if error.
   * @ingroup DicomInstance
   **/
  ORTHANC_PLUGIN_INLINE const char* OrthancPluginGetInstanceRemoteAet(
    OrthancPluginContext*              context,
    const OrthancPluginDicomInstance*  instance)
  {
    const char* result;

    _OrthancPluginAccessDicomInstance params;
    memset(&params, 0, sizeof(params));
    params.resultString = &result;
    params.instance = instance;

    if (context->InvokeService(context, _OrthancPluginService_GetInstanceRemoteAet, &params) != OrthancPluginErrorCode_Success)
    {
      /* Error */
      return NULL;
    }
    else
    {
      return result;
    }
  }


  /**
   * @brief Get the size of a DICOM file.
   *
   * This function returns the number of bytes of the given DICOM instance.
   * 
   * @param context The Orthanc plugin context, as received by OrthancPluginInitialize().
   * @param instance The instance of interest.
   * @return The size of the file, -1 in case of error.
   * @ingroup DicomInstance
   **/
  ORTHANC_PLUGIN_INLINE int64_t OrthancPluginGetInstanceSize(
    OrthancPluginContext*             context,
    const OrthancPluginDicomInstance* instance)
  {
    int64_t size;

    _OrthancPluginAccessDicomInstance params;
    memset(&params, 0, sizeof(params));
    params.resultInt64 = &size;
    params.instance = instance;

    if (context->InvokeService(context, _OrthancPluginService_GetInstanceSize, &params) != OrthancPluginErrorCode_Success)
    {
      /* Error */
      return -1;
    }
    else
    {
      return size;
    }
  }


  /**
   * @brief Get the data of a DICOM file.
   *
   * This function returns a pointer to the content of the given DICOM instance.
   * 
   * @param context The Orthanc plugin context, as received by OrthancPluginInitialize().
   * @param instance The instance of interest.
   * @return The pointer to the DICOM data, NULL in case of error.
   * @ingroup DicomInstance
   **/
  ORTHANC_PLUGIN_INLINE const void* OrthancPluginGetInstanceData(
    OrthancPluginContext*              context,
    const OrthancPluginDicomInstance*  instance)
  {
    const char* result;

    _OrthancPluginAccessDicomInstance params;
    memset(&params, 0, sizeof(params));
    params.resultString = &result;
    params.instance = instance;

    if (context->InvokeService(context, _OrthancPluginService_GetInstanceData, &params) != OrthancPluginErrorCode_Success)
    {
      /* Error */
      return NULL;
    }
    else
    {
      return result;
    }
  }


  /**
   * @brief Get the DICOM tag hierarchy as a JSON file.
   *
   * This function returns a pointer to a newly created string
   * containing a JSON file. This JSON file encodes the tag hierarchy
   * of the given DICOM instance.
   * 
   * @param context The Orthanc plugin context, as received by OrthancPluginInitialize().
   * @param instance The instance of interest.
   * @return The NULL value in case of error, or a string containing the JSON file.
   * This string must be freed by OrthancPluginFreeString().
   * @ingroup DicomInstance
   **/
  ORTHANC_PLUGIN_INLINE char* OrthancPluginGetInstanceJson(
    OrthancPluginContext*              context,
    const OrthancPluginDicomInstance*  instance)
  {
    char* result;

    _OrthancPluginAccessDicomInstance params;
    memset(&params, 0, sizeof(params));
    params.resultStringToFree = &result;
    params.instance = instance;

    if (context->InvokeService(context, _OrthancPluginService_GetInstanceJson, &params) != OrthancPluginErrorCode_Success)
    {
      /* Error */
      return NULL;
    }
    else
    {
      return result;
    }
  }


  /**
   * @brief Get the DICOM tag hierarchy as a JSON file (with simplification).
   *
   * This function returns a pointer to a newly created string
   * containing a JSON file. This JSON file encodes the tag hierarchy
   * of the given DICOM instance. In contrast with
   * ::OrthancPluginGetInstanceJson(), the returned JSON file is in
   * its simplified version.
   * 
   * @param context The Orthanc plugin context, as received by OrthancPluginInitialize().
   * @param instance The instance of interest.
   * @return The NULL value in case of error, or a string containing the JSON file.
   * This string must be freed by OrthancPluginFreeString().
   * @ingroup DicomInstance
   **/
  ORTHANC_PLUGIN_INLINE char* OrthancPluginGetInstanceSimplifiedJson(
    OrthancPluginContext*              context,
    const OrthancPluginDicomInstance*  instance)
  {
    char* result;

    _OrthancPluginAccessDicomInstance params;
    memset(&params, 0, sizeof(params));
    params.resultStringToFree = &result;
    params.instance = instance;

    if (context->InvokeService(context, _OrthancPluginService_GetInstanceSimplifiedJson, &params) != OrthancPluginErrorCode_Success)
    {
      /* Error */
      return NULL;
    }
    else
    {
      return result;
    }
  }


  /**
   * @brief Check whether a DICOM instance is associated with some metadata.
   *
   * This function checks whether the DICOM instance of interest is
   * associated with some metadata. As of Orthanc 0.8.1, in the
   * callbacks registered by
   * ::OrthancPluginRegisterOnStoredInstanceCallback(), the only
   * possibly available metadata are "ReceptionDate", "RemoteAET" and
   * "IndexInSeries".
   * 
   * @param context The Orthanc plugin context, as received by OrthancPluginInitialize().
   * @param instance The instance of interest.
   * @param metadata The metadata of interest.
   * @return 1 if the metadata is present, 0 if it is absent, -1 in case of error.
   * @ingroup DicomInstance
   **/
  ORTHANC_PLUGIN_INLINE int32_t  OrthancPluginHasInstanceMetadata(
    OrthancPluginContext*              context,
    const OrthancPluginDicomInstance*  instance,
    const char*                        metadata)
  {
    int64_t result;

    _OrthancPluginAccessDicomInstance params;
    memset(&params, 0, sizeof(params));
    params.resultInt64 = &result;
    params.instance = instance;
    params.key = metadata;

    if (context->InvokeService(context, _OrthancPluginService_HasInstanceMetadata, &params) != OrthancPluginErrorCode_Success)
    {
      /* Error */
      return -1;
    }
    else
    {
      return (result != 0);
    }
  }


  /**
   * @brief Get the value of some metadata associated with a given DICOM instance.
   *
   * This functions returns the value of some metadata that is associated with the DICOM instance of interest.
   * Before calling this function, the existence of the metadata must have been checked with
   * ::OrthancPluginHasInstanceMetadata().
   * 
   * @param context The Orthanc plugin context, as received by OrthancPluginInitialize().
   * @param instance The instance of interest.
   * @param metadata The metadata of interest.
   * @return The metadata value if success, NULL if error. Please note that the 
   *         returned string belongs to the instance object and must NOT be 
   *         deallocated. Please make a copy of the string if you wish to access 
   *         it later.
   * @ingroup DicomInstance
   **/
  ORTHANC_PLUGIN_INLINE const char* OrthancPluginGetInstanceMetadata(
    OrthancPluginContext*              context,
    const OrthancPluginDicomInstance*  instance,
    const char*                        metadata)
  {
    const char* result;

    _OrthancPluginAccessDicomInstance params;
    memset(&params, 0, sizeof(params));
    params.resultString = &result;
    params.instance = instance;
    params.key = metadata;

    if (context->InvokeService(context, _OrthancPluginService_GetInstanceMetadata, &params) != OrthancPluginErrorCode_Success)
    {
      /* Error */
      return NULL;
    }
    else
    {
      return result;
    }
  }



  typedef struct
  {
    OrthancPluginStorageCreate  create;
    OrthancPluginStorageRead    read;
    OrthancPluginStorageRemove  remove;
    OrthancPluginFree           free;
  } _OrthancPluginRegisterStorageArea;

  /**
   * @brief Register a custom storage area.
   *
   * This function registers a custom storage area, to replace the
   * built-in way Orthanc stores its files on the filesystem. This
   * function must be called during the initialization of the plugin,
   * i.e. inside the OrthancPluginInitialize() public function.
   * 
   * @param context The Orthanc plugin context, as received by OrthancPluginInitialize().
   * @param create The callback function to store a file on the custom storage area.
   * @param read The callback function to read a file from the custom storage area.
   * @param remove The callback function to remove a file from the custom storage area.
   * @ingroup Callbacks
   * @deprecated Please use OrthancPluginRegisterStorageArea2()
   **/
  ORTHANC_PLUGIN_DEPRECATED ORTHANC_PLUGIN_INLINE void OrthancPluginRegisterStorageArea(
    OrthancPluginContext*       context,
    OrthancPluginStorageCreate  create,
    OrthancPluginStorageRead    read,
    OrthancPluginStorageRemove  remove)
  {
    _OrthancPluginRegisterStorageArea params;
    params.create = create;
    params.read = read;
    params.remove = remove;

#ifdef  __cplusplus
    params.free = ::free;
#else
    params.free = free;
#endif

    context->InvokeService(context, _OrthancPluginService_RegisterStorageArea, &params);
  }



  /**
   * @brief Return the path to the Orthanc executable.
   *
   * This function returns the path to the Orthanc executable.
   * 
   * @param context The Orthanc plugin context, as received by OrthancPluginInitialize().
   * @return NULL in the case of an error, or a newly allocated string
   * containing the path. This string must be freed by
   * OrthancPluginFreeString().
   **/
  ORTHANC_PLUGIN_INLINE char *OrthancPluginGetOrthancPath(OrthancPluginContext* context)
  {
    char* result;

    _OrthancPluginRetrieveDynamicString params;
    params.result = &result;
    params.argument = NULL;

    if (context->InvokeService(context, _OrthancPluginService_GetOrthancPath, &params) != OrthancPluginErrorCode_Success)
    {
      /* Error */
      return NULL;
    }
    else
    {
      return result;
    }
  }


  /**
   * @brief Return the directory containing the Orthanc.
   *
   * This function returns the path to the directory containing the Orthanc executable.
   * 
   * @param context The Orthanc plugin context, as received by OrthancPluginInitialize().
   * @return NULL in the case of an error, or a newly allocated string
   * containing the path. This string must be freed by
   * OrthancPluginFreeString().
   **/
  ORTHANC_PLUGIN_INLINE char *OrthancPluginGetOrthancDirectory(OrthancPluginContext* context)
  {
    char* result;

    _OrthancPluginRetrieveDynamicString params;
    params.result = &result;
    params.argument = NULL;

    if (context->InvokeService(context, _OrthancPluginService_GetOrthancDirectory, &params) != OrthancPluginErrorCode_Success)
    {
      /* Error */
      return NULL;
    }
    else
    {
      return result;
    }
  }


  /**
   * @brief Return the path to the configuration file(s).
   *
   * This function returns the path to the configuration file(s) that
   * was specified when starting Orthanc. Since version 0.9.1, this
   * path can refer to a folder that stores a set of configuration
   * files. This function is deprecated in favor of
   * OrthancPluginGetConfiguration().
   * 
   * @param context The Orthanc plugin context, as received by OrthancPluginInitialize().
   * @return NULL in the case of an error, or a newly allocated string
   * containing the path. This string must be freed by
   * OrthancPluginFreeString().
   * @see OrthancPluginGetConfiguration()
   **/
  ORTHANC_PLUGIN_DEPRECATED ORTHANC_PLUGIN_INLINE char *OrthancPluginGetConfigurationPath(OrthancPluginContext* context)
  {
    char* result;

    _OrthancPluginRetrieveDynamicString params;
    params.result = &result;
    params.argument = NULL;

    if (context->InvokeService(context, _OrthancPluginService_GetConfigurationPath, &params) != OrthancPluginErrorCode_Success)
    {
      /* Error */
      return NULL;
    }
    else
    {
      return result;
    }
  }



  typedef struct
  {
    OrthancPluginOnChangeCallback callback;
  } _OrthancPluginOnChangeCallback;

  /**
   * @brief Register a callback to monitor changes.
   *
   * This function registers a callback function that is called
   * whenever a change happens to some DICOM resource.
   *
   * @warning Your callback function will be called synchronously with
   * the core of Orthanc. This implies that deadlocks might emerge if
   * you call other core primitives of Orthanc in your callback (such
   * deadlocks are particularly visible in the presence of other plugins
   * or Lua scripts). It is thus strongly advised to avoid any call to
   * the REST API of Orthanc in the callback. If you have to call
   * other primitives of Orthanc, you should make these calls in a
   * separate thread, passing the pending events to be processed
   * through a message queue.
   * 
   * @param context The Orthanc plugin context, as received by OrthancPluginInitialize().
   * @param callback The callback function.
   * @ingroup Callbacks
   **/
  ORTHANC_PLUGIN_INLINE void OrthancPluginRegisterOnChangeCallback(
    OrthancPluginContext*          context,
    OrthancPluginOnChangeCallback  callback)
  {
    _OrthancPluginOnChangeCallback params;
    params.callback = callback;

    context->InvokeService(context, _OrthancPluginService_RegisterOnChangeCallback, &params);
  }



  typedef struct
  {
    const char* plugin;
    _OrthancPluginProperty property;
    const char* value;
  } _OrthancPluginSetPluginProperty;


  /**
   * @brief Set the URI where the plugin provides its Web interface.
   *
   * For plugins that come with a Web interface, this function
   * declares the entry path where to find this interface. This
   * information is notably used in the "Plugins" page of Orthanc
   * Explorer.
   * 
   * @param context The Orthanc plugin context, as received by OrthancPluginInitialize().
   * @param uri The root URI for this plugin.
   *
   * @deprecated This function should not be used anymore because the
   * result of the call to "OrthancPluginGetName()" depends on the
   * system. Use "OrthancPluginSetRootUri2()" instead.
   **/ 
  ORTHANC_PLUGIN_DEPRECATED ORTHANC_PLUGIN_INLINE void OrthancPluginSetRootUri(
    OrthancPluginContext*  context,
    const char*            uri)
  {
    _OrthancPluginSetPluginProperty params;
    params.plugin = OrthancPluginGetName();
    params.property = _OrthancPluginProperty_RootUri;
    params.value = uri;

    context->InvokeService(context, _OrthancPluginService_SetPluginProperty, &params);
  }


  /**
   * @brief Set the URI where the plugin provides its Web interface.
   *
   * For plugins that come with a Web interface, this function
   * declares the entry path where to find this interface. This
   * information is notably used in the "Plugins" page of Orthanc
   * Explorer.
   *
   * @param context The Orthanc plugin context, as received by OrthancPluginInitialize().
   * @param plugin Identifier of your plugin (it must match "OrthancPluginGetName()").
   * @param uri The root URI for this plugin.
   **/
  ORTHANC_PLUGIN_INLINE void OrthancPluginSetRootUri2(
    OrthancPluginContext*  context,
    const char*            plugin,
    const char*            uri)
  {
    _OrthancPluginSetPluginProperty params;
    params.plugin = plugin;
    params.property = _OrthancPluginProperty_RootUri;
    params.value = uri;

    context->InvokeService(context, _OrthancPluginService_SetPluginProperty, &params);
  }


  /**
   * @brief Set a description for this plugin.
   *
   * Set a description for this plugin. It is displayed in the
   * "Plugins" page of Orthanc Explorer.
   * 
   * @param context The Orthanc plugin context, as received by OrthancPluginInitialize().
   * @param description The description.
   *
   * @deprecated This function should not be used anymore because the
   * result of the call to "OrthancPluginGetName()" depends on the
   * system. Use "OrthancPluginSetDescription2()" instead.
   **/ 
  ORTHANC_PLUGIN_DEPRECATED ORTHANC_PLUGIN_INLINE void OrthancPluginSetDescription(
    OrthancPluginContext*  context,
    const char*            description)
  {
    _OrthancPluginSetPluginProperty params;
    params.plugin = OrthancPluginGetName();
    params.property = _OrthancPluginProperty_Description;
    params.value = description;

    context->InvokeService(context, _OrthancPluginService_SetPluginProperty, &params);
  }


  /**
   * @brief Set a description for this plugin.
   *
   * Set a description for this plugin. It is displayed in the
   * "Plugins" page of Orthanc Explorer.
   *
   * @param context The Orthanc plugin context, as received by OrthancPluginInitialize().
   * @param plugin Identifier of your plugin (it must match "OrthancPluginGetName()").
   * @param description The description.
   **/
  ORTHANC_PLUGIN_INLINE void OrthancPluginSetDescription2(
    OrthancPluginContext*  context,
    const char*            plugin,
    const char*            description)
  {
    _OrthancPluginSetPluginProperty params;
    params.plugin = plugin;
    params.property = _OrthancPluginProperty_Description;
    params.value = description;

    context->InvokeService(context, _OrthancPluginService_SetPluginProperty, &params);
  }


  /**
   * @brief Extend the JavaScript code of Orthanc Explorer.
   *
   * Add JavaScript code to customize the default behavior of Orthanc
   * Explorer. This can for instance be used to add new buttons.
   * 
   * @param context The Orthanc plugin context, as received by OrthancPluginInitialize().
   * @param javascript The custom JavaScript code.
   *
   * @deprecated This function should not be used anymore because the
   * result of the call to "OrthancPluginGetName()" depends on the
   * system. Use "OrthancPluginExtendOrthancExplorer2()" instead.
   **/ 
  ORTHANC_PLUGIN_DEPRECATED ORTHANC_PLUGIN_INLINE void OrthancPluginExtendOrthancExplorer(
    OrthancPluginContext*  context,
    const char*            javascript)
  {
    _OrthancPluginSetPluginProperty params;
    params.plugin = OrthancPluginGetName();
    params.property = _OrthancPluginProperty_OrthancExplorer;
    params.value = javascript;

    context->InvokeService(context, _OrthancPluginService_SetPluginProperty, &params);
  }


  /**
   * @brief Extend the JavaScript code of Orthanc Explorer.
   *
   * Add JavaScript code to customize the default behavior of Orthanc
   * Explorer. This can for instance be used to add new buttons.
   *
   * @param context The Orthanc plugin context, as received by OrthancPluginInitialize().
   * @param plugin Identifier of your plugin (it must match "OrthancPluginGetName()").
   * @param javascript The custom JavaScript code.
   **/
  ORTHANC_PLUGIN_INLINE void OrthancPluginExtendOrthancExplorer2(
    OrthancPluginContext*  context,
    const char*            plugin,
    const char*            javascript)
  {
    _OrthancPluginSetPluginProperty params;
    params.plugin = plugin;
    params.property = _OrthancPluginProperty_OrthancExplorer;
    params.value = javascript;

    context->InvokeService(context, _OrthancPluginService_SetPluginProperty, &params);
  }


  typedef struct
  {
    char**       result;
    int32_t      property;
    const char*  value;
  } _OrthancPluginGlobalProperty;


  /**
   * @brief Get the value of a global property.
   *
   * Get the value of a global property that is stored in the Orthanc database. Global
   * properties whose index is below 1024 are reserved by Orthanc.
   * 
   * @param context The Orthanc plugin context, as received by OrthancPluginInitialize().
   * @param property The global property of interest.
   * @param defaultValue The value to return, if the global property is unset.
   * @return The value of the global property, or NULL in the case of an error. This
   * string must be freed by OrthancPluginFreeString().
   * @ingroup Orthanc
   **/
  ORTHANC_PLUGIN_INLINE char* OrthancPluginGetGlobalProperty(
    OrthancPluginContext*  context,
    int32_t                property,
    const char*            defaultValue)
  {
    char* result;

    _OrthancPluginGlobalProperty params;
    params.result = &result;
    params.property = property;
    params.value = defaultValue;

    if (context->InvokeService(context, _OrthancPluginService_GetGlobalProperty, &params) != OrthancPluginErrorCode_Success)
    {
      /* Error */
      return NULL;
    }
    else
    {
      return result;
    }
  }


  /**
   * @brief Set the value of a global property.
   *
   * Set the value of a global property into the Orthanc
   * database. Setting a global property can be used by plugins to
   * save their internal parameters. Plugins are only allowed to set
   * properties whose index are above or equal to 1024 (properties
   * below 1024 are read-only and reserved by Orthanc).
   * 
   * @param context The Orthanc plugin context, as received by OrthancPluginInitialize().
   * @param property The global property of interest.
   * @param value The value to be set in the global property.
   * @return 0 if success, or the error code if failure.
   * @ingroup Orthanc
   **/
  ORTHANC_PLUGIN_INLINE OrthancPluginErrorCode OrthancPluginSetGlobalProperty(
    OrthancPluginContext*  context,
    int32_t                property,
    const char*            value)
  {
    _OrthancPluginGlobalProperty params;
    params.result = NULL;
    params.property = property;
    params.value = value;

    return context->InvokeService(context, _OrthancPluginService_SetGlobalProperty, &params);
  }



  typedef struct
  {
    int32_t   *resultInt32;
    uint32_t  *resultUint32;
    int64_t   *resultInt64;
    uint64_t  *resultUint64;
  } _OrthancPluginReturnSingleValue;

  /**
   * @brief Get the number of command-line arguments.
   *
   * Retrieve the number of command-line arguments that were used to launch Orthanc.
   * 
   * @param context The Orthanc plugin context, as received by OrthancPluginInitialize().
   * @return The number of arguments.
   **/
  ORTHANC_PLUGIN_INLINE uint32_t OrthancPluginGetCommandLineArgumentsCount(
    OrthancPluginContext*  context)
  {
    uint32_t count = 0;

    _OrthancPluginReturnSingleValue params;
    memset(&params, 0, sizeof(params));
    params.resultUint32 = &count;

    if (context->InvokeService(context, _OrthancPluginService_GetCommandLineArgumentsCount, &params) != OrthancPluginErrorCode_Success)
    {
      /* Error */
      return 0;
    }
    else
    {
      return count;
    }
  }



  /**
   * @brief Get the value of a command-line argument.
   *
   * Get the value of one of the command-line arguments that were used
   * to launch Orthanc. The number of available arguments can be
   * retrieved by OrthancPluginGetCommandLineArgumentsCount().
   * 
   * @param context The Orthanc plugin context, as received by OrthancPluginInitialize().
   * @param argument The index of the argument.
   * @return The value of the argument, or NULL in the case of an error. This
   * string must be freed by OrthancPluginFreeString().
   **/
  ORTHANC_PLUGIN_INLINE char* OrthancPluginGetCommandLineArgument(
    OrthancPluginContext*  context,
    uint32_t               argument)
  {
    char* result;

    _OrthancPluginGlobalProperty params;
    params.result = &result;
    params.property = (int32_t) argument;
    params.value = NULL;

    if (context->InvokeService(context, _OrthancPluginService_GetCommandLineArgument, &params) != OrthancPluginErrorCode_Success)
    {
      /* Error */
      return NULL;
    }
    else
    {
      return result;
    }
  }


  /**
   * @brief Get the expected version of the database schema.
   *
   * Retrieve the expected version of the database schema.
   * 
   * @param context The Orthanc plugin context, as received by OrthancPluginInitialize().
   * @return The version.
   * @ingroup Callbacks
   **/
  ORTHANC_PLUGIN_INLINE uint32_t OrthancPluginGetExpectedDatabaseVersion(
    OrthancPluginContext*  context)
  {
    uint32_t count = 0;

    _OrthancPluginReturnSingleValue params;
    memset(&params, 0, sizeof(params));
    params.resultUint32 = &count;

    if (context->InvokeService(context, _OrthancPluginService_GetExpectedDatabaseVersion, &params) != OrthancPluginErrorCode_Success)
    {
      /* Error */
      return 0;
    }
    else
    {
      return count;
    }
  }



  /**
   * @brief Return the content of the configuration file(s).
   *
   * This function returns the content of the configuration that is
   * used by Orthanc, formatted as a JSON string.
   * 
   * @param context The Orthanc plugin context, as received by OrthancPluginInitialize().
   * @return NULL in the case of an error, or a newly allocated string
   * containing the configuration. This string must be freed by
   * OrthancPluginFreeString().
   **/
  ORTHANC_PLUGIN_INLINE char *OrthancPluginGetConfiguration(OrthancPluginContext* context)
  {
    char* result;

    _OrthancPluginRetrieveDynamicString params;
    params.result = &result;
    params.argument = NULL;

    if (context->InvokeService(context, _OrthancPluginService_GetConfiguration, &params) != OrthancPluginErrorCode_Success)
    {
      /* Error */
      return NULL;
    }
    else
    {
      return result;
    }
  }



  typedef struct
  {
    OrthancPluginRestOutput* output;
    const char*              subType;
    const char*              contentType;
  } _OrthancPluginStartMultipartAnswer;

  /**
   * @brief Start an HTTP multipart answer.
   *
   * Initiates a HTTP multipart answer, as the result of a REST request.
   * 
   * @param context The Orthanc plugin context, as received by OrthancPluginInitialize().
   * @param output The HTTP connection to the client application.
   * @param subType The sub-type of the multipart answer ("mixed" or "related").
   * @param contentType The MIME type of the items in the multipart answer.
   * @return 0 if success, or the error code if failure.
   * @see OrthancPluginSendMultipartItem(), OrthancPluginSendMultipartItem2()
   * @ingroup REST
   **/
  ORTHANC_PLUGIN_INLINE OrthancPluginErrorCode OrthancPluginStartMultipartAnswer(
    OrthancPluginContext*    context,
    OrthancPluginRestOutput* output,
    const char*              subType,
    const char*              contentType)
  {
    _OrthancPluginStartMultipartAnswer params;
    params.output = output;
    params.subType = subType;
    params.contentType = contentType;
    return context->InvokeService(context, _OrthancPluginService_StartMultipartAnswer, &params);
  }


  /**
   * @brief Send an item as a part of some HTTP multipart answer.
   *
   * This function sends an item as a part of some HTTP multipart
   * answer that was initiated by OrthancPluginStartMultipartAnswer().
   * 
   * @param context The Orthanc plugin context, as received by OrthancPluginInitialize().
   * @param output The HTTP connection to the client application.
   * @param answer Pointer to the memory buffer containing the item.
   * @param answerSize Number of bytes of the item.
   * @return 0 if success, or the error code if failure (this notably happens
   * if the connection is closed by the client).
   * @see OrthancPluginSendMultipartItem2()
   * @ingroup REST
   **/
  ORTHANC_PLUGIN_INLINE OrthancPluginErrorCode OrthancPluginSendMultipartItem(
    OrthancPluginContext*    context,
    OrthancPluginRestOutput* output,
    const void*              answer,
    uint32_t                 answerSize)
  {
    _OrthancPluginAnswerBuffer params;
    params.output = output;
    params.answer = answer;
    params.answerSize = answerSize;
    params.mimeType = NULL;
    return context->InvokeService(context, _OrthancPluginService_SendMultipartItem, &params);
  }



  typedef struct
  {
    OrthancPluginMemoryBuffer*    target;
    const void*                   source;
    uint32_t                      size;
    OrthancPluginCompressionType  compression;
    uint8_t                       uncompress;
  } _OrthancPluginBufferCompression;


  /**
   * @brief Compress or decompress a buffer.
   *
   * This function compresses or decompresses a buffer, using the
   * version of the zlib library that is used by the Orthanc core.
   * 
   * @param context The Orthanc plugin context, as received by OrthancPluginInitialize().
   * @param target The target memory buffer. It must be freed with OrthancPluginFreeMemoryBuffer().
   * @param source The source buffer.
   * @param size The size in bytes of the source buffer.
   * @param compression The compression algorithm.
   * @param uncompress If set to "0", the buffer must be compressed. 
   * If set to "1", the buffer must be uncompressed.
   * @return 0 if success, or the error code if failure.
   * @ingroup Images
   **/
  ORTHANC_PLUGIN_INLINE OrthancPluginErrorCode OrthancPluginBufferCompression(
    OrthancPluginContext*         context,
    OrthancPluginMemoryBuffer*    target,
    const void*                   source,
    uint32_t                      size,
    OrthancPluginCompressionType  compression,
    uint8_t                       uncompress)
  {
    _OrthancPluginBufferCompression params;
    params.target = target;
    params.source = source;
    params.size = size;
    params.compression = compression;
    params.uncompress = uncompress;

    return context->InvokeService(context, _OrthancPluginService_BufferCompression, &params);
  }



  typedef struct
  {
    OrthancPluginMemoryBuffer*  target;
    const char*                 path;
  } _OrthancPluginReadFile;

  /**
   * @brief Read a file.
   * 
   * Read the content of a file on the filesystem, and returns it into
   * a newly allocated memory buffer.
   * 
   * @param context The Orthanc plugin context, as received by OrthancPluginInitialize().
   * @param target The target memory buffer. It must be freed with OrthancPluginFreeMemoryBuffer().
   * @param path The path of the file to be read.
   * @return 0 if success, or the error code if failure.
   **/
  ORTHANC_PLUGIN_INLINE OrthancPluginErrorCode  OrthancPluginReadFile(
    OrthancPluginContext*       context,
    OrthancPluginMemoryBuffer*  target,
    const char*                 path)
  {
    _OrthancPluginReadFile params;
    params.target = target;
    params.path = path;
    return context->InvokeService(context, _OrthancPluginService_ReadFile, &params);
  }



  typedef struct
  {
    const char*  path;
    const void*  data;
    uint32_t     size;
  } _OrthancPluginWriteFile;

  /**
   * @brief Write a file.
   * 
   * Write the content of a memory buffer to the filesystem.
   * 
   * @param context The Orthanc plugin context, as received by OrthancPluginInitialize().
   * @param path The path of the file to be written.
   * @param data The content of the memory buffer.
   * @param size The size of the memory buffer.
   * @return 0 if success, or the error code if failure.
   **/
  ORTHANC_PLUGIN_INLINE OrthancPluginErrorCode  OrthancPluginWriteFile(
    OrthancPluginContext*  context,
    const char*            path,
    const void*            data,
    uint32_t               size)
  {
    _OrthancPluginWriteFile params;
    params.path = path;
    params.data = data;
    params.size = size;
    return context->InvokeService(context, _OrthancPluginService_WriteFile, &params);
  }



  typedef struct
  {
    const char**            target;
    OrthancPluginErrorCode  error;
  } _OrthancPluginGetErrorDescription;

  /**
   * @brief Get the description of a given error code.
   *
   * This function returns the description of a given error code.
   * 
   * @param context The Orthanc plugin context, as received by OrthancPluginInitialize().
   * @param error The error code of interest.
   * @return The error description. This is a statically-allocated
   * string, do not free it.
   **/
  ORTHANC_PLUGIN_INLINE const char* OrthancPluginGetErrorDescription(
    OrthancPluginContext*    context,
    OrthancPluginErrorCode   error)
  {
    const char* result = NULL;

    _OrthancPluginGetErrorDescription params;
    params.target = &result;
    params.error = error;

    if (context->InvokeService(context, _OrthancPluginService_GetErrorDescription, &params) != OrthancPluginErrorCode_Success ||
        result == NULL)
    {
      return "Unknown error code";
    }
    else
    {
      return result;
    }
  }



  typedef struct
  {
    OrthancPluginRestOutput* output;
    uint16_t                 status;
    const void*              body;
    uint32_t                 bodySize;
  } _OrthancPluginSendHttpStatus;

  /**
   * @brief Send a HTTP status, with a custom body.
   *
   * This function answers to a HTTP request by sending a HTTP status
   * code (such as "400 - Bad Request"), together with a body
   * describing the error. The body will only be returned if the
   * configuration option "HttpDescribeErrors" of Orthanc is set to "true".
   * 
   * Note that:
   * - Successful requests (status 200) must use ::OrthancPluginAnswerBuffer().
   * - Redirections (status 301) must use ::OrthancPluginRedirect().
   * - Unauthorized access (status 401) must use ::OrthancPluginSendUnauthorized().
   * - Methods not allowed (status 405) must use ::OrthancPluginSendMethodNotAllowed().
   * 
   * @param context The Orthanc plugin context, as received by OrthancPluginInitialize().
   * @param output The HTTP connection to the client application.
   * @param status The HTTP status code to be sent.
   * @param body The body of the answer.
   * @param bodySize The size of the body.
   * @see OrthancPluginSendHttpStatusCode()
   * @ingroup REST
   **/
  ORTHANC_PLUGIN_INLINE void OrthancPluginSendHttpStatus(
    OrthancPluginContext*    context,
    OrthancPluginRestOutput* output,
    uint16_t                 status,
    const void*              body,
    uint32_t                 bodySize)
  {
    _OrthancPluginSendHttpStatus params;
    params.output = output;
    params.status = status;
    params.body = body;
    params.bodySize = bodySize;
    context->InvokeService(context, _OrthancPluginService_SendHttpStatus, &params);
  }



  typedef struct
  {
    const OrthancPluginImage*  image;
    uint32_t*                  resultUint32;
    OrthancPluginPixelFormat*  resultPixelFormat;
    void**                     resultBuffer;
  } _OrthancPluginGetImageInfo;


  /**
   * @brief Return the pixel format of an image.
   *
   * This function returns the type of memory layout for the pixels of the given image.
   *
   * @param context The Orthanc plugin context, as received by OrthancPluginInitialize().
   * @param image The image of interest.
   * @return The pixel format.
   * @ingroup Images
   **/
  ORTHANC_PLUGIN_INLINE OrthancPluginPixelFormat  OrthancPluginGetImagePixelFormat(
    OrthancPluginContext*      context,
    const OrthancPluginImage*  image)
  {
    OrthancPluginPixelFormat target;
    
    _OrthancPluginGetImageInfo params;
    memset(&params, 0, sizeof(params));
    params.image = image;
    params.resultPixelFormat = &target;

    if (context->InvokeService(context, _OrthancPluginService_GetImagePixelFormat, &params) != OrthancPluginErrorCode_Success)
    {
      return OrthancPluginPixelFormat_Unknown;
    }
    else
    {
      return (OrthancPluginPixelFormat) target;
    }
  }



  /**
   * @brief Return the width of an image.
   *
   * This function returns the width of the given image.
   *
   * @param context The Orthanc plugin context, as received by OrthancPluginInitialize().
   * @param image The image of interest.
   * @return The width.
   * @ingroup Images
   **/
  ORTHANC_PLUGIN_INLINE uint32_t  OrthancPluginGetImageWidth(
    OrthancPluginContext*      context,
    const OrthancPluginImage*  image)
  {
    uint32_t width;
    
    _OrthancPluginGetImageInfo params;
    memset(&params, 0, sizeof(params));
    params.image = image;
    params.resultUint32 = &width;

    if (context->InvokeService(context, _OrthancPluginService_GetImageWidth, &params) != OrthancPluginErrorCode_Success)
    {
      return 0;
    }
    else
    {
      return width;
    }
  }



  /**
   * @brief Return the height of an image.
   *
   * This function returns the height of the given image.
   *
   * @param context The Orthanc plugin context, as received by OrthancPluginInitialize().
   * @param image The image of interest.
   * @return The height.
   * @ingroup Images
   **/
  ORTHANC_PLUGIN_INLINE uint32_t  OrthancPluginGetImageHeight(
    OrthancPluginContext*      context,
    const OrthancPluginImage*  image)
  {
    uint32_t height;
    
    _OrthancPluginGetImageInfo params;
    memset(&params, 0, sizeof(params));
    params.image = image;
    params.resultUint32 = &height;

    if (context->InvokeService(context, _OrthancPluginService_GetImageHeight, &params) != OrthancPluginErrorCode_Success)
    {
      return 0;
    }
    else
    {
      return height;
    }
  }



  /**
   * @brief Return the pitch of an image.
   *
   * This function returns the pitch of the given image. The pitch is
   * defined as the number of bytes between 2 successive lines of the
   * image in the memory buffer.
   *
   * @param context The Orthanc plugin context, as received by OrthancPluginInitialize().
   * @param image The image of interest.
   * @return The pitch.
   * @ingroup Images
   **/
  ORTHANC_PLUGIN_INLINE uint32_t  OrthancPluginGetImagePitch(
    OrthancPluginContext*      context,
    const OrthancPluginImage*  image)
  {
    uint32_t pitch;
    
    _OrthancPluginGetImageInfo params;
    memset(&params, 0, sizeof(params));
    params.image = image;
    params.resultUint32 = &pitch;

    if (context->InvokeService(context, _OrthancPluginService_GetImagePitch, &params) != OrthancPluginErrorCode_Success)
    {
      return 0;
    }
    else
    {
      return pitch;
    }
  }



  /**
   * @brief Return a pointer to the content of an image.
   *
   * This function returns a pointer to the memory buffer that
   * contains the pixels of the image.
   *
   * @param context The Orthanc plugin context, as received by OrthancPluginInitialize().
   * @param image The image of interest.
   * @return The pointer.
   * @ingroup Images
   **/
  ORTHANC_PLUGIN_INLINE void*  OrthancPluginGetImageBuffer(
    OrthancPluginContext*      context,
    const OrthancPluginImage*  image)
  {
    void* target = NULL;

    _OrthancPluginGetImageInfo params;
    memset(&params, 0, sizeof(params));
    params.resultBuffer = &target;
    params.image = image;

    if (context->InvokeService(context, _OrthancPluginService_GetImageBuffer, &params) != OrthancPluginErrorCode_Success)
    {
      return NULL;
    }
    else
    {
      return target;
    }
  }


  typedef struct
  {
    OrthancPluginImage**       target;
    const void*                data;
    uint32_t                   size;
    OrthancPluginImageFormat   format;
  } _OrthancPluginUncompressImage;


  /**
   * @brief Decode a compressed image.
   *
   * This function decodes a compressed image from a memory buffer.
   *
   * @param context The Orthanc plugin context, as received by OrthancPluginInitialize().
   * @param data Pointer to a memory buffer containing the compressed image.
   * @param size Size of the memory buffer containing the compressed image.
   * @param format The file format of the compressed image.
   * @return The uncompressed image. It must be freed with OrthancPluginFreeImage().
   * @ingroup Images
   **/
  ORTHANC_PLUGIN_INLINE OrthancPluginImage *OrthancPluginUncompressImage(
    OrthancPluginContext*      context,
    const void*                data,
    uint32_t                   size,
    OrthancPluginImageFormat   format)
  {
    OrthancPluginImage* target = NULL;

    _OrthancPluginUncompressImage params;
    memset(&params, 0, sizeof(params));
    params.target = &target;
    params.data = data;
    params.size = size;
    params.format = format;

    if (context->InvokeService(context, _OrthancPluginService_UncompressImage, &params) != OrthancPluginErrorCode_Success)
    {
      return NULL;
    }
    else
    {
      return target;
    }
  }




  typedef struct
  {
    OrthancPluginImage*   image;
  } _OrthancPluginFreeImage;

  /**
   * @brief Free an image.
   *
   * This function frees an image that was decoded with OrthancPluginUncompressImage().
   *
   * @param context The Orthanc plugin context, as received by OrthancPluginInitialize().
   * @param image The image.
   * @ingroup Images
   **/
  ORTHANC_PLUGIN_INLINE void  OrthancPluginFreeImage(
    OrthancPluginContext* context, 
    OrthancPluginImage*   image)
  {
    _OrthancPluginFreeImage params;
    params.image = image;

    context->InvokeService(context, _OrthancPluginService_FreeImage, &params);
  }




  typedef struct
  {
    OrthancPluginMemoryBuffer* target;
    OrthancPluginImageFormat   imageFormat;
    OrthancPluginPixelFormat   pixelFormat;
    uint32_t                   width;
    uint32_t                   height;
    uint32_t                   pitch;
    const void*                buffer;
    uint8_t                    quality;
  } _OrthancPluginCompressImage;


  /**
   * @brief Encode a PNG image.
   *
   * This function compresses the given memory buffer containing an
   * image using the PNG specification, and stores the result of the
   * compression into a newly allocated memory buffer.
   *
   * @param context The Orthanc plugin context, as received by OrthancPluginInitialize().
   * @param target The target memory buffer. It must be freed with OrthancPluginFreeMemoryBuffer().
   * @param format The memory layout of the uncompressed image.
   * @param width The width of the image.
   * @param height The height of the image.
   * @param pitch The pitch of the image (i.e. the number of bytes
   * between 2 successive lines of the image in the memory buffer).
   * @param buffer The memory buffer containing the uncompressed image.
   * @return 0 if success, or the error code if failure.
   * @see OrthancPluginCompressAndAnswerPngImage()
   * @ingroup Images
   **/
  ORTHANC_PLUGIN_INLINE OrthancPluginErrorCode OrthancPluginCompressPngImage(
    OrthancPluginContext*         context,
    OrthancPluginMemoryBuffer*    target,
    OrthancPluginPixelFormat      format,
    uint32_t                      width,
    uint32_t                      height,
    uint32_t                      pitch,
    const void*                   buffer)
  {
    _OrthancPluginCompressImage params;
    memset(&params, 0, sizeof(params));
    params.target = target;
    params.imageFormat = OrthancPluginImageFormat_Png;
    params.pixelFormat = format;
    params.width = width;
    params.height = height;
    params.pitch = pitch;
    params.buffer = buffer;
    params.quality = 0;  /* Unused for PNG */

    return context->InvokeService(context, _OrthancPluginService_CompressImage, &params);
  }


  /**
   * @brief Encode a JPEG image.
   *
   * This function compresses the given memory buffer containing an
   * image using the JPEG specification, and stores the result of the
   * compression into a newly allocated memory buffer.
   *
   * @param context The Orthanc plugin context, as received by OrthancPluginInitialize().
   * @param target The target memory buffer. It must be freed with OrthancPluginFreeMemoryBuffer().
   * @param format The memory layout of the uncompressed image.
   * @param width The width of the image.
   * @param height The height of the image.
   * @param pitch The pitch of the image (i.e. the number of bytes
   * between 2 successive lines of the image in the memory buffer).
   * @param buffer The memory buffer containing the uncompressed image.
   * @param quality The quality of the JPEG encoding, between 1 (worst
   * quality, best compression) and 100 (best quality, worst
   * compression).
   * @return 0 if success, or the error code if failure.
   * @ingroup Images
   **/
  ORTHANC_PLUGIN_INLINE OrthancPluginErrorCode OrthancPluginCompressJpegImage(
    OrthancPluginContext*         context,
    OrthancPluginMemoryBuffer*    target,
    OrthancPluginPixelFormat      format,
    uint32_t                      width,
    uint32_t                      height,
    uint32_t                      pitch,
    const void*                   buffer,
    uint8_t                       quality)
  {
    _OrthancPluginCompressImage params;
    memset(&params, 0, sizeof(params));
    params.target = target;
    params.imageFormat = OrthancPluginImageFormat_Jpeg;
    params.pixelFormat = format;
    params.width = width;
    params.height = height;
    params.pitch = pitch;
    params.buffer = buffer;
    params.quality = quality;

    return context->InvokeService(context, _OrthancPluginService_CompressImage, &params);
  }



  /**
   * @brief Answer to a REST request with a JPEG image.
   *
   * This function answers to a REST request with a JPEG image. The
   * parameters of this function describe a memory buffer that
   * contains an uncompressed image. The image will be automatically compressed
   * as a JPEG image by the core system of Orthanc.
   * 
   * @param context The Orthanc plugin context, as received by OrthancPluginInitialize().
   * @param output The HTTP connection to the client application.
   * @param format The memory layout of the uncompressed image.
   * @param width The width of the image.
   * @param height The height of the image.
   * @param pitch The pitch of the image (i.e. the number of bytes
   * between 2 successive lines of the image in the memory buffer).
   * @param buffer The memory buffer containing the uncompressed image.
   * @param quality The quality of the JPEG encoding, between 1 (worst
   * quality, best compression) and 100 (best quality, worst
   * compression).
   * @ingroup REST
   **/
  ORTHANC_PLUGIN_INLINE void OrthancPluginCompressAndAnswerJpegImage(
    OrthancPluginContext*     context,
    OrthancPluginRestOutput*  output,
    OrthancPluginPixelFormat  format,
    uint32_t                  width,
    uint32_t                  height,
    uint32_t                  pitch,
    const void*               buffer,
    uint8_t                   quality)
  {
    _OrthancPluginCompressAndAnswerImage params;
    params.output = output;
    params.imageFormat = OrthancPluginImageFormat_Jpeg;
    params.pixelFormat = format;
    params.width = width;
    params.height = height;
    params.pitch = pitch;
    params.buffer = buffer;
    params.quality = quality;
    context->InvokeService(context, _OrthancPluginService_CompressAndAnswerImage, &params);
  }




  typedef struct
  {
    OrthancPluginMemoryBuffer*  target;
    OrthancPluginHttpMethod     method;
    const char*                 url;
    const char*                 username;
    const char*                 password;
    const void*                 body;
    uint32_t                    bodySize;
  } _OrthancPluginCallHttpClient;


  /**
   * @brief Issue a HTTP GET call.
   * 
   * Make a HTTP GET call to the given URL. The result to the query is
   * stored into a newly allocated memory buffer. Favor
   * OrthancPluginRestApiGet() if calling the built-in REST API of the
   * Orthanc instance that hosts this plugin.
   * 
   * @param context The Orthanc plugin context, as received by OrthancPluginInitialize().
   * @param target The target memory buffer. It must be freed with OrthancPluginFreeMemoryBuffer().
   * @param url The URL of interest.
   * @param username The username (can be <tt>NULL</tt> if no password protection).
   * @param password The password (can be <tt>NULL</tt> if no password protection).
   * @return 0 if success, or the error code if failure.
   * @ingroup Toolbox
   **/
  ORTHANC_PLUGIN_INLINE OrthancPluginErrorCode  OrthancPluginHttpGet(
    OrthancPluginContext*       context,
    OrthancPluginMemoryBuffer*  target,
    const char*                 url,
    const char*                 username,
    const char*                 password)
  {
    _OrthancPluginCallHttpClient params;
    memset(&params, 0, sizeof(params));

    params.target = target;
    params.method = OrthancPluginHttpMethod_Get;
    params.url = url;
    params.username = username;
    params.password = password;

    return context->InvokeService(context, _OrthancPluginService_CallHttpClient, &params);
  }


  /**
   * @brief Issue a HTTP POST call.
   * 
   * Make a HTTP POST call to the given URL. The result to the query
   * is stored into a newly allocated memory buffer. Favor
   * OrthancPluginRestApiPost() if calling the built-in REST API of
   * the Orthanc instance that hosts this plugin.
   * 
   * @param context The Orthanc plugin context, as received by OrthancPluginInitialize().
   * @param target The target memory buffer. It must be freed with OrthancPluginFreeMemoryBuffer().
   * @param url The URL of interest.
   * @param body The content of the body of the request.
   * @param bodySize The size of the body of the request.
   * @param username The username (can be <tt>NULL</tt> if no password protection).
   * @param password The password (can be <tt>NULL</tt> if no password protection).
   * @return 0 if success, or the error code if failure.
   * @ingroup Toolbox
   **/
  ORTHANC_PLUGIN_INLINE OrthancPluginErrorCode  OrthancPluginHttpPost(
    OrthancPluginContext*       context,
    OrthancPluginMemoryBuffer*  target,
    const char*                 url,
    const void*                 body,
    uint32_t                    bodySize,
    const char*                 username,
    const char*                 password)
  {
    _OrthancPluginCallHttpClient params;
    memset(&params, 0, sizeof(params));

    params.target = target;
    params.method = OrthancPluginHttpMethod_Post;
    params.url = url;
    params.body = body;
    params.bodySize = bodySize;
    params.username = username;
    params.password = password;

    return context->InvokeService(context, _OrthancPluginService_CallHttpClient, &params);
  }


  /**
   * @brief Issue a HTTP PUT call.
   * 
   * Make a HTTP PUT call to the given URL. The result to the query is
   * stored into a newly allocated memory buffer. Favor
   * OrthancPluginRestApiPut() if calling the built-in REST API of the
   * Orthanc instance that hosts this plugin.
   * 
   * @param context The Orthanc plugin context, as received by OrthancPluginInitialize().
   * @param target The target memory buffer. It must be freed with OrthancPluginFreeMemoryBuffer().
   * @param url The URL of interest.
   * @param body The content of the body of the request.
   * @param bodySize The size of the body of the request.
   * @param username The username (can be <tt>NULL</tt> if no password protection).
   * @param password The password (can be <tt>NULL</tt> if no password protection).
   * @return 0 if success, or the error code if failure.
   * @ingroup Toolbox
   **/
  ORTHANC_PLUGIN_INLINE OrthancPluginErrorCode  OrthancPluginHttpPut(
    OrthancPluginContext*       context,
    OrthancPluginMemoryBuffer*  target,
    const char*                 url,
    const void*                 body,
    uint32_t                    bodySize,
    const char*                 username,
    const char*                 password)
  {
    _OrthancPluginCallHttpClient params;
    memset(&params, 0, sizeof(params));

    params.target = target;
    params.method = OrthancPluginHttpMethod_Put;
    params.url = url;
    params.body = body;
    params.bodySize = bodySize;
    params.username = username;
    params.password = password;

    return context->InvokeService(context, _OrthancPluginService_CallHttpClient, &params);
  }


  /**
   * @brief Issue a HTTP DELETE call.
   * 
   * Make a HTTP DELETE call to the given URL. Favor
   * OrthancPluginRestApiDelete() if calling the built-in REST API of
   * the Orthanc instance that hosts this plugin.
   * 
   * @param context The Orthanc plugin context, as received by OrthancPluginInitialize().
   * @param url The URL of interest.
   * @param username The username (can be <tt>NULL</tt> if no password protection).
   * @param password The password (can be <tt>NULL</tt> if no password protection).
   * @return 0 if success, or the error code if failure.
   * @ingroup Toolbox
   **/
  ORTHANC_PLUGIN_INLINE OrthancPluginErrorCode  OrthancPluginHttpDelete(
    OrthancPluginContext*       context,
    const char*                 url,
    const char*                 username,
    const char*                 password)
  {
    _OrthancPluginCallHttpClient params;
    memset(&params, 0, sizeof(params));

    params.method = OrthancPluginHttpMethod_Delete;
    params.url = url;
    params.username = username;
    params.password = password;

    return context->InvokeService(context, _OrthancPluginService_CallHttpClient, &params);
  }



  typedef struct
  {
    OrthancPluginImage**       target;
    const OrthancPluginImage*  source;
    OrthancPluginPixelFormat   targetFormat;
  } _OrthancPluginConvertPixelFormat;


  /**
   * @brief Change the pixel format of an image.
   *
   * This function creates a new image, changing the memory layout of the pixels.
   *
   * @param context The Orthanc plugin context, as received by OrthancPluginInitialize().
   * @param source The source image.
   * @param targetFormat The target pixel format.
   * @return The resulting image. It must be freed with OrthancPluginFreeImage().
   * @ingroup Images
   **/
  ORTHANC_PLUGIN_INLINE OrthancPluginImage *OrthancPluginConvertPixelFormat(
    OrthancPluginContext*      context,
    const OrthancPluginImage*  source,
    OrthancPluginPixelFormat   targetFormat)
  {
    OrthancPluginImage* target = NULL;

    _OrthancPluginConvertPixelFormat params;
    params.target = &target;
    params.source = source;
    params.targetFormat = targetFormat;

    if (context->InvokeService(context, _OrthancPluginService_ConvertPixelFormat, &params) != OrthancPluginErrorCode_Success)
    {
      return NULL;
    }
    else
    {
      return target;
    }
  }



  /**
   * @brief Return the number of available fonts.
   *
   * This function returns the number of fonts that are built in the
   * Orthanc core. These fonts can be used to draw texts on images
   * through OrthancPluginDrawText().
   *
   * @param context The Orthanc plugin context, as received by OrthancPluginInitialize().
   * @return The number of fonts.
   * @ingroup Images
   **/
  ORTHANC_PLUGIN_INLINE uint32_t OrthancPluginGetFontsCount(
    OrthancPluginContext*  context)
  {
    uint32_t count = 0;

    _OrthancPluginReturnSingleValue params;
    memset(&params, 0, sizeof(params));
    params.resultUint32 = &count;

    if (context->InvokeService(context, _OrthancPluginService_GetFontsCount, &params) != OrthancPluginErrorCode_Success)
    {
      /* Error */
      return 0;
    }
    else
    {
      return count;
    }
  }




  typedef struct
  {
    uint32_t      fontIndex; /* in */
    const char**  name; /* out */
    uint32_t*     size; /* out */
  } _OrthancPluginGetFontInfo;

  /**
   * @brief Return the name of a font.
   *
   * This function returns the name of a font that is built in the Orthanc core.
   *
   * @param context The Orthanc plugin context, as received by OrthancPluginInitialize().
   * @param fontIndex The index of the font. This value must be less than OrthancPluginGetFontsCount().
   * @return The font name. This is a statically-allocated string, do not free it.
   * @ingroup Images
   **/
  ORTHANC_PLUGIN_INLINE const char* OrthancPluginGetFontName(
    OrthancPluginContext*  context,
    uint32_t               fontIndex)
  {
    const char* result = NULL;

    _OrthancPluginGetFontInfo params;
    memset(&params, 0, sizeof(params));
    params.name = &result;
    params.fontIndex = fontIndex;

    if (context->InvokeService(context, _OrthancPluginService_GetFontInfo, &params) != OrthancPluginErrorCode_Success)
    {
      return NULL;
    }
    else
    {
      return result;
    }
  }


  /**
   * @brief Return the size of a font.
   *
   * This function returns the size of a font that is built in the Orthanc core.
   *
   * @param context The Orthanc plugin context, as received by OrthancPluginInitialize().
   * @param fontIndex The index of the font. This value must be less than OrthancPluginGetFontsCount().
   * @return The font size.
   * @ingroup Images
   **/
  ORTHANC_PLUGIN_INLINE uint32_t OrthancPluginGetFontSize(
    OrthancPluginContext*  context,
    uint32_t               fontIndex)
  {
    uint32_t result;

    _OrthancPluginGetFontInfo params;
    memset(&params, 0, sizeof(params));
    params.size = &result;
    params.fontIndex = fontIndex;

    if (context->InvokeService(context, _OrthancPluginService_GetFontInfo, &params) != OrthancPluginErrorCode_Success)
    {
      return 0;
    }
    else
    {
      return result;
    }
  }



  typedef struct
  {
    OrthancPluginImage*   image;
    uint32_t              fontIndex;
    const char*           utf8Text;
    int32_t               x;
    int32_t               y;
    uint8_t               r;
    uint8_t               g;
    uint8_t               b;
  } _OrthancPluginDrawText;


  /**
   * @brief Draw text on an image.
   *
   * This function draws some text on some image.
   *
   * @param context The Orthanc plugin context, as received by OrthancPluginInitialize().
   * @param image The image upon which to draw the text.
   * @param fontIndex The index of the font. This value must be less than OrthancPluginGetFontsCount().
   * @param utf8Text The text to be drawn, encoded as an UTF-8 zero-terminated string.
   * @param x The X position of the text over the image.
   * @param y The Y position of the text over the image.
   * @param r The value of the red color channel of the text.
   * @param g The value of the green color channel of the text.
   * @param b The value of the blue color channel of the text.
   * @return 0 if success, other value if error.
   * @ingroup Images
   **/
  ORTHANC_PLUGIN_INLINE OrthancPluginErrorCode  OrthancPluginDrawText(
    OrthancPluginContext*  context,
    OrthancPluginImage*    image,
    uint32_t               fontIndex,
    const char*            utf8Text,
    int32_t                x,
    int32_t                y,
    uint8_t                r,
    uint8_t                g,
    uint8_t                b)
  {
    _OrthancPluginDrawText params;
    memset(&params, 0, sizeof(params));
    params.image = image;
    params.fontIndex = fontIndex;
    params.utf8Text = utf8Text;
    params.x = x;
    params.y = y;
    params.r = r;
    params.g = g;
    params.b = b;

    return context->InvokeService(context, _OrthancPluginService_DrawText, &params);
  }



  typedef struct
  {
    OrthancPluginStorageArea*   storageArea;
    const char*                 uuid;
    const void*                 content;
    uint64_t                    size;
    OrthancPluginContentType    type;
  } _OrthancPluginStorageAreaCreate;


  /**
   * @brief Create a file inside the storage area.
   *
   * This function creates a new file inside the storage area that is
   * currently used by Orthanc.
   *
   * @param context The Orthanc plugin context, as received by OrthancPluginInitialize().
   * @param storageArea The storage area.
   * @param uuid The identifier of the file to be created.
   * @param content The content to store in the newly created file.
   * @param size The size of the content.
   * @param type The type of the file content.
   * @return 0 if success, other value if error.
   * @ingroup Callbacks
   * @deprecated This function should not be used anymore. Use "OrthancPluginRestApiPut()" on
   * "/{patients|studies|series|instances}/{id}/attachments/{name}" instead.
   **/
  ORTHANC_PLUGIN_DEPRECATED ORTHANC_PLUGIN_INLINE OrthancPluginErrorCode  OrthancPluginStorageAreaCreate(
    OrthancPluginContext*       context,
    OrthancPluginStorageArea*   storageArea,
    const char*                 uuid,
    const void*                 content,
    uint64_t                    size,
    OrthancPluginContentType    type)
  {
    _OrthancPluginStorageAreaCreate params;
    params.storageArea = storageArea;
    params.uuid = uuid;
    params.content = content;
    params.size = size;
    params.type = type;

    return context->InvokeService(context, _OrthancPluginService_StorageAreaCreate, &params);
  }


  typedef struct
  {
    OrthancPluginMemoryBuffer*  target;
    OrthancPluginStorageArea*   storageArea;
    const char*                 uuid;
    OrthancPluginContentType    type;
  } _OrthancPluginStorageAreaRead;


  /**
   * @brief Read a file from the storage area.
   *
   * This function reads the content of a given file from the storage
   * area that is currently used by Orthanc.
   *
   * @param context The Orthanc plugin context, as received by OrthancPluginInitialize().
   * @param target The target memory buffer. It must be freed with OrthancPluginFreeMemoryBuffer().
   * @param storageArea The storage area.
   * @param uuid The identifier of the file to be read.
   * @param type The type of the file content.
   * @return 0 if success, other value if error.
   * @ingroup Callbacks
   * @deprecated This function should not be used anymore. Use "OrthancPluginRestApiGet()" on
   * "/{patients|studies|series|instances}/{id}/attachments/{name}" instead.
   **/
  ORTHANC_PLUGIN_DEPRECATED ORTHANC_PLUGIN_INLINE OrthancPluginErrorCode  OrthancPluginStorageAreaRead(
    OrthancPluginContext*       context,
    OrthancPluginMemoryBuffer*  target,
    OrthancPluginStorageArea*   storageArea,
    const char*                 uuid,
    OrthancPluginContentType    type)
  {
    _OrthancPluginStorageAreaRead params;
    params.target = target;
    params.storageArea = storageArea;
    params.uuid = uuid;
    params.type = type;

    return context->InvokeService(context, _OrthancPluginService_StorageAreaRead, &params);
  }


  typedef struct
  {
    OrthancPluginStorageArea*   storageArea;
    const char*                 uuid;
    OrthancPluginContentType    type;
  } _OrthancPluginStorageAreaRemove;

  /**
   * @brief Remove a file from the storage area.
   *
   * This function removes a given file from the storage area that is
   * currently used by Orthanc.
   *
   * @param context The Orthanc plugin context, as received by OrthancPluginInitialize().
   * @param storageArea The storage area.
   * @param uuid The identifier of the file to be removed.
   * @param type The type of the file content.
   * @return 0 if success, other value if error.
   * @ingroup Callbacks
   * @deprecated This function should not be used anymore. Use "OrthancPluginRestApiDelete()" on
   * "/{patients|studies|series|instances}/{id}/attachments/{name}" instead.
   **/
  ORTHANC_PLUGIN_DEPRECATED ORTHANC_PLUGIN_INLINE OrthancPluginErrorCode  OrthancPluginStorageAreaRemove(
    OrthancPluginContext*       context,
    OrthancPluginStorageArea*   storageArea,
    const char*                 uuid,
    OrthancPluginContentType    type)
  {
    _OrthancPluginStorageAreaRemove params;
    params.storageArea = storageArea;
    params.uuid = uuid;
    params.type = type;

    return context->InvokeService(context, _OrthancPluginService_StorageAreaRemove, &params);
  }



  typedef struct
  {
    OrthancPluginErrorCode*  target;
    int32_t                  code;
    uint16_t                 httpStatus;
    const char*              message;
  } _OrthancPluginRegisterErrorCode;
  
  /**
   * @brief Declare a custom error code for this plugin.
   *
   * This function declares a custom error code that can be generated
   * by this plugin. This declaration is used to enrich the body of
   * the HTTP answer in the case of an error, and to set the proper
   * HTTP status code.
   *
   * @param context The Orthanc plugin context, as received by OrthancPluginInitialize().
   * @param code The error code that is internal to this plugin.
   * @param httpStatus The HTTP status corresponding to this error.
   * @param message The description of the error.
   * @return The error code that has been assigned inside the Orthanc core.
   * @ingroup Toolbox
   **/
  ORTHANC_PLUGIN_INLINE OrthancPluginErrorCode  OrthancPluginRegisterErrorCode(
    OrthancPluginContext*    context,
    int32_t                  code,
    uint16_t                 httpStatus,
    const char*              message)
  {
    OrthancPluginErrorCode target;

    _OrthancPluginRegisterErrorCode params;
    params.target = &target;
    params.code = code;
    params.httpStatus = httpStatus;
    params.message = message;

    if (context->InvokeService(context, _OrthancPluginService_RegisterErrorCode, &params) == OrthancPluginErrorCode_Success)
    {
      return target;
    }
    else
    {
      /* There was an error while assigned the error. Use a generic code. */
      return OrthancPluginErrorCode_Plugin;
    }
  }



  typedef struct
  {
    uint16_t                          group;
    uint16_t                          element;
    OrthancPluginValueRepresentation  vr;
    const char*                       name;
    uint32_t                          minMultiplicity;
    uint32_t                          maxMultiplicity;
  } _OrthancPluginRegisterDictionaryTag;
  
  /**
   * @brief Register a new tag into the DICOM dictionary.
   *
   * This function declares a new public tag in the dictionary of
   * DICOM tags that are known to Orthanc. This function should be
   * used in the OrthancPluginInitialize() callback.
   *
   * @param context The Orthanc plugin context, as received by OrthancPluginInitialize().
   * @param group The group of the tag.
   * @param element The element of the tag.
   * @param vr The value representation of the tag.
   * @param name The nickname of the tag.
   * @param minMultiplicity The minimum multiplicity of the tag (must be above 0).
   * @param maxMultiplicity The maximum multiplicity of the tag. A value of 0 means
   * an arbitrary multiplicity ("<tt>n</tt>").
   * @return 0 if success, other value if error.
   * @see OrthancPluginRegisterPrivateDictionaryTag()
   * @ingroup Toolbox
   **/
  ORTHANC_PLUGIN_INLINE OrthancPluginErrorCode  OrthancPluginRegisterDictionaryTag(
    OrthancPluginContext*             context,
    uint16_t                          group,
    uint16_t                          element,
    OrthancPluginValueRepresentation  vr,
    const char*                       name,
    uint32_t                          minMultiplicity,
    uint32_t                          maxMultiplicity)
  {
    _OrthancPluginRegisterDictionaryTag params;
    params.group = group;
    params.element = element;
    params.vr = vr;
    params.name = name;
    params.minMultiplicity = minMultiplicity;
    params.maxMultiplicity = maxMultiplicity;

    return context->InvokeService(context, _OrthancPluginService_RegisterDictionaryTag, &params);
  }



  typedef struct
  {
    uint16_t                          group;
    uint16_t                          element;
    OrthancPluginValueRepresentation  vr;
    const char*                       name;
    uint32_t                          minMultiplicity;
    uint32_t                          maxMultiplicity;
    const char*                       privateCreator;
  } _OrthancPluginRegisterPrivateDictionaryTag;
  
  /**
   * @brief Register a new private tag into the DICOM dictionary.
   *
   * This function declares a new private tag in the dictionary of
   * DICOM tags that are known to Orthanc. This function should be
   * used in the OrthancPluginInitialize() callback.
   *
   * @param context The Orthanc plugin context, as received by OrthancPluginInitialize().
   * @param group The group of the tag.
   * @param element The element of the tag.
   * @param vr The value representation of the tag.
   * @param name The nickname of the tag.
   * @param minMultiplicity The minimum multiplicity of the tag (must be above 0).
   * @param maxMultiplicity The maximum multiplicity of the tag. A value of 0 means
   * an arbitrary multiplicity ("<tt>n</tt>").
   * @param privateCreator The private creator of this private tag.
   * @return 0 if success, other value if error.
   * @see OrthancPluginRegisterDictionaryTag()
   * @ingroup Toolbox
   **/
  ORTHANC_PLUGIN_INLINE OrthancPluginErrorCode  OrthancPluginRegisterPrivateDictionaryTag(
    OrthancPluginContext*             context,
    uint16_t                          group,
    uint16_t                          element,
    OrthancPluginValueRepresentation  vr,
    const char*                       name,
    uint32_t                          minMultiplicity,
    uint32_t                          maxMultiplicity,
    const char*                       privateCreator)
  {
    _OrthancPluginRegisterPrivateDictionaryTag params;
    params.group = group;
    params.element = element;
    params.vr = vr;
    params.name = name;
    params.minMultiplicity = minMultiplicity;
    params.maxMultiplicity = maxMultiplicity;
    params.privateCreator = privateCreator;

    return context->InvokeService(context, _OrthancPluginService_RegisterPrivateDictionaryTag, &params);
  }



  typedef struct
  {
    OrthancPluginStorageArea*  storageArea;
    OrthancPluginResourceType  level;
  } _OrthancPluginReconstructMainDicomTags;

  /**
   * @brief Reconstruct the main DICOM tags.
   *
   * This function requests the Orthanc core to reconstruct the main
   * DICOM tags of all the resources of the given type. This function
   * can only be used as a part of the upgrade of a custom database
   * back-end. A database transaction will be automatically setup.
   *
   * @param context The Orthanc plugin context, as received by OrthancPluginInitialize().
   * @param storageArea The storage area.
   * @param level The type of the resources of interest.
   * @return 0 if success, other value if error.
   * @ingroup Callbacks
   **/
  ORTHANC_PLUGIN_INLINE OrthancPluginErrorCode  OrthancPluginReconstructMainDicomTags(
    OrthancPluginContext*      context,
    OrthancPluginStorageArea*  storageArea,
    OrthancPluginResourceType  level)
  {
    _OrthancPluginReconstructMainDicomTags params;
    params.level = level;
    params.storageArea = storageArea;

    return context->InvokeService(context, _OrthancPluginService_ReconstructMainDicomTags, &params);
  }


  typedef struct
  {
    char**                          result;
    const char*                     instanceId;
    const void*                     buffer;
    uint32_t                        size;
    OrthancPluginDicomToJsonFormat  format;
    OrthancPluginDicomToJsonFlags   flags;
    uint32_t                        maxStringLength;
  } _OrthancPluginDicomToJson;


  /**
   * @brief Format a DICOM memory buffer as a JSON string.
   *
   * This function takes as input a memory buffer containing a DICOM
   * file, and outputs a JSON string representing the tags of this
   * DICOM file.
   *
   * @param context The Orthanc plugin context, as received by OrthancPluginInitialize().
   * @param buffer The memory buffer containing the DICOM file.
   * @param size The size of the memory buffer.
   * @param format The output format.
   * @param flags Flags governing the output.
   * @param maxStringLength The maximum length of a field. Too long fields will
   * be output as "null". The 0 value means no maximum length.
   * @return The NULL value if the case of an error, or the JSON
   * string. This string must be freed by OrthancPluginFreeString().
   * @ingroup Toolbox
   * @see OrthancPluginDicomInstanceToJson()
   **/
  ORTHANC_PLUGIN_INLINE char* OrthancPluginDicomBufferToJson(
    OrthancPluginContext*           context,
    const void*                     buffer,
    uint32_t                        size,
    OrthancPluginDicomToJsonFormat  format,
    OrthancPluginDicomToJsonFlags   flags, 
    uint32_t                        maxStringLength)
  {
    char* result;

    _OrthancPluginDicomToJson params;
    memset(&params, 0, sizeof(params));
    params.result = &result;
    params.buffer = buffer;
    params.size = size;
    params.format = format;
    params.flags = flags;
    params.maxStringLength = maxStringLength;

    if (context->InvokeService(context, _OrthancPluginService_DicomBufferToJson, &params) != OrthancPluginErrorCode_Success)
    {
      /* Error */
      return NULL;
    }
    else
    {
      return result;
    }
  }


  /**
   * @brief Format a DICOM instance as a JSON string.
   *
   * This function formats a DICOM instance that is stored in Orthanc,
   * and outputs a JSON string representing the tags of this DICOM
   * instance.
   *
   * @param context The Orthanc plugin context, as received by OrthancPluginInitialize().
   * @param instanceId The Orthanc identifier of the instance.
   * @param format The output format.
   * @param flags Flags governing the output.
   * @param maxStringLength The maximum length of a field. Too long fields will
   * be output as "null". The 0 value means no maximum length.
   * @return The NULL value if the case of an error, or the JSON
   * string. This string must be freed by OrthancPluginFreeString().
   * @ingroup Toolbox
   * @see OrthancPluginDicomInstanceToJson()
   **/
  ORTHANC_PLUGIN_INLINE char* OrthancPluginDicomInstanceToJson(
    OrthancPluginContext*           context,
    const char*                     instanceId,
    OrthancPluginDicomToJsonFormat  format,
    OrthancPluginDicomToJsonFlags   flags, 
    uint32_t                        maxStringLength)
  {
    char* result;

    _OrthancPluginDicomToJson params;
    memset(&params, 0, sizeof(params));
    params.result = &result;
    params.instanceId = instanceId;
    params.format = format;
    params.flags = flags;
    params.maxStringLength = maxStringLength;

    if (context->InvokeService(context, _OrthancPluginService_DicomInstanceToJson, &params) != OrthancPluginErrorCode_Success)
    {
      /* Error */
      return NULL;
    }
    else
    {
      return result;
    }
  }


  typedef struct
  {
    OrthancPluginMemoryBuffer*  target;
    const char*                 uri;
    uint32_t                    headersCount;
    const char* const*          headersKeys;
    const char* const*          headersValues;
    int32_t                     afterPlugins;
  } _OrthancPluginRestApiGet2;

  /**
   * @brief Make a GET call to the Orthanc REST API, with custom HTTP headers.
   * 
   * Make a GET call to the Orthanc REST API with extended
   * parameters. The result to the query is stored into a newly
   * allocated memory buffer.
   * 
   * @param context The Orthanc plugin context, as received by OrthancPluginInitialize().
   * @param target The target memory buffer. It must be freed with OrthancPluginFreeMemoryBuffer().
   * @param uri The URI in the built-in Orthanc API.
   * @param headersCount The number of HTTP headers.
   * @param headersKeys Array containing the keys of the HTTP headers (can be <tt>NULL</tt> if no header).
   * @param headersValues Array containing the values of the HTTP headers (can be <tt>NULL</tt> if no header).
   * @param afterPlugins If 0, the built-in API of Orthanc is used.
   * If 1, the API is tainted by the plugins.
   * @return 0 if success, or the error code if failure.
   * @see OrthancPluginRestApiGet(), OrthancPluginRestApiGetAfterPlugins()
   * @ingroup Orthanc
   **/
  ORTHANC_PLUGIN_INLINE OrthancPluginErrorCode  OrthancPluginRestApiGet2(
    OrthancPluginContext*       context,
    OrthancPluginMemoryBuffer*  target,
    const char*                 uri,
    uint32_t                    headersCount,
    const char* const*          headersKeys,
    const char* const*          headersValues,
    int32_t                     afterPlugins)
  {
    _OrthancPluginRestApiGet2 params;
    params.target = target;
    params.uri = uri;
    params.headersCount = headersCount;
    params.headersKeys = headersKeys;
    params.headersValues = headersValues;
    params.afterPlugins = afterPlugins;

    return context->InvokeService(context, _OrthancPluginService_RestApiGet2, &params);
  }



  typedef struct
  {
    OrthancPluginWorklistCallback callback;
  } _OrthancPluginWorklistCallback;

  /**
   * @brief Register a callback to handle modality worklists requests.
   *
   * This function registers a callback to handle C-Find SCP requests
   * on modality worklists.
   *
   * @param context The Orthanc plugin context, as received by OrthancPluginInitialize().
   * @param callback The callback.
   * @return 0 if success, other value if error.
   * @ingroup DicomCallbacks
   **/
  ORTHANC_PLUGIN_INLINE OrthancPluginErrorCode OrthancPluginRegisterWorklistCallback(
    OrthancPluginContext*          context,
    OrthancPluginWorklistCallback  callback)
  {
    _OrthancPluginWorklistCallback params;
    params.callback = callback;

    return context->InvokeService(context, _OrthancPluginService_RegisterWorklistCallback, &params);
  }


  
  typedef struct
  {
    OrthancPluginWorklistAnswers*      answers;
    const OrthancPluginWorklistQuery*  query;
    const void*                        dicom;
    uint32_t                           size;
  } _OrthancPluginWorklistAnswersOperation;

  /**
   * @brief Add one answer to some modality worklist request.
   *
   * This function adds one worklist (encoded as a DICOM file) to the
   * set of answers corresponding to some C-Find SCP request against
   * modality worklists.
   *
   * @param context The Orthanc plugin context, as received by OrthancPluginInitialize().
   * @param answers The set of answers.
   * @param query The worklist query, as received by the callback.
   * @param dicom The worklist to answer, encoded as a DICOM file.
   * @param size The size of the DICOM file.
   * @return 0 if success, other value if error.
   * @ingroup DicomCallbacks
   * @see OrthancPluginCreateDicom()
   **/
  ORTHANC_PLUGIN_INLINE OrthancPluginErrorCode  OrthancPluginWorklistAddAnswer(
    OrthancPluginContext*             context,
    OrthancPluginWorklistAnswers*     answers,
    const OrthancPluginWorklistQuery* query,
    const void*                       dicom,
    uint32_t                          size)
  {
    _OrthancPluginWorklistAnswersOperation params;
    params.answers = answers;
    params.query = query;
    params.dicom = dicom;
    params.size = size;

    return context->InvokeService(context, _OrthancPluginService_WorklistAddAnswer, &params);
  }


  /**
   * @brief Mark the set of worklist answers as incomplete.
   *
   * This function marks as incomplete the set of answers
   * corresponding to some C-Find SCP request against modality
   * worklists. This must be used if canceling the handling of a
   * request when too many answers are to be returned.
   *
   * @param context The Orthanc plugin context, as received by OrthancPluginInitialize().
   * @param answers The set of answers.
   * @return 0 if success, other value if error.
   * @ingroup DicomCallbacks
   **/
  ORTHANC_PLUGIN_INLINE OrthancPluginErrorCode  OrthancPluginWorklistMarkIncomplete(
    OrthancPluginContext*          context,
    OrthancPluginWorklistAnswers*  answers)
  {
    _OrthancPluginWorklistAnswersOperation params;
    params.answers = answers;
    params.query = NULL;
    params.dicom = NULL;
    params.size = 0;

    return context->InvokeService(context, _OrthancPluginService_WorklistMarkIncomplete, &params);
  }


  typedef struct
  {
    const OrthancPluginWorklistQuery*  query;
    const void*                        dicom;
    uint32_t                           size;
    int32_t*                           isMatch;
    OrthancPluginMemoryBuffer*         target;
  } _OrthancPluginWorklistQueryOperation;

  /**
   * @brief Test whether a worklist matches the query.
   *
   * This function checks whether one worklist (encoded as a DICOM
   * file) matches the C-Find SCP query against modality
   * worklists. This function must be called before adding the
   * worklist as an answer through OrthancPluginWorklistAddAnswer().
   *
   * @param context The Orthanc plugin context, as received by OrthancPluginInitialize().
   * @param query The worklist query, as received by the callback.
   * @param dicom The worklist to answer, encoded as a DICOM file.
   * @param size The size of the DICOM file.
   * @return 1 if the worklist matches the query, 0 otherwise.
   * @ingroup DicomCallbacks
   **/
  ORTHANC_PLUGIN_INLINE int32_t  OrthancPluginWorklistIsMatch(
    OrthancPluginContext*              context,
    const OrthancPluginWorklistQuery*  query,
    const void*                        dicom,
    uint32_t                           size)
  {
    int32_t isMatch = 0;

    _OrthancPluginWorklistQueryOperation params;
    params.query = query;
    params.dicom = dicom;
    params.size = size;
    params.isMatch = &isMatch;
    params.target = NULL;

    if (context->InvokeService(context, _OrthancPluginService_WorklistIsMatch, &params) == OrthancPluginErrorCode_Success)
    {
      return isMatch;
    }
    else
    {
      /* Error: Assume non-match */
      return 0;
    }
  }


  /**
   * @brief Retrieve the worklist query as a DICOM file.
   *
   * This function retrieves the DICOM file that underlies a C-Find
   * SCP query against modality worklists.
   *
   * @param context The Orthanc plugin context, as received by OrthancPluginInitialize().
   * @param target Memory buffer where to store the DICOM file. It must be freed with OrthancPluginFreeMemoryBuffer().
   * @param query The worklist query, as received by the callback.
   * @return 0 if success, other value if error.
   * @ingroup DicomCallbacks
   **/
  ORTHANC_PLUGIN_INLINE OrthancPluginErrorCode  OrthancPluginWorklistGetDicomQuery(
    OrthancPluginContext*              context,
    OrthancPluginMemoryBuffer*         target,
    const OrthancPluginWorklistQuery*  query)
  {
    _OrthancPluginWorklistQueryOperation params;
    params.query = query;
    params.dicom = NULL;
    params.size = 0;
    params.isMatch = NULL;
    params.target = target;

    return context->InvokeService(context, _OrthancPluginService_WorklistGetDicomQuery, &params);
  }


  /**
   * @brief Get the origin of a DICOM file.
   *
   * This function returns the origin of a DICOM instance that has been received by Orthanc.
   * 
   * @param context The Orthanc plugin context, as received by OrthancPluginInitialize().
   * @param instance The instance of interest.
   * @return The origin of the instance.
   * @ingroup DicomInstance
   **/
  ORTHANC_PLUGIN_INLINE OrthancPluginInstanceOrigin OrthancPluginGetInstanceOrigin(
    OrthancPluginContext*             context,
    const OrthancPluginDicomInstance* instance)
  {
    OrthancPluginInstanceOrigin origin;

    _OrthancPluginAccessDicomInstance params;
    memset(&params, 0, sizeof(params));
    params.resultOrigin = &origin;
    params.instance = instance;

    if (context->InvokeService(context, _OrthancPluginService_GetInstanceOrigin, &params) != OrthancPluginErrorCode_Success)
    {
      /* Error */
      return OrthancPluginInstanceOrigin_Unknown;
    }
    else
    {
      return origin;
    }
  }


  typedef struct
  {
    OrthancPluginMemoryBuffer*     target;
    const char*                    json;
    const OrthancPluginImage*      pixelData;
    OrthancPluginCreateDicomFlags  flags;
  } _OrthancPluginCreateDicom;

  /**
   * @brief Create a DICOM instance from a JSON string and an image.
   *
   * This function takes as input a string containing a JSON file
   * describing the content of a DICOM instance. As an output, it
   * writes the corresponding DICOM instance to a newly allocated
   * memory buffer. Additionally, an image to be encoded within the
   * DICOM instance can also be provided.
   *
   * Private tags will be associated with the private creator whose
   * value is specified in the "DefaultPrivateCreator" configuration
   * option of Orthanc. The function OrthancPluginCreateDicom2() can
   * be used if another private creator must be used to create this
   * instance.
   *
   * @param context The Orthanc plugin context, as received by OrthancPluginInitialize().
   * @param target The target memory buffer. It must be freed with OrthancPluginFreeMemoryBuffer().
   * @param json The input JSON file.
   * @param pixelData The image. Can be NULL, if the pixel data is encoded inside the JSON with the data URI scheme.
   * @param flags Flags governing the output.
   * @return 0 if success, other value if error.
   * @ingroup Toolbox
   * @see OrthancPluginCreateDicom2()
   * @see OrthancPluginDicomBufferToJson()
   **/
  ORTHANC_PLUGIN_INLINE OrthancPluginErrorCode OrthancPluginCreateDicom(
    OrthancPluginContext*          context,
    OrthancPluginMemoryBuffer*     target,
    const char*                    json,
    const OrthancPluginImage*      pixelData,
    OrthancPluginCreateDicomFlags  flags)
  {
    _OrthancPluginCreateDicom params;
    params.target = target;
    params.json = json;
    params.pixelData = pixelData;
    params.flags = flags;

    return context->InvokeService(context, _OrthancPluginService_CreateDicom, &params);
  }


  typedef struct
  {
    OrthancPluginDecodeImageCallback callback;
  } _OrthancPluginDecodeImageCallback;

  /**
   * @brief Register a callback to handle the decoding of DICOM images.
   *
   * This function registers a custom callback to decode DICOM images,
   * extending the built-in decoder of Orthanc that uses
   * DCMTK. Starting with Orthanc 1.7.0, the exact behavior is
   * affected by the configuration option
   * "BuiltinDecoderTranscoderOrder" of Orthanc.
   *
   * @param context The Orthanc plugin context, as received by OrthancPluginInitialize().
   * @param callback The callback.
   * @return 0 if success, other value if error.
   * @ingroup Callbacks
   **/
  ORTHANC_PLUGIN_INLINE OrthancPluginErrorCode OrthancPluginRegisterDecodeImageCallback(
    OrthancPluginContext*             context,
    OrthancPluginDecodeImageCallback  callback)
  {
    _OrthancPluginDecodeImageCallback params;
    params.callback = callback;

    return context->InvokeService(context, _OrthancPluginService_RegisterDecodeImageCallback, &params);
  }
  


  typedef struct
  {
    OrthancPluginImage**       target;
    OrthancPluginPixelFormat   format;
    uint32_t                   width;
    uint32_t                   height;
    uint32_t                   pitch;
    void*                      buffer;
    const void*                constBuffer;
    uint32_t                   bufferSize;
    uint32_t                   frameIndex;
  } _OrthancPluginCreateImage;


  /**
   * @brief Create an image.
   *
   * This function creates an image of given size and format.
   *
   * @param context The Orthanc plugin context, as received by OrthancPluginInitialize().
   * @param format The format of the pixels.
   * @param width The width of the image.
   * @param height The height of the image.
   * @return The newly allocated image. It must be freed with OrthancPluginFreeImage().
   * @ingroup Images
   **/
  ORTHANC_PLUGIN_INLINE OrthancPluginImage* OrthancPluginCreateImage(
    OrthancPluginContext*     context,
    OrthancPluginPixelFormat  format,
    uint32_t                  width,
    uint32_t                  height)
  {
    OrthancPluginImage* target = NULL;

    _OrthancPluginCreateImage params;
    memset(&params, 0, sizeof(params));
    params.target = &target;
    params.format = format;
    params.width = width;
    params.height = height;

    if (context->InvokeService(context, _OrthancPluginService_CreateImage, &params) != OrthancPluginErrorCode_Success)
    {
      return NULL;
    }
    else
    {
      return target;
    }
  }


  /**
   * @brief Create an image pointing to a memory buffer.
   *
   * This function creates an image whose content points to a memory
   * buffer managed by the plugin. Note that the buffer is directly
   * accessed, no memory is allocated and no data is copied.
   *
   * @param context The Orthanc plugin context, as received by OrthancPluginInitialize().
   * @param format The format of the pixels.
   * @param width The width of the image.
   * @param height The height of the image.
   * @param pitch The pitch of the image (i.e. the number of bytes
   * between 2 successive lines of the image in the memory buffer).
   * @param buffer The memory buffer.
   * @return The newly allocated image. It must be freed with OrthancPluginFreeImage().
   * @ingroup Images
   **/
  ORTHANC_PLUGIN_INLINE OrthancPluginImage* OrthancPluginCreateImageAccessor(
    OrthancPluginContext*     context,
    OrthancPluginPixelFormat  format,
    uint32_t                  width,
    uint32_t                  height,
    uint32_t                  pitch,
    void*                     buffer)
  {
    OrthancPluginImage* target = NULL;

    _OrthancPluginCreateImage params;
    memset(&params, 0, sizeof(params));
    params.target = &target;
    params.format = format;
    params.width = width;
    params.height = height;
    params.pitch = pitch;
    params.buffer = buffer;

    if (context->InvokeService(context, _OrthancPluginService_CreateImageAccessor, &params) != OrthancPluginErrorCode_Success)
    {
      return NULL;
    }
    else
    {
      return target;
    }
  }



  /**
   * @brief Decode one frame from a DICOM instance.
   *
   * This function decodes one frame of a DICOM image that is stored
   * in a memory buffer. This function will give the same result as
   * OrthancPluginUncompressImage() for single-frame DICOM images.
   *
   * @param context The Orthanc plugin context, as received by OrthancPluginInitialize().
   * @param buffer Pointer to a memory buffer containing the DICOM image.
   * @param bufferSize Size of the memory buffer containing the DICOM image.
   * @param frameIndex The index of the frame of interest in a multi-frame image.
   * @return The uncompressed image. It must be freed with OrthancPluginFreeImage().
   * @ingroup Images
   * @see OrthancPluginGetInstanceDecodedFrame()
   **/
  ORTHANC_PLUGIN_INLINE OrthancPluginImage* OrthancPluginDecodeDicomImage(
    OrthancPluginContext*  context,
    const void*            buffer,
    uint32_t               bufferSize,
    uint32_t               frameIndex)
  {
    OrthancPluginImage* target = NULL;

    _OrthancPluginCreateImage params;
    memset(&params, 0, sizeof(params));
    params.target = &target;
    params.constBuffer = buffer;
    params.bufferSize = bufferSize;
    params.frameIndex = frameIndex;

    if (context->InvokeService(context, _OrthancPluginService_DecodeDicomImage, &params) != OrthancPluginErrorCode_Success)
    {
      return NULL;
    }
    else
    {
      return target;
    }
  }



  typedef struct
  {
    char**       result;
    const void*  buffer;
    uint32_t     size;
  } _OrthancPluginComputeHash;

  /**
   * @brief Compute an MD5 hash.
   *
   * This functions computes the MD5 cryptographic hash of the given memory buffer.
   * 
   * @param context The Orthanc plugin context, as received by OrthancPluginInitialize().
   * @param buffer The source memory buffer.
   * @param size The size in bytes of the source buffer.
   * @return The NULL value in case of error, or a string containing the cryptographic hash.
   * This string must be freed by OrthancPluginFreeString().
   * @ingroup Toolbox
   **/
  ORTHANC_PLUGIN_INLINE char* OrthancPluginComputeMd5(
    OrthancPluginContext*  context,
    const void*            buffer,
    uint32_t               size)
  {
    char* result;

    _OrthancPluginComputeHash params;
    params.result = &result;
    params.buffer = buffer;
    params.size = size;

    if (context->InvokeService(context, _OrthancPluginService_ComputeMd5, &params) != OrthancPluginErrorCode_Success)
    {
      /* Error */
      return NULL;
    }
    else
    {
      return result;
    }
  }


  /**
   * @brief Compute a SHA-1 hash.
   *
   * This functions computes the SHA-1 cryptographic hash of the given memory buffer.
   * 
   * @param context The Orthanc plugin context, as received by OrthancPluginInitialize().
   * @param buffer The source memory buffer.
   * @param size The size in bytes of the source buffer.
   * @return The NULL value in case of error, or a string containing the cryptographic hash.
   * This string must be freed by OrthancPluginFreeString().
   * @ingroup Toolbox
   **/
  ORTHANC_PLUGIN_INLINE char* OrthancPluginComputeSha1(
    OrthancPluginContext*  context,
    const void*            buffer,
    uint32_t               size)
  {
    char* result;

    _OrthancPluginComputeHash params;
    params.result = &result;
    params.buffer = buffer;
    params.size = size;

    if (context->InvokeService(context, _OrthancPluginService_ComputeSha1, &params) != OrthancPluginErrorCode_Success)
    {
      /* Error */
      return NULL;
    }
    else
    {
      return result;
    }
  }



  typedef struct
  {
    OrthancPluginDictionaryEntry* target;
    const char*                   name;
  } _OrthancPluginLookupDictionary;

  /**
   * @brief Get information about the given DICOM tag.
   *
   * This functions makes a lookup in the dictionary of DICOM tags
   * that are known to Orthanc, and returns information about this
   * tag. The tag can be specified using its human-readable name
   * (e.g. "PatientName") or a set of two hexadecimal numbers
   * (e.g. "0010-0020").
   * 
   * @param context The Orthanc plugin context, as received by OrthancPluginInitialize().
   * @param target Where to store the information about the tag.
   * @param name The name of the DICOM tag.
   * @return 0 if success, other value if error.
   * @ingroup Toolbox
   **/
  ORTHANC_PLUGIN_INLINE OrthancPluginErrorCode  OrthancPluginLookupDictionary(
    OrthancPluginContext*          context,
    OrthancPluginDictionaryEntry*  target,
    const char*                    name)
  {
    _OrthancPluginLookupDictionary params;
    params.target = target;
    params.name = name;
    return context->InvokeService(context, _OrthancPluginService_LookupDictionary, &params);
  }



  typedef struct
  {
    OrthancPluginRestOutput* output;
    const void*              answer;
    uint32_t                 answerSize;
    uint32_t                 headersCount;
    const char* const*       headersKeys;
    const char* const*       headersValues;
  } _OrthancPluginSendMultipartItem2;

  /**
   * @brief Send an item as a part of some HTTP multipart answer, with custom headers.
   *
   * This function sends an item as a part of some HTTP multipart
   * answer that was initiated by OrthancPluginStartMultipartAnswer(). In addition to
   * OrthancPluginSendMultipartItem(), this function will set HTTP header associated
   * with the item.
   * 
   * @param context The Orthanc plugin context, as received by OrthancPluginInitialize().
   * @param output The HTTP connection to the client application.
   * @param answer Pointer to the memory buffer containing the item.
   * @param answerSize Number of bytes of the item.
   * @param headersCount The number of HTTP headers.
   * @param headersKeys Array containing the keys of the HTTP headers.
   * @param headersValues Array containing the values of the HTTP headers.
   * @return 0 if success, or the error code if failure (this notably happens
   * if the connection is closed by the client).
   * @see OrthancPluginSendMultipartItem()
   * @ingroup REST
   **/
  ORTHANC_PLUGIN_INLINE OrthancPluginErrorCode OrthancPluginSendMultipartItem2(
    OrthancPluginContext*    context,
    OrthancPluginRestOutput* output,
    const void*              answer,
    uint32_t                 answerSize,
    uint32_t                 headersCount,
    const char* const*       headersKeys,
    const char* const*       headersValues)
  {
    _OrthancPluginSendMultipartItem2 params;
    params.output = output;
    params.answer = answer;
    params.answerSize = answerSize;
    params.headersCount = headersCount;
    params.headersKeys = headersKeys;
    params.headersValues = headersValues;    

    return context->InvokeService(context, _OrthancPluginService_SendMultipartItem2, &params);
  }


  typedef struct
  {
    OrthancPluginIncomingHttpRequestFilter callback;
  } _OrthancPluginIncomingHttpRequestFilter;

  /**
   * @brief Register a callback to filter incoming HTTP requests.
   *
   * This function registers a custom callback to filter incoming HTTP/REST
   * requests received by the HTTP server of Orthanc.
   *
   * @param context The Orthanc plugin context, as received by OrthancPluginInitialize().
   * @param callback The callback.
   * @return 0 if success, other value if error.
   * @ingroup Callbacks
   * @deprecated Please instead use OrthancPluginRegisterIncomingHttpRequestFilter2()
   **/
  ORTHANC_PLUGIN_DEPRECATED ORTHANC_PLUGIN_INLINE OrthancPluginErrorCode OrthancPluginRegisterIncomingHttpRequestFilter(
    OrthancPluginContext*                   context,
    OrthancPluginIncomingHttpRequestFilter  callback)
  {
    _OrthancPluginIncomingHttpRequestFilter params;
    params.callback = callback;

    return context->InvokeService(context, _OrthancPluginService_RegisterIncomingHttpRequestFilter, &params);
  }
  


  typedef struct
  {
    OrthancPluginMemoryBuffer*  answerBody;
    OrthancPluginMemoryBuffer*  answerHeaders;
    uint16_t*                   httpStatus;
    OrthancPluginHttpMethod     method;
    const char*                 url;
    uint32_t                    headersCount;
    const char* const*          headersKeys;
    const char* const*          headersValues;
    const void*                 body;
    uint32_t                    bodySize;
    const char*                 username;
    const char*                 password;
    uint32_t                    timeout;
    const char*                 certificateFile;
    const char*                 certificateKeyFile;
    const char*                 certificateKeyPassword;
    uint8_t                     pkcs11;
  } _OrthancPluginCallHttpClient2;



  /**
   * @brief Issue a HTTP call with full flexibility.
   * 
   * Make a HTTP call to the given URL. The result to the query is
   * stored into a newly allocated memory buffer. The HTTP request
   * will be done accordingly to the global configuration of Orthanc
   * (in particular, the options "HttpProxy", "HttpTimeout",
   * "HttpsVerifyPeers", "HttpsCACertificates", and "Pkcs11" will be
   * taken into account).
   * 
   * @param context The Orthanc plugin context, as received by OrthancPluginInitialize().
   * @param answerBody The target memory buffer (out argument).
   *        It must be freed with OrthancPluginFreeMemoryBuffer().
   *        The value of this argument is ignored if the HTTP method is DELETE.
   * @param answerHeaders The target memory buffer for the HTTP headers in the answers (out argument). 
   *        The answer headers are formatted as a JSON object (associative array).
   *        The buffer must be freed with OrthancPluginFreeMemoryBuffer().
   *        This argument can be set to NULL if the plugin has no interest in the HTTP headers.
   * @param httpStatus The HTTP status after the execution of the request (out argument).
   * @param method HTTP method to be used.
   * @param url The URL of interest.
   * @param headersCount The number of HTTP headers.
   * @param headersKeys Array containing the keys of the HTTP headers (can be <tt>NULL</tt> if no header).
   * @param headersValues Array containing the values of the HTTP headers (can be <tt>NULL</tt> if no header).
   * @param username The username (can be <tt>NULL</tt> if no password protection).
   * @param password The password (can be <tt>NULL</tt> if no password protection).
   * @param body The HTTP body for a POST or PUT request.
   * @param bodySize The size of the body.
   * @param timeout Timeout in seconds (0 for default timeout).
   * @param certificateFile Path to the client certificate for HTTPS, in PEM format
   * (can be <tt>NULL</tt> if no client certificate or if not using HTTPS).
   * @param certificateKeyFile Path to the key of the client certificate for HTTPS, in PEM format
   * (can be <tt>NULL</tt> if no client certificate or if not using HTTPS).
   * @param certificateKeyPassword Password to unlock the key of the client certificate 
   * (can be <tt>NULL</tt> if no client certificate or if not using HTTPS).
   * @param pkcs11 Enable PKCS#11 client authentication for hardware security modules and smart cards.
   * @return 0 if success, or the error code if failure.
   * @see OrthancPluginCallPeerApi()
   * @ingroup Toolbox
   **/
  ORTHANC_PLUGIN_INLINE OrthancPluginErrorCode  OrthancPluginHttpClient(
    OrthancPluginContext*       context,
    OrthancPluginMemoryBuffer*  answerBody,
    OrthancPluginMemoryBuffer*  answerHeaders,
    uint16_t*                   httpStatus,
    OrthancPluginHttpMethod     method,
    const char*                 url,
    uint32_t                    headersCount,
    const char* const*          headersKeys,
    const char* const*          headersValues,
    const void*                 body,
    uint32_t                    bodySize,
    const char*                 username,
    const char*                 password,
    uint32_t                    timeout,
    const char*                 certificateFile,
    const char*                 certificateKeyFile,
    const char*                 certificateKeyPassword,
    uint8_t                     pkcs11)
  {
    _OrthancPluginCallHttpClient2 params;
    memset(&params, 0, sizeof(params));

    params.answerBody = answerBody;
    params.answerHeaders = answerHeaders;
    params.httpStatus = httpStatus;
    params.method = method;
    params.url = url;
    params.headersCount = headersCount;
    params.headersKeys = headersKeys;
    params.headersValues = headersValues;
    params.body = body;
    params.bodySize = bodySize;
    params.username = username;
    params.password = password;
    params.timeout = timeout;
    params.certificateFile = certificateFile;
    params.certificateKeyFile = certificateKeyFile;
    params.certificateKeyPassword = certificateKeyPassword;
    params.pkcs11 = pkcs11;

    return context->InvokeService(context, _OrthancPluginService_CallHttpClient2, &params);
  }


  /**
   * @brief Generate an UUID.
   *
   * Generate a random GUID/UUID (globally unique identifier).
   * 
   * @param context The Orthanc plugin context, as received by OrthancPluginInitialize().
   * @return NULL in the case of an error, or a newly allocated string
   * containing the UUID. This string must be freed by OrthancPluginFreeString().
   * @ingroup Toolbox
   **/
  ORTHANC_PLUGIN_INLINE char* OrthancPluginGenerateUuid(
    OrthancPluginContext*  context)
  {
    char* result;

    _OrthancPluginRetrieveDynamicString params;
    params.result = &result;
    params.argument = NULL;

    if (context->InvokeService(context, _OrthancPluginService_GenerateUuid, &params) != OrthancPluginErrorCode_Success)
    {
      /* Error */
      return NULL;
    }
    else
    {
      return result;
    }
  }




  typedef struct
  {
    OrthancPluginFindCallback callback;
  } _OrthancPluginFindCallback;

  /**
   * @brief Register a callback to handle C-Find requests.
   *
   * This function registers a callback to handle C-Find SCP requests
   * that are not related to modality worklists.
   *
   * @param context The Orthanc plugin context, as received by OrthancPluginInitialize().
   * @param callback The callback.
   * @return 0 if success, other value if error.
   * @ingroup DicomCallbacks
   **/
  ORTHANC_PLUGIN_INLINE OrthancPluginErrorCode OrthancPluginRegisterFindCallback(
    OrthancPluginContext*      context,
    OrthancPluginFindCallback  callback)
  {
    _OrthancPluginFindCallback params;
    params.callback = callback;

    return context->InvokeService(context, _OrthancPluginService_RegisterFindCallback, &params);
  }


  typedef struct
  {
    OrthancPluginFindAnswers      *answers;
    const OrthancPluginFindQuery  *query;
    const void                    *dicom;
    uint32_t                       size;
    uint32_t                       index;
    uint32_t                      *resultUint32;
    uint16_t                      *resultGroup;
    uint16_t                      *resultElement;
    char                         **resultString;
  } _OrthancPluginFindOperation;

  /**
   * @brief Add one answer to some C-Find request.
   *
   * This function adds one answer (encoded as a DICOM file) to the
   * set of answers corresponding to some C-Find SCP request that is
   * not related to modality worklists.
   *
   * @param context The Orthanc plugin context, as received by OrthancPluginInitialize().
   * @param answers The set of answers.
   * @param dicom The answer to be added, encoded as a DICOM file.
   * @param size The size of the DICOM file.
   * @return 0 if success, other value if error.
   * @ingroup DicomCallbacks
   * @see OrthancPluginCreateDicom()
   **/
  ORTHANC_PLUGIN_INLINE OrthancPluginErrorCode  OrthancPluginFindAddAnswer(
    OrthancPluginContext*      context,
    OrthancPluginFindAnswers*  answers,
    const void*                dicom,
    uint32_t                   size)
  {
    _OrthancPluginFindOperation params;
    memset(&params, 0, sizeof(params));
    params.answers = answers;
    params.dicom = dicom;
    params.size = size;

    return context->InvokeService(context, _OrthancPluginService_FindAddAnswer, &params);
  }


  /**
   * @brief Mark the set of C-Find answers as incomplete.
   *
   * This function marks as incomplete the set of answers
   * corresponding to some C-Find SCP request that is not related to
   * modality worklists. This must be used if canceling the handling
   * of a request when too many answers are to be returned.
   *
   * @param context The Orthanc plugin context, as received by OrthancPluginInitialize().
   * @param answers The set of answers.
   * @return 0 if success, other value if error.
   * @ingroup DicomCallbacks
   **/
  ORTHANC_PLUGIN_INLINE OrthancPluginErrorCode  OrthancPluginFindMarkIncomplete(
    OrthancPluginContext*      context,
    OrthancPluginFindAnswers*  answers)
  {
    _OrthancPluginFindOperation params;
    memset(&params, 0, sizeof(params));
    params.answers = answers;

    return context->InvokeService(context, _OrthancPluginService_FindMarkIncomplete, &params);
  }



  /**
   * @brief Get the number of tags in a C-Find query.
   *
   * This function returns the number of tags that are contained in
   * the given C-Find query.
   *
   * @param context The Orthanc plugin context, as received by OrthancPluginInitialize().
   * @param query The C-Find query.
   * @return The number of tags.
   * @ingroup DicomCallbacks
   **/
  ORTHANC_PLUGIN_INLINE uint32_t  OrthancPluginGetFindQuerySize(
    OrthancPluginContext*          context,
    const OrthancPluginFindQuery*  query)
  {
    uint32_t count = 0;

    _OrthancPluginFindOperation params;
    memset(&params, 0, sizeof(params));
    params.query = query;
    params.resultUint32 = &count;

    if (context->InvokeService(context, _OrthancPluginService_GetFindQuerySize, &params) != OrthancPluginErrorCode_Success)
    {
      /* Error */
      return 0;
    }
    else
    {
      return count;
    }
  }


  /**
   * @brief Get one tag in a C-Find query.
   *
   * This function returns the group and the element of one DICOM tag
   * in the given C-Find query.
   *
   * @param context The Orthanc plugin context, as received by OrthancPluginInitialize().
   * @param group The group of the tag (output).
   * @param element The element of the tag (output).
   * @param query The C-Find query.
   * @param index The index of the tag of interest.
   * @return 0 if success, other value if error.
   * @ingroup DicomCallbacks
   **/
  ORTHANC_PLUGIN_INLINE OrthancPluginErrorCode  OrthancPluginGetFindQueryTag(
    OrthancPluginContext*          context,
    uint16_t*                      group,
    uint16_t*                      element,
    const OrthancPluginFindQuery*  query,
    uint32_t                       index)
  {
    _OrthancPluginFindOperation params;
    memset(&params, 0, sizeof(params));
    params.query = query;
    params.index = index;
    params.resultGroup = group;
    params.resultElement = element;

    return context->InvokeService(context, _OrthancPluginService_GetFindQueryTag, &params);
  }


  /**
   * @brief Get the symbolic name of one tag in a C-Find query.
   *
   * This function returns the symbolic name of one DICOM tag in the
   * given C-Find query.
   *
   * @param context The Orthanc plugin context, as received by OrthancPluginInitialize().
   * @param query The C-Find query.
   * @param index The index of the tag of interest.
   * @return The NULL value in case of error, or a string containing the name of the tag.
   * @return 0 if success, other value if error.
   * @ingroup DicomCallbacks
   **/
  ORTHANC_PLUGIN_INLINE char*  OrthancPluginGetFindQueryTagName(
    OrthancPluginContext*          context,
    const OrthancPluginFindQuery*  query,
    uint32_t                       index)
  {
    char* result;

    _OrthancPluginFindOperation params;
    memset(&params, 0, sizeof(params));
    params.query = query;
    params.index = index;
    params.resultString = &result;

    if (context->InvokeService(context, _OrthancPluginService_GetFindQueryTagName, &params) != OrthancPluginErrorCode_Success)
    {
      /* Error */
      return NULL;
    }
    else
    {
      return result;
    }
  }


  /**
   * @brief Get the value associated with one tag in a C-Find query.
   *
   * This function returns the value associated with one tag in the
   * given C-Find query.
   *
   * @param context The Orthanc plugin context, as received by OrthancPluginInitialize().
   * @param query The C-Find query.
   * @param index The index of the tag of interest.
   * @return The NULL value in case of error, or a string containing the value of the tag.
   * @return 0 if success, other value if error.
   * @ingroup DicomCallbacks
   **/
  ORTHANC_PLUGIN_INLINE char*  OrthancPluginGetFindQueryValue(
    OrthancPluginContext*          context,
    const OrthancPluginFindQuery*  query,
    uint32_t                       index)
  {
    char* result;

    _OrthancPluginFindOperation params;
    memset(&params, 0, sizeof(params));
    params.query = query;
    params.index = index;
    params.resultString = &result;

    if (context->InvokeService(context, _OrthancPluginService_GetFindQueryValue, &params) != OrthancPluginErrorCode_Success)
    {
      /* Error */
      return NULL;
    }
    else
    {
      return result;
    }
  }
 



  typedef struct
  {
    OrthancPluginMoveCallback   callback;
    OrthancPluginGetMoveSize    getMoveSize;
    OrthancPluginApplyMove      applyMove;
    OrthancPluginFreeMove       freeMove;
  } _OrthancPluginMoveCallback;

  /**
   * @brief Register a callback to handle C-Move requests.
   *
   * This function registers a callback to handle C-Move SCP requests.
   *
   * @param context The Orthanc plugin context, as received by OrthancPluginInitialize().
   * @param callback The main callback.
   * @param getMoveSize Callback to read the number of C-Move suboperations.
   * @param applyMove Callback to apply one C-Move suboperation.
   * @param freeMove Callback to free the C-Move driver.
   * @return 0 if success, other value if error.
   * @ingroup DicomCallbacks
   **/
  ORTHANC_PLUGIN_INLINE OrthancPluginErrorCode OrthancPluginRegisterMoveCallback(
    OrthancPluginContext*       context,
    OrthancPluginMoveCallback   callback,
    OrthancPluginGetMoveSize    getMoveSize,
    OrthancPluginApplyMove      applyMove,
    OrthancPluginFreeMove       freeMove)
  {
    _OrthancPluginMoveCallback params;
    params.callback = callback;
    params.getMoveSize = getMoveSize;
    params.applyMove = applyMove;
    params.freeMove = freeMove;

    return context->InvokeService(context, _OrthancPluginService_RegisterMoveCallback, &params);
  }



  typedef struct
  {
    OrthancPluginFindMatcher** target;
    const void*                query;
    uint32_t                   size;
  } _OrthancPluginCreateFindMatcher;


  /**
   * @brief Create a C-Find matcher.
   *
   * This function creates a "matcher" object that can be used to
   * check whether a DICOM instance matches a C-Find query. The C-Find
   * query must be expressed as a DICOM buffer.
   *
   * @param context The Orthanc plugin context, as received by OrthancPluginInitialize().
   * @param query The C-Find DICOM query.
   * @param size The size of the DICOM query.
   * @return The newly allocated matcher. It must be freed with OrthancPluginFreeFindMatcher().
   * @ingroup Toolbox
   **/
  ORTHANC_PLUGIN_INLINE OrthancPluginFindMatcher* OrthancPluginCreateFindMatcher(
    OrthancPluginContext*  context,
    const void*            query,
    uint32_t               size)
  {
    OrthancPluginFindMatcher* target = NULL;

    _OrthancPluginCreateFindMatcher params;
    memset(&params, 0, sizeof(params));
    params.target = &target;
    params.query = query;
    params.size = size;

    if (context->InvokeService(context, _OrthancPluginService_CreateFindMatcher, &params) != OrthancPluginErrorCode_Success)
    {
      return NULL;
    }
    else
    {
      return target;
    }
  }


  typedef struct
  {
    OrthancPluginFindMatcher*   matcher;
  } _OrthancPluginFreeFindMatcher;

  /**
   * @brief Free a C-Find matcher.
   *
   * This function frees a matcher that was created using OrthancPluginCreateFindMatcher().
   *
   * @param context The Orthanc plugin context, as received by OrthancPluginInitialize().
   * @param matcher The matcher of interest.
   * @ingroup Toolbox
   **/
  ORTHANC_PLUGIN_INLINE void  OrthancPluginFreeFindMatcher(
    OrthancPluginContext*     context, 
    OrthancPluginFindMatcher* matcher)
  {
    _OrthancPluginFreeFindMatcher params;
    params.matcher = matcher;

    context->InvokeService(context, _OrthancPluginService_FreeFindMatcher, &params);
  }


  typedef struct
  {
    const OrthancPluginFindMatcher*  matcher;
    const void*                      dicom;
    uint32_t                         size;
    int32_t*                         isMatch;
  } _OrthancPluginFindMatcherIsMatch;

  /**
   * @brief Test whether a DICOM instance matches a C-Find query.
   *
   * This function checks whether one DICOM instance matches C-Find
   * matcher that was previously allocated using
   * OrthancPluginCreateFindMatcher().
   *
   * @param context The Orthanc plugin context, as received by OrthancPluginInitialize().
   * @param matcher The matcher of interest.
   * @param dicom The DICOM instance to be matched.
   * @param size The size of the DICOM instance.
   * @return 1 if the DICOM instance matches the query, 0 otherwise.
   * @ingroup Toolbox
   **/
  ORTHANC_PLUGIN_INLINE int32_t  OrthancPluginFindMatcherIsMatch(
    OrthancPluginContext*            context,
    const OrthancPluginFindMatcher*  matcher,
    const void*                      dicom,
    uint32_t                         size)
  {
    int32_t isMatch = 0;

    _OrthancPluginFindMatcherIsMatch params;
    params.matcher = matcher;
    params.dicom = dicom;
    params.size = size;
    params.isMatch = &isMatch;

    if (context->InvokeService(context, _OrthancPluginService_FindMatcherIsMatch, &params) == OrthancPluginErrorCode_Success)
    {
      return isMatch;
    }
    else
    {
      /* Error: Assume non-match */
      return 0;
    }
  }


  typedef struct
  {
    OrthancPluginIncomingHttpRequestFilter2 callback;
  } _OrthancPluginIncomingHttpRequestFilter2;

  /**
   * @brief Register a callback to filter incoming HTTP requests.
   *
   * This function registers a custom callback to filter incoming HTTP/REST
   * requests received by the HTTP server of Orthanc.
   *
   * @param context The Orthanc plugin context, as received by OrthancPluginInitialize().
   * @param callback The callback.
   * @return 0 if success, other value if error.
   * @ingroup Callbacks
   **/
  ORTHANC_PLUGIN_INLINE OrthancPluginErrorCode OrthancPluginRegisterIncomingHttpRequestFilter2(
    OrthancPluginContext*                   context,
    OrthancPluginIncomingHttpRequestFilter2 callback)
  {
    _OrthancPluginIncomingHttpRequestFilter2 params;
    params.callback = callback;

    return context->InvokeService(context, _OrthancPluginService_RegisterIncomingHttpRequestFilter2, &params);
  }



  typedef struct
  {
    OrthancPluginPeers**  peers;
  } _OrthancPluginGetPeers;

  /**
   * @brief Return the list of available Orthanc peers.
   *
   * This function returns the parameters of the Orthanc peers that are known to
   * the Orthanc server hosting the plugin.
   *
   * @param context The Orthanc plugin context, as received by OrthancPluginInitialize().
   * @return NULL if error, or a newly allocated opaque data structure containing the peers.
   * This structure must be freed with OrthancPluginFreePeers().
   * @ingroup Toolbox
   **/
  ORTHANC_PLUGIN_INLINE OrthancPluginPeers* OrthancPluginGetPeers(
    OrthancPluginContext*  context)
  {
    OrthancPluginPeers* peers = NULL;

    _OrthancPluginGetPeers params;
    memset(&params, 0, sizeof(params));
    params.peers = &peers;

    if (context->InvokeService(context, _OrthancPluginService_GetPeers, &params) != OrthancPluginErrorCode_Success)
    {
      return NULL;
    }
    else
    {
      return peers;
    }
  }


  typedef struct
  {
    OrthancPluginPeers*   peers;
  } _OrthancPluginFreePeers;

  /**
   * @brief Free the list of available Orthanc peers.
   *
   * This function frees the data structure returned by OrthancPluginGetPeers().
   *
   * @param context The Orthanc plugin context, as received by OrthancPluginInitialize().
   * @param peers The data structure describing the Orthanc peers.
   * @ingroup Toolbox
   **/
  ORTHANC_PLUGIN_INLINE void  OrthancPluginFreePeers(
    OrthancPluginContext*     context, 
    OrthancPluginPeers* peers)
  {
    _OrthancPluginFreePeers params;
    params.peers = peers;

    context->InvokeService(context, _OrthancPluginService_FreePeers, &params);
  }


  typedef struct
  {
    uint32_t*                  target;
    const OrthancPluginPeers*  peers;
  } _OrthancPluginGetPeersCount;

  /**
   * @brief Get the number of Orthanc peers.
   *
   * This function returns the number of Orthanc peers.
   *
   * This function is thread-safe: Several threads sharing the same
   * OrthancPluginPeers object can simultaneously call this function.
   *
   * @param context The Orthanc plugin context, as received by OrthancPluginInitialize().
   * @param peers The data structure describing the Orthanc peers.
   * @result The number of peers. 
   * @ingroup Toolbox
   **/
  ORTHANC_PLUGIN_INLINE uint32_t OrthancPluginGetPeersCount(
    OrthancPluginContext*      context,
    const OrthancPluginPeers*  peers)
  {
    uint32_t target = 0;

    _OrthancPluginGetPeersCount params;
    memset(&params, 0, sizeof(params));
    params.target = &target;
    params.peers = peers;

    if (context->InvokeService(context, _OrthancPluginService_GetPeersCount, &params) != OrthancPluginErrorCode_Success)
    {
      /* Error */
      return 0;
    }
    else
    {
      return target;
    }
  }


  typedef struct
  {
    const char**               target;
    const OrthancPluginPeers*  peers;
    uint32_t                   peerIndex;
    const char*                userProperty;
  } _OrthancPluginGetPeerProperty;

  /**
   * @brief Get the symbolic name of an Orthanc peer.
   *
   * This function returns the symbolic name of the Orthanc peer,
   * which corresponds to the key of the "OrthancPeers" configuration
   * option of Orthanc.
   *
   * This function is thread-safe: Several threads sharing the same
   * OrthancPluginPeers object can simultaneously call this function.
   *
   * @param context The Orthanc plugin context, as received by OrthancPluginInitialize().
   * @param peers The data structure describing the Orthanc peers.
   * @param peerIndex The index of the peer of interest.
   * This value must be lower than OrthancPluginGetPeersCount().
   * @result The symbolic name, or NULL in the case of an error.
   * @ingroup Toolbox
   **/
  ORTHANC_PLUGIN_INLINE const char* OrthancPluginGetPeerName(
    OrthancPluginContext*      context,
    const OrthancPluginPeers*  peers,
    uint32_t                   peerIndex)
  {
    const char* target = NULL;

    _OrthancPluginGetPeerProperty params;
    memset(&params, 0, sizeof(params));
    params.target = &target;
    params.peers = peers;
    params.peerIndex = peerIndex;
    params.userProperty = NULL;

    if (context->InvokeService(context, _OrthancPluginService_GetPeerName, &params) != OrthancPluginErrorCode_Success)
    {
      /* Error */
      return NULL;
    }
    else
    {
      return target;
    }
  }


  /**
   * @brief Get the base URL of an Orthanc peer.
   *
   * This function returns the base URL to the REST API of some Orthanc peer.
   *
   * This function is thread-safe: Several threads sharing the same
   * OrthancPluginPeers object can simultaneously call this function.
   *
   * @param context The Orthanc plugin context, as received by OrthancPluginInitialize().
   * @param peers The data structure describing the Orthanc peers.
   * @param peerIndex The index of the peer of interest.
   * This value must be lower than OrthancPluginGetPeersCount().
   * @result The URL, or NULL in the case of an error.
   * @ingroup Toolbox
   **/
  ORTHANC_PLUGIN_INLINE const char* OrthancPluginGetPeerUrl(
    OrthancPluginContext*      context,
    const OrthancPluginPeers*  peers,
    uint32_t                   peerIndex)
  {
    const char* target = NULL;

    _OrthancPluginGetPeerProperty params;
    memset(&params, 0, sizeof(params));
    params.target = &target;
    params.peers = peers;
    params.peerIndex = peerIndex;
    params.userProperty = NULL;

    if (context->InvokeService(context, _OrthancPluginService_GetPeerUrl, &params) != OrthancPluginErrorCode_Success)
    {
      /* Error */
      return NULL;
    }
    else
    {
      return target;
    }
  }



  /**
   * @brief Get some user-defined property of an Orthanc peer.
   *
   * This function returns some user-defined property of some Orthanc
   * peer. An user-defined property is a property that is associated
   * with the peer in the Orthanc configuration file, but that is not
   * recognized by the Orthanc core.
   *
   * This function is thread-safe: Several threads sharing the same
   * OrthancPluginPeers object can simultaneously call this function.
   *
   * @param context The Orthanc plugin context, as received by OrthancPluginInitialize().
   * @param peers The data structure describing the Orthanc peers.
   * @param peerIndex The index of the peer of interest.
   * This value must be lower than OrthancPluginGetPeersCount().
   * @param userProperty The user property of interest.
   * @result The value of the user property, or NULL if it is not defined.
   * @ingroup Toolbox
   **/
  ORTHANC_PLUGIN_INLINE const char* OrthancPluginGetPeerUserProperty(
    OrthancPluginContext*      context,
    const OrthancPluginPeers*  peers,
    uint32_t                   peerIndex,
    const char*                userProperty)
  {
    const char* target = NULL;

    _OrthancPluginGetPeerProperty params;
    memset(&params, 0, sizeof(params));
    params.target = &target;
    params.peers = peers;
    params.peerIndex = peerIndex;
    params.userProperty = userProperty;

    if (context->InvokeService(context, _OrthancPluginService_GetPeerUserProperty, &params) != OrthancPluginErrorCode_Success)
    {
      /* No such user property */
      return NULL;
    }
    else
    {
      return target;
    }
  }



  typedef struct
  {
    OrthancPluginMemoryBuffer*  answerBody;
    OrthancPluginMemoryBuffer*  answerHeaders;
    uint16_t*                   httpStatus;
    const OrthancPluginPeers*   peers;
    uint32_t                    peerIndex;
    OrthancPluginHttpMethod     method;
    const char*                 uri;
    uint32_t                    additionalHeadersCount;
    const char* const*          additionalHeadersKeys;
    const char* const*          additionalHeadersValues;
    const void*                 body;
    uint32_t                    bodySize;
    uint32_t                    timeout;
  } _OrthancPluginCallPeerApi;

  /**
   * @brief Call the REST API of an Orthanc peer.
   * 
   * Make a REST call to the given URI in the REST API of a remote
   * Orthanc peer. The result to the query is stored into a newly
   * allocated memory buffer. The HTTP request will be done according
   * to the "OrthancPeers" configuration option of Orthanc.
   *
   * This function is thread-safe: Several threads sharing the same
   * OrthancPluginPeers object can simultaneously call this function.
   * 
   * @param context The Orthanc plugin context, as received by OrthancPluginInitialize().
   * @param answerBody The target memory buffer (out argument).
   *        It must be freed with OrthancPluginFreeMemoryBuffer().
   *        The value of this argument is ignored if the HTTP method is DELETE.
   * @param answerHeaders The target memory buffer for the HTTP headers in the answers (out argument). 
   *        The answer headers are formatted as a JSON object (associative array).
   *        The buffer must be freed with OrthancPluginFreeMemoryBuffer().
   *        This argument can be set to NULL if the plugin has no interest in the HTTP headers.
   * @param httpStatus The HTTP status after the execution of the request (out argument).
   * @param peers The data structure describing the Orthanc peers.
   * @param peerIndex The index of the peer of interest.
   * This value must be lower than OrthancPluginGetPeersCount().
   * @param method HTTP method to be used.
   * @param uri The URI of interest in the REST API.
   * @param additionalHeadersCount The number of HTTP headers to be added to the
   * HTTP headers provided in the global configuration of Orthanc.
   * @param additionalHeadersKeys Array containing the keys of the HTTP headers (can be <tt>NULL</tt> if no header).
   * @param additionalHeadersValues Array containing the values of the HTTP headers (can be <tt>NULL</tt> if no header).
   * @param body The HTTP body for a POST or PUT request.
   * @param bodySize The size of the body.
   * @param timeout Timeout in seconds (0 for default timeout).
   * @return 0 if success, or the error code if failure.
   * @see OrthancPluginHttpClient()
   * @ingroup Toolbox
   **/
  ORTHANC_PLUGIN_INLINE OrthancPluginErrorCode  OrthancPluginCallPeerApi(
    OrthancPluginContext*       context,
    OrthancPluginMemoryBuffer*  answerBody,
    OrthancPluginMemoryBuffer*  answerHeaders,
    uint16_t*                   httpStatus,
    const OrthancPluginPeers*   peers,
    uint32_t                    peerIndex,
    OrthancPluginHttpMethod     method,
    const char*                 uri,
    uint32_t                    additionalHeadersCount,
    const char* const*          additionalHeadersKeys,
    const char* const*          additionalHeadersValues,
    const void*                 body,
    uint32_t                    bodySize,
    uint32_t                    timeout)
  {
    _OrthancPluginCallPeerApi params;
    memset(&params, 0, sizeof(params));

    params.answerBody = answerBody;
    params.answerHeaders = answerHeaders;
    params.httpStatus = httpStatus;
    params.peers = peers;
    params.peerIndex = peerIndex;
    params.method = method;
    params.uri = uri;
    params.additionalHeadersCount = additionalHeadersCount;
    params.additionalHeadersKeys = additionalHeadersKeys;
    params.additionalHeadersValues = additionalHeadersValues;
    params.body = body;
    params.bodySize = bodySize;
    params.timeout = timeout;

    return context->InvokeService(context, _OrthancPluginService_CallPeerApi, &params);
  }





  typedef struct
  {
    OrthancPluginJob**              target;
    void                           *job;
    OrthancPluginJobFinalize        finalize;
    const char                     *type;
    OrthancPluginJobGetProgress     getProgress;
    OrthancPluginJobGetContent      getContent;
    OrthancPluginJobGetSerialized   getSerialized;
    OrthancPluginJobStep            step;
    OrthancPluginJobStop            stop;
    OrthancPluginJobReset           reset;
  } _OrthancPluginCreateJob;

  /**
   * @brief Create a custom job.
   *
   * This function creates a custom job to be run by the jobs engine
   * of Orthanc.
   * 
   * Orthanc starts one dedicated thread per custom job that is
   * running. It is guaranteed that all the callbacks will only be
   * called from this single dedicated thread, in mutual exclusion: As
   * a consequence, it is *not* mandatory to protect the various
   * callbacks by mutexes.
   * 
   * The custom job can nonetheless launch its own processing threads
   * on the first call to the "step()" callback, and stop them once
   * the "stop()" callback is called.
   *
   * @param context The Orthanc plugin context, as received by OrthancPluginInitialize().
   * @param job The job to be executed.
   * @param finalize The finalization callback.
   * @param type The type of the job, provided to the job unserializer. 
   * See OrthancPluginRegisterJobsUnserializer().
   * @param getProgress The progress callback.
   * @param getContent The content callback.
   * @param getSerialized The serialization callback.
   * @param step The callback to execute the individual steps of the job.
   * @param stop The callback that is invoked once the job leaves the "running" state.
   * @param reset The callback that is invoked if a stopped job is started again.
   * @return The newly allocated job. It must be freed with OrthancPluginFreeJob(),
   * as long as it is not submitted with OrthancPluginSubmitJob().
   * @ingroup Toolbox
   * @deprecated This signature should not be used anymore since Orthanc SDK 1.11.3.
   **/
  ORTHANC_PLUGIN_DEPRECATED ORTHANC_PLUGIN_INLINE OrthancPluginJob *OrthancPluginCreateJob(
    OrthancPluginContext           *context,
    void                           *job,
    OrthancPluginJobFinalize        finalize,
    const char                     *type,
    OrthancPluginJobGetProgress     getProgress,
    OrthancPluginJobGetContent      getContent,
    OrthancPluginJobGetSerialized   getSerialized,
    OrthancPluginJobStep            step,
    OrthancPluginJobStop            stop,
    OrthancPluginJobReset           reset)
  {
    OrthancPluginJob* target = NULL;

    _OrthancPluginCreateJob params;
    memset(&params, 0, sizeof(params));

    params.target = &target;
    params.job = job;
    params.finalize = finalize;
    params.type = type;
    params.getProgress = getProgress;
    params.getContent = getContent;
    params.getSerialized = getSerialized;
    params.step = step;
    params.stop = stop;
    params.reset = reset;

    if (context->InvokeService(context, _OrthancPluginService_CreateJob, &params) != OrthancPluginErrorCode_Success ||
        target == NULL)
    {
      /* Error */
      return NULL;
    }
    else
    {
      return target;
    }
  }


  typedef struct
  {
    OrthancPluginJob**              target;
    void                           *job;
    OrthancPluginJobFinalize        finalize;
    const char                     *type;
    OrthancPluginJobGetProgress     getProgress;
    OrthancPluginJobGetContent2     getContent;
    OrthancPluginJobGetSerialized2  getSerialized;
    OrthancPluginJobStep            step;
    OrthancPluginJobStop            stop;
    OrthancPluginJobReset           reset;
  } _OrthancPluginCreateJob2;

  /**
   * @brief Create a custom job.
   *
   * This function creates a custom job to be run by the jobs engine
   * of Orthanc.
   * 
   * Orthanc starts one dedicated thread per custom job that is
   * running. It is guaranteed that all the callbacks will only be
   * called from this single dedicated thread, in mutual exclusion: As
   * a consequence, it is *not* mandatory to protect the various
   * callbacks by mutexes.
   * 
   * The custom job can nonetheless launch its own processing threads
   * on the first call to the "step()" callback, and stop them once
   * the "stop()" callback is called.
   *
   * @param context The Orthanc plugin context, as received by OrthancPluginInitialize().
   * @param job The job to be executed.
   * @param finalize The finalization callback.
   * @param type The type of the job, provided to the job unserializer. 
   * See OrthancPluginRegisterJobsUnserializer().
   * @param getProgress The progress callback.
   * @param getContent The content callback.
   * @param getSerialized The serialization callback.
   * @param step The callback to execute the individual steps of the job.
   * @param stop The callback that is invoked once the job leaves the "running" state.
   * @param reset The callback that is invoked if a stopped job is started again.
   * @return The newly allocated job. It must be freed with OrthancPluginFreeJob(),
   * as long as it is not submitted with OrthancPluginSubmitJob().
   * @ingroup Toolbox
   **/
  ORTHANC_PLUGIN_INLINE OrthancPluginJob *OrthancPluginCreateJob2(
    OrthancPluginContext           *context,
    void                           *job,
    OrthancPluginJobFinalize        finalize,
    const char                     *type,
    OrthancPluginJobGetProgress     getProgress,
    OrthancPluginJobGetContent2     getContent,
    OrthancPluginJobGetSerialized2  getSerialized,
    OrthancPluginJobStep            step,
    OrthancPluginJobStop            stop,
    OrthancPluginJobReset           reset)
  {
    OrthancPluginJob* target = NULL;

    _OrthancPluginCreateJob2 params;
    memset(&params, 0, sizeof(params));

    params.target = &target;
    params.job = job;
    params.finalize = finalize;
    params.type = type;
    params.getProgress = getProgress;
    params.getContent = getContent;
    params.getSerialized = getSerialized;
    params.step = step;
    params.stop = stop;
    params.reset = reset;

    if (context->InvokeService(context, _OrthancPluginService_CreateJob2, &params) != OrthancPluginErrorCode_Success ||
        target == NULL)
    {
      /* Error */
      return NULL;
    }
    else
    {
      return target;
    }
  }


  typedef struct
  {
    OrthancPluginJob*   job;
  } _OrthancPluginFreeJob;

  /**
   * @brief Free a custom job.
   *
   * This function frees an image that was created with OrthancPluginCreateJob().
   *
   * @param context The Orthanc plugin context, as received by OrthancPluginInitialize().
   * @param job The job.
   * @ingroup Toolbox
   **/
  ORTHANC_PLUGIN_INLINE void  OrthancPluginFreeJob(
    OrthancPluginContext* context, 
    OrthancPluginJob*     job)
  {
    _OrthancPluginFreeJob params;
    params.job = job;

    context->InvokeService(context, _OrthancPluginService_FreeJob, &params);
  }


  
  typedef struct
  {
    char**             resultId;
    OrthancPluginJob  *job;
    int32_t            priority;
  } _OrthancPluginSubmitJob;

  /**
   * @brief Submit a new job to the jobs engine of Orthanc.
   *
   * This function adds the given job to the pending jobs of
   * Orthanc. Orthanc will take take of freeing it by invoking the
   * finalization callback provided to OrthancPluginCreateJob().
   *
   * @param context The Orthanc plugin context, as received by OrthancPluginInitialize().
   * @param job The job, as received by OrthancPluginCreateJob().
   * @param priority The priority of the job.
   * @return ID of the newly-submitted job. This string must be freed by OrthancPluginFreeString().
   * @ingroup Toolbox
   **/
  ORTHANC_PLUGIN_INLINE char *OrthancPluginSubmitJob(
    OrthancPluginContext   *context,
    OrthancPluginJob       *job,
    int32_t                 priority)
  {
    char* resultId = NULL;

    _OrthancPluginSubmitJob params;
    memset(&params, 0, sizeof(params));

    params.resultId = &resultId;
    params.job = job;
    params.priority = priority;

    if (context->InvokeService(context, _OrthancPluginService_SubmitJob, &params) != OrthancPluginErrorCode_Success ||
        resultId == NULL)
    {
      /* Error */
      return NULL;
    }
    else
    {
      return resultId;
    }
  }
  


  typedef struct
  {
    OrthancPluginJobsUnserializer unserializer;
  } _OrthancPluginJobsUnserializer;

  /**
   * @brief Register an unserializer for custom jobs.
   *
   * This function registers an unserializer that decodes custom jobs
   * from a JSON string. This callback is invoked when the jobs engine
   * of Orthanc is started (on Orthanc initialization), for each job
   * that is stored in the Orthanc database.
   *
   * @param context The Orthanc plugin context, as received by OrthancPluginInitialize().
   * @param unserializer The job unserializer.
   * @ingroup Callbacks
   **/
  ORTHANC_PLUGIN_INLINE void OrthancPluginRegisterJobsUnserializer(
    OrthancPluginContext*          context,
    OrthancPluginJobsUnserializer  unserializer)
  {
    _OrthancPluginJobsUnserializer params;
    params.unserializer = unserializer;

    context->InvokeService(context, _OrthancPluginService_RegisterJobsUnserializer, &params);
  }



  typedef struct
  {
    OrthancPluginRestOutput* output;
    const char*              details;
    uint8_t                  log;
  } _OrthancPluginSetHttpErrorDetails;

  /**
   * @brief Provide a detailed description for an HTTP error.
   *
   * This function sets the detailed description associated with an
   * HTTP error. This description will be displayed in the "Details"
   * field of the JSON body of the HTTP answer. It is only taken into
   * consideration if the REST callback returns an error code that is
   * different from "OrthancPluginErrorCode_Success", and if the
   * "HttpDescribeErrors" configuration option of Orthanc is set to
   * "true".
   * 
   * @param context The Orthanc plugin context, as received by OrthancPluginInitialize().
   * @param output The HTTP connection to the client application.
   * @param details The details of the error message.
   * @param log Whether to also write the detailed error to the Orthanc logs.
   * @ingroup REST
   **/
  ORTHANC_PLUGIN_INLINE void OrthancPluginSetHttpErrorDetails(
    OrthancPluginContext*    context,
    OrthancPluginRestOutput* output,
    const char*              details,
    uint8_t                  log)
  {
    _OrthancPluginSetHttpErrorDetails params;
    params.output = output;
    params.details = details;
    params.log = log;
    context->InvokeService(context, _OrthancPluginService_SetHttpErrorDetails, &params);
  }



  typedef struct
  {
    const char** result;
    const char*  argument;
  } _OrthancPluginRetrieveStaticString;

  /**
   * @brief Detect the MIME type of a file.
   *
   * This function returns the MIME type of a file by inspecting its extension.
   * 
   * @param context The Orthanc plugin context, as received by OrthancPluginInitialize().
   * @param path Path to the file.
   * @return The MIME type. This is a statically-allocated
   * string, do not free it.
   * @ingroup Toolbox
   **/
  ORTHANC_PLUGIN_INLINE const char* OrthancPluginAutodetectMimeType(
    OrthancPluginContext*  context,
    const char*            path)
  {
    const char* result = NULL;

    _OrthancPluginRetrieveStaticString params;
    params.result = &result;
    params.argument = path;

    if (context->InvokeService(context, _OrthancPluginService_AutodetectMimeType, &params) != OrthancPluginErrorCode_Success)
    {
      /* Error */
      return NULL;
    }
    else
    {
      return result;
    }
  }



  typedef struct
  {
    const char*               name;
    float                     value;
    OrthancPluginMetricsType  type;
  } _OrthancPluginSetMetricsValue;

  /**
   * @brief Set the value of a floating-point metrics.
   *
   * This function sets the value of a floating-point metrics to
   * monitor the behavior of the plugin through tools such as
   * Prometheus. The values of all the metrics are stored within the
   * Orthanc context.
   * 
   * @param context The Orthanc plugin context, as received by OrthancPluginInitialize().
   * @param name The name of the metrics to be set.
   * @param value The value of the metrics.
   * @param type The type of the metrics. This parameter is only taken into consideration
   * the first time this metrics is set.
   * @ingroup Toolbox
   * @see OrthancPluginSetMetricsIntegerValue()
   **/
  ORTHANC_PLUGIN_INLINE void OrthancPluginSetMetricsValue(
    OrthancPluginContext*     context,
    const char*               name,
    float                     value,
    OrthancPluginMetricsType  type)
  {
    _OrthancPluginSetMetricsValue params;
    params.name = name;
    params.value = value;
    params.type = type;
    context->InvokeService(context, _OrthancPluginService_SetMetricsValue, &params);
  }



  typedef struct
  {
    OrthancPluginRefreshMetricsCallback  callback;
  } _OrthancPluginRegisterRefreshMetricsCallback;

  /**
   * @brief Register a callback to refresh the metrics.
   *
   * This function registers a callback to refresh the metrics. The
   * callback must make calls to OrthancPluginSetMetricsValue() or
   * OrthancPluginSetMetricsIntegerValue().
   *
   * @param context The Orthanc plugin context, as received by OrthancPluginInitialize().
   * @param callback The callback function to handle the refresh.
   * @ingroup Callbacks
   **/
  ORTHANC_PLUGIN_INLINE void OrthancPluginRegisterRefreshMetricsCallback(
    OrthancPluginContext*               context,
    OrthancPluginRefreshMetricsCallback callback)
  {
    _OrthancPluginRegisterRefreshMetricsCallback params;
    params.callback = callback;
    context->InvokeService(context, _OrthancPluginService_RegisterRefreshMetricsCallback, &params);
  }




  typedef struct
  {
    char**                               target;
    const void*                          dicom;
    uint32_t                             dicomSize;
    OrthancPluginDicomWebBinaryCallback  callback;
  } _OrthancPluginEncodeDicomWeb;

  /**
   * @brief Convert a DICOM instance to DICOMweb JSON.
   *
   * This function converts a memory buffer containing a DICOM instance,
   * into its DICOMweb JSON representation.
   *
   * @param context The Orthanc plugin context, as received by OrthancPluginInitialize().
   * @param dicom Pointer to the DICOM instance.
   * @param dicomSize Size of the DICOM instance.
   * @param callback Callback to set the value of the binary tags.
   * @see OrthancPluginCreateDicom()
   * @return The NULL value in case of error, or the JSON document. This string must
   * be freed by OrthancPluginFreeString().
   * @deprecated OrthancPluginEncodeDicomWebJson2()
   * @ingroup Toolbox
   **/
  ORTHANC_PLUGIN_DEPRECATED ORTHANC_PLUGIN_INLINE char* OrthancPluginEncodeDicomWebJson(
    OrthancPluginContext*                context,
    const void*                          dicom,
    uint32_t                             dicomSize,
    OrthancPluginDicomWebBinaryCallback  callback)
  {
    char* target = NULL;
    
    _OrthancPluginEncodeDicomWeb params;
    params.target = &target;
    params.dicom = dicom;
    params.dicomSize = dicomSize;
    params.callback = callback;

    if (context->InvokeService(context, _OrthancPluginService_EncodeDicomWebJson, &params) != OrthancPluginErrorCode_Success)
    {
      /* Error */
      return NULL;
    }
    else
    {
      return target;
    }
  }


  /**
   * @brief Convert a DICOM instance to DICOMweb XML.
   *
   * This function converts a memory buffer containing a DICOM instance,
   * into its DICOMweb XML representation.
   *
   * @param context The Orthanc plugin context, as received by OrthancPluginInitialize().
   * @param dicom Pointer to the DICOM instance.
   * @param dicomSize Size of the DICOM instance.
   * @param callback Callback to set the value of the binary tags.
   * @return The NULL value in case of error, or the XML document. This string must
   * be freed by OrthancPluginFreeString().
   * @see OrthancPluginCreateDicom()
   * @deprecated OrthancPluginEncodeDicomWebXml2()
   * @ingroup Toolbox
   **/
  ORTHANC_PLUGIN_DEPRECATED ORTHANC_PLUGIN_INLINE char* OrthancPluginEncodeDicomWebXml(
    OrthancPluginContext*                context,
    const void*                          dicom,
    uint32_t                             dicomSize,
    OrthancPluginDicomWebBinaryCallback  callback)
  {
    char* target = NULL;
    
    _OrthancPluginEncodeDicomWeb params;
    params.target = &target;
    params.dicom = dicom;
    params.dicomSize = dicomSize;
    params.callback = callback;

    if (context->InvokeService(context, _OrthancPluginService_EncodeDicomWebXml, &params) != OrthancPluginErrorCode_Success)
    {
      /* Error */
      return NULL;
    }
    else
    {
      return target;
    }
  }
  


  typedef struct
  {
    char**                                target;
    const void*                           dicom;
    uint32_t                              dicomSize;
    OrthancPluginDicomWebBinaryCallback2  callback;
    void*                                 payload;
  } _OrthancPluginEncodeDicomWeb2;

  /**
   * @brief Convert a DICOM instance to DICOMweb JSON.
   *
   * This function converts a memory buffer containing a DICOM instance,
   * into its DICOMweb JSON representation.
   *
   * @param context The Orthanc plugin context, as received by OrthancPluginInitialize().
   * @param dicom Pointer to the DICOM instance.
   * @param dicomSize Size of the DICOM instance.
   * @param callback Callback to set the value of the binary tags.
   * @param payload User payload.
   * @return The NULL value in case of error, or the JSON document. This string must
   * be freed by OrthancPluginFreeString().
   * @see OrthancPluginCreateDicom()
   * @ingroup Toolbox
   **/
  ORTHANC_PLUGIN_INLINE char* OrthancPluginEncodeDicomWebJson2(
    OrthancPluginContext*                 context,
    const void*                           dicom,
    uint32_t                              dicomSize,
    OrthancPluginDicomWebBinaryCallback2  callback,
    void*                                 payload)
  {
    char* target = NULL;
    
    _OrthancPluginEncodeDicomWeb2 params;
    params.target = &target;
    params.dicom = dicom;
    params.dicomSize = dicomSize;
    params.callback = callback;
    params.payload = payload;

    if (context->InvokeService(context, _OrthancPluginService_EncodeDicomWebJson2, &params) != OrthancPluginErrorCode_Success)
    {
      /* Error */
      return NULL;
    }
    else
    {
      return target;
    }
  }


  /**
   * @brief Convert a DICOM instance to DICOMweb XML.
   *
   * This function converts a memory buffer containing a DICOM instance,
   * into its DICOMweb XML representation.
   *
   * @param context The Orthanc plugin context, as received by OrthancPluginInitialize().
   * @param dicom Pointer to the DICOM instance.
   * @param dicomSize Size of the DICOM instance.
   * @param callback Callback to set the value of the binary tags.
   * @param payload User payload.
   * @return The NULL value in case of error, or the XML document. This string must
   * be freed by OrthancPluginFreeString().
   * @see OrthancPluginCreateDicom()
   * @ingroup Toolbox
   **/
  ORTHANC_PLUGIN_INLINE char* OrthancPluginEncodeDicomWebXml2(
    OrthancPluginContext*                 context,
    const void*                           dicom,
    uint32_t                              dicomSize,
    OrthancPluginDicomWebBinaryCallback2  callback,
    void*                                 payload)
  {
    char* target = NULL;
    
    _OrthancPluginEncodeDicomWeb2 params;
    params.target = &target;
    params.dicom = dicom;
    params.dicomSize = dicomSize;
    params.callback = callback;
    params.payload = payload;

    if (context->InvokeService(context, _OrthancPluginService_EncodeDicomWebXml2, &params) != OrthancPluginErrorCode_Success)
    {
      /* Error */
      return NULL;
    }
    else
    {
      return target;
    }
  }
  


  /**
   * @brief Callback executed when a HTTP header is received during a chunked transfer.
   *
   * Signature of a callback function that is called by Orthanc acting
   * as a HTTP client during a chunked HTTP transfer, as soon as it
   * receives one HTTP header from the answer of the remote HTTP
   * server.
   *
   * @see OrthancPluginChunkedHttpClient()
   * @param answer The user payload, as provided by the calling plugin.
   * @param key The key of the HTTP header.
   * @param value The value of the HTTP header.
   * @return 0 if success, or the error code if failure.
   * @ingroup Toolbox
   **/
  typedef OrthancPluginErrorCode (*OrthancPluginChunkedClientAnswerAddHeader) (
    void* answer,
    const char* key,
    const char* value);


  /**
   * @brief Callback executed when an answer chunk is received during a chunked transfer.
   *
   * Signature of a callback function that is called by Orthanc acting
   * as a HTTP client during a chunked HTTP transfer, as soon as it
   * receives one data chunk from the answer of the remote HTTP
   * server.
   *
   * @see OrthancPluginChunkedHttpClient()
   * @param answer The user payload, as provided by the calling plugin.
   * @param data The content of the data chunk.
   * @param size The size of the data chunk.
   * @return 0 if success, or the error code if failure.
   * @ingroup Toolbox
   **/
  typedef OrthancPluginErrorCode (*OrthancPluginChunkedClientAnswerAddChunk) (
    void* answer,
    const void* data,
    uint32_t size);
  

  /**
   * @brief Callback to know whether the request body is entirely read during a chunked transfer 
   *
   * Signature of a callback function that is called by Orthanc acting
   * as a HTTP client during a chunked HTTP transfer, while reading
   * the body of a POST or PUT request. The plugin must answer "1" as
   * soon as the body is entirely read: The "request" data structure
   * must act as an iterator.
   *
   * @see OrthancPluginChunkedHttpClient()
   * @param request The user payload, as provided by the calling plugin.
   * @return "1" if the body is over, or "0" if there is still data to be read.
   * @ingroup Toolbox
   **/
  typedef uint8_t (*OrthancPluginChunkedClientRequestIsDone) (void* request);


  /**
   * @brief Callback to advance in the request body during a chunked transfer 
   *
   * Signature of a callback function that is called by Orthanc acting
   * as a HTTP client during a chunked HTTP transfer, while reading
   * the body of a POST or PUT request. This function asks the plugin
   * to advance to the next chunk of data of the request body: The
   * "request" data structure must act as an iterator.
   *
   * @see OrthancPluginChunkedHttpClient()
   * @param request The user payload, as provided by the calling plugin.
   * @return 0 if success, or the error code if failure.
   * @ingroup Toolbox
   **/
  typedef OrthancPluginErrorCode (*OrthancPluginChunkedClientRequestNext) (void* request);


  /**
   * @brief Callback to read the current chunk of the request body during a chunked transfer 
   *
   * Signature of a callback function that is called by Orthanc acting
   * as a HTTP client during a chunked HTTP transfer, while reading
   * the body of a POST or PUT request. The plugin must provide the
   * content of the current chunk of data of the request body.
   *
   * @see OrthancPluginChunkedHttpClient()
   * @param request The user payload, as provided by the calling plugin.
   * @return The content of the current request chunk.
   * @ingroup Toolbox
   **/
  typedef const void* (*OrthancPluginChunkedClientRequestGetChunkData) (void* request);


  /**
   * @brief Callback to read the size of the current request chunk during a chunked transfer 
   *
   * Signature of a callback function that is called by Orthanc acting
   * as a HTTP client during a chunked HTTP transfer, while reading
   * the body of a POST or PUT request. The plugin must provide the
   * size of the current chunk of data of the request body.
   *
   * @see OrthancPluginChunkedHttpClient()
   * @param request The user payload, as provided by the calling plugin.
   * @return The size of the current request chunk.
   * @ingroup Toolbox
   **/
  typedef uint32_t (*OrthancPluginChunkedClientRequestGetChunkSize) (void* request);

  
  typedef struct
  {
    void*                                          answer;
    OrthancPluginChunkedClientAnswerAddChunk       answerAddChunk;
    OrthancPluginChunkedClientAnswerAddHeader      answerAddHeader;
    uint16_t*                                      httpStatus;
    OrthancPluginHttpMethod                        method;
    const char*                                    url;
    uint32_t                                       headersCount;
    const char* const*                             headersKeys;
    const char* const*                             headersValues;
    void*                                          request;
    OrthancPluginChunkedClientRequestIsDone        requestIsDone;
    OrthancPluginChunkedClientRequestGetChunkData  requestChunkData;
    OrthancPluginChunkedClientRequestGetChunkSize  requestChunkSize;
    OrthancPluginChunkedClientRequestNext          requestNext;
    const char*                                    username;
    const char*                                    password;
    uint32_t                                       timeout;
    const char*                                    certificateFile;
    const char*                                    certificateKeyFile;
    const char*                                    certificateKeyPassword;
    uint8_t                                        pkcs11;
  } _OrthancPluginChunkedHttpClient;

  
  /**
   * @brief Issue a HTTP call, using chunked HTTP transfers.
   * 
   * Make a HTTP call to the given URL using chunked HTTP
   * transfers. The request body is provided as an iterator over data
   * chunks. The answer is provided as a sequence of function calls
   * with the individual HTTP headers and answer chunks.
   * 
   * Contrarily to OrthancPluginHttpClient() that entirely stores the
   * request body and the answer body in memory buffers, this function
   * uses chunked HTTP transfers. This results in a lower memory
   * consumption. Pay attention to the fact that Orthanc servers with
   * version <= 1.5.6 do not support chunked transfers: You must use
   * OrthancPluginHttpClient() if contacting such older servers.
   *
   * The HTTP request will be done accordingly to the global
   * configuration of Orthanc (in particular, the options "HttpProxy",
   * "HttpTimeout", "HttpsVerifyPeers", "HttpsCACertificates", and
   * "Pkcs11" will be taken into account).
   * 
   * @param context The Orthanc plugin context, as received by OrthancPluginInitialize().
   * @param answer The user payload for the answer body. It will be provided to the callbacks for the answer.
   * @param answerAddChunk Callback function to report a data chunk from the answer body.
   * @param answerAddHeader Callback function to report an HTTP header sent by the remote server.
   * @param httpStatus The HTTP status after the execution of the request (out argument).
   * @param method HTTP method to be used.
   * @param url The URL of interest.
   * @param headersCount The number of HTTP headers.
   * @param headersKeys Array containing the keys of the HTTP headers (can be <tt>NULL</tt> if no header).
   * @param headersValues Array containing the values of the HTTP headers (can be <tt>NULL</tt> if no header).
   * @param request The user payload containing the request body, and acting as an iterator.
   * It will be provided to the callbacks for the request.
   * @param requestIsDone Callback function to tell whether the request body is entirely read.
   * @param requestChunkData Callback function to get the content of the current data chunk of the request body.
   * @param requestChunkSize Callback function to get the size of the current data chunk of the request body.
   * @param requestNext Callback function to advance to the next data chunk of the request body.
   * @param username The username (can be <tt>NULL</tt> if no password protection).
   * @param password The password (can be <tt>NULL</tt> if no password protection).
   * @param timeout Timeout in seconds (0 for default timeout).
   * @param certificateFile Path to the client certificate for HTTPS, in PEM format
   * (can be <tt>NULL</tt> if no client certificate or if not using HTTPS).
   * @param certificateKeyFile Path to the key of the client certificate for HTTPS, in PEM format
   * (can be <tt>NULL</tt> if no client certificate or if not using HTTPS).
   * @param certificateKeyPassword Password to unlock the key of the client certificate 
   * (can be <tt>NULL</tt> if no client certificate or if not using HTTPS).
   * @param pkcs11 Enable PKCS#11 client authentication for hardware security modules and smart cards.
   * @return 0 if success, or the error code if failure.
   * @see OrthancPluginHttpClient()
   * @ingroup Toolbox
   **/
  ORTHANC_PLUGIN_INLINE OrthancPluginErrorCode  OrthancPluginChunkedHttpClient(
    OrthancPluginContext*                          context,
    void*                                          answer,
    OrthancPluginChunkedClientAnswerAddChunk       answerAddChunk,
    OrthancPluginChunkedClientAnswerAddHeader      answerAddHeader,
    uint16_t*                                      httpStatus,
    OrthancPluginHttpMethod                        method,
    const char*                                    url,
    uint32_t                                       headersCount,
    const char* const*                             headersKeys,
    const char* const*                             headersValues,
    void*                                          request,
    OrthancPluginChunkedClientRequestIsDone        requestIsDone,
    OrthancPluginChunkedClientRequestGetChunkData  requestChunkData,
    OrthancPluginChunkedClientRequestGetChunkSize  requestChunkSize,
    OrthancPluginChunkedClientRequestNext          requestNext,
    const char*                                    username,
    const char*                                    password,
    uint32_t                                       timeout,
    const char*                                    certificateFile,
    const char*                                    certificateKeyFile,
    const char*                                    certificateKeyPassword,
    uint8_t                                        pkcs11)
  {
    _OrthancPluginChunkedHttpClient params;
    memset(&params, 0, sizeof(params));

    /* In common with OrthancPluginHttpClient() */
    params.httpStatus = httpStatus;
    params.method = method;
    params.url = url;
    params.headersCount = headersCount;
    params.headersKeys = headersKeys;
    params.headersValues = headersValues;
    params.username = username;
    params.password = password;
    params.timeout = timeout;
    params.certificateFile = certificateFile;
    params.certificateKeyFile = certificateKeyFile;
    params.certificateKeyPassword = certificateKeyPassword;
    params.pkcs11 = pkcs11;

    /* For chunked body/answer */
    params.answer = answer;
    params.answerAddChunk = answerAddChunk;
    params.answerAddHeader = answerAddHeader;
    params.request = request;
    params.requestIsDone = requestIsDone;
    params.requestChunkData = requestChunkData;
    params.requestChunkSize = requestChunkSize;
    params.requestNext = requestNext;

    return context->InvokeService(context, _OrthancPluginService_ChunkedHttpClient, &params);
  }



  /**
   * @brief Opaque structure that reads the content of a HTTP request body during a chunked HTTP transfer.
   * @ingroup Callbacks
   **/
  typedef struct _OrthancPluginServerChunkedRequestReader_t OrthancPluginServerChunkedRequestReader;



  /**
   * @brief Callback to create a reader to handle incoming chunked HTTP transfers.
   *
   * Signature of a callback function that is called by Orthanc acting
   * as a HTTP server that supports chunked HTTP transfers. This
   * callback is only invoked if the HTTP method is POST or PUT. The
   * callback must create an user-specific "reader" object that will
   * be fed with the body of the incoming body.
   * 
   * @see OrthancPluginRegisterChunkedRestCallback()
   * @param reader Memory location that must be filled with the newly-created reader.
   * @param url The URI that is accessed.
   * @param request The body of the HTTP request. Note that "body" and "bodySize" are not used.
   * @return 0 if success, or the error code if failure.
   **/
  typedef OrthancPluginErrorCode (*OrthancPluginServerChunkedRequestReaderFactory) (
    OrthancPluginServerChunkedRequestReader**  reader,
    const char*                                url,
    const OrthancPluginHttpRequest*            request);

  
  /**
   * @brief Callback invoked whenever a new data chunk is available during a chunked transfer.
   *
   * Signature of a callback function that is called by Orthanc acting
   * as a HTTP server that supports chunked HTTP transfers. This callback
   * is invoked as soon as a new data chunk is available for the request body.
   * 
   * @see OrthancPluginRegisterChunkedRestCallback()
   * @param reader The user payload, as created by the OrthancPluginServerChunkedRequestReaderFactory() callback.
   * @param data The content of the data chunk.
   * @param size The size of the data chunk.
   * @return 0 if success, or the error code if failure.
   **/
  typedef OrthancPluginErrorCode (*OrthancPluginServerChunkedRequestReaderAddChunk) (
    OrthancPluginServerChunkedRequestReader* reader,
    const void*                              data,
    uint32_t                                 size);
    

  /**
   * @brief Callback invoked whenever the request body is entirely received.
   *
   * Signature of a callback function that is called by Orthanc acting
   * as a HTTP server that supports chunked HTTP transfers. This
   * callback is invoked as soon as the full body of the HTTP request
   * is available. The plugin can then send its answer thanks to the
   * provided "output" object.
   * 
   * @see OrthancPluginRegisterChunkedRestCallback()
   * @param reader The user payload, as created by the OrthancPluginServerChunkedRequestReaderFactory() callback.
   * @param output The HTTP connection to the client application.
   * @return 0 if success, or the error code if failure.
   **/
  typedef OrthancPluginErrorCode (*OrthancPluginServerChunkedRequestReaderExecute) (
    OrthancPluginServerChunkedRequestReader* reader,
    OrthancPluginRestOutput*                 output);
    

  /**
   * @brief Callback invoked to release the resources associated with an incoming HTTP chunked transfer.
   *
   * Signature of a callback function that is called by Orthanc acting
   * as a HTTP server that supports chunked HTTP transfers. This
   * callback is invoked to release all the resources allocated by the
   * given reader. Note that this function might be invoked even if
   * the entire body was not read, to deal with client error or
   * disconnection.
   * 
   * @see OrthancPluginRegisterChunkedRestCallback()
   * @param reader The user payload, as created by the OrthancPluginServerChunkedRequestReaderFactory() callback.
   **/
  typedef void (*OrthancPluginServerChunkedRequestReaderFinalize) (
    OrthancPluginServerChunkedRequestReader* reader);
  
  typedef struct
  {
    const char*                                      pathRegularExpression;
    OrthancPluginRestCallback                        getHandler;
    OrthancPluginServerChunkedRequestReaderFactory   postHandler;
    OrthancPluginRestCallback                        deleteHandler;
    OrthancPluginServerChunkedRequestReaderFactory   putHandler;
    OrthancPluginServerChunkedRequestReaderAddChunk  addChunk;
    OrthancPluginServerChunkedRequestReaderExecute   execute;
    OrthancPluginServerChunkedRequestReaderFinalize  finalize;
  } _OrthancPluginChunkedRestCallback;


  /**
   * @brief Register a REST callback to handle chunked HTTP transfers.
   *
   * This function registers a REST callback against a regular
   * expression for a URI. This function must be called during the
   * initialization of the plugin, i.e. inside the
   * OrthancPluginInitialize() public function.
   *
   * Contrarily to OrthancPluginRegisterRestCallback(), the callbacks
   * will NOT be invoked in mutual exclusion, so it is up to the
   * plugin to implement the required locking mechanisms.
   *
   * @param context The Orthanc plugin context, as received by OrthancPluginInitialize().
   * @param pathRegularExpression Regular expression for the URI. May contain groups. 
   * @param getHandler The callback function to handle REST calls using the GET HTTP method.
   * @param postHandler The callback function to handle REST calls using the POST HTTP method.
   * @param deleteHandler The callback function to handle REST calls using the DELETE HTTP method.
   * @param putHandler The callback function to handle REST calls using the PUT HTTP method.
   * @param addChunk The callback invoked when a new chunk is available for the request body of a POST or PUT call.
   * @param execute The callback invoked once the entire body of a POST or PUT call is read.
   * @param finalize The callback invoked to release the resources associated with a POST or PUT call.
   * @see OrthancPluginRegisterRestCallbackNoLock()
   *
   * @note
   * The regular expression is case sensitive and must follow the
   * [Perl syntax](https://www.boost.org/doc/libs/1_67_0/libs/regex/doc/html/boost_regex/syntax/perl_syntax.html).
   *
   * @ingroup Callbacks
   **/
  ORTHANC_PLUGIN_INLINE void OrthancPluginRegisterChunkedRestCallback(
    OrthancPluginContext*                            context,
    const char*                                      pathRegularExpression,
    OrthancPluginRestCallback                        getHandler,
    OrthancPluginServerChunkedRequestReaderFactory   postHandler,
    OrthancPluginRestCallback                        deleteHandler,
    OrthancPluginServerChunkedRequestReaderFactory   putHandler,
    OrthancPluginServerChunkedRequestReaderAddChunk  addChunk,
    OrthancPluginServerChunkedRequestReaderExecute   execute,
    OrthancPluginServerChunkedRequestReaderFinalize  finalize)
  {
    _OrthancPluginChunkedRestCallback params;
    params.pathRegularExpression = pathRegularExpression;
    params.getHandler = getHandler;
    params.postHandler = postHandler;
    params.deleteHandler = deleteHandler;
    params.putHandler = putHandler;
    params.addChunk = addChunk;
    params.execute = execute;
    params.finalize = finalize;

    context->InvokeService(context, _OrthancPluginService_RegisterChunkedRestCallback, &params);
  }





  typedef struct
  {
    char**       result;
    uint16_t     group;
    uint16_t     element;
    const char*  privateCreator;
  } _OrthancPluginGetTagName;

  /**
   * @brief Returns the symbolic name of a DICOM tag.
   *
   * This function makes a lookup to the dictionary of DICOM tags that
   * are known to Orthanc, and returns the symbolic name of a DICOM tag.
   *
   * @param context The Orthanc plugin context, as received by OrthancPluginInitialize().
   * @param group The group of the tag.
   * @param element The element of the tag.
   * @param privateCreator For private tags, the name of the private creator (can be NULL).
   * @return NULL in the case of an error, or a newly allocated string
   * containing the path. This string must be freed by
   * OrthancPluginFreeString().
   * @ingroup Toolbox
   **/
  ORTHANC_PLUGIN_INLINE char* OrthancPluginGetTagName(
    OrthancPluginContext*  context,
    uint16_t               group,
    uint16_t               element,
    const char*            privateCreator)
  {
    char* result;

    _OrthancPluginGetTagName params;
    params.result = &result;
    params.group = group;
    params.element = element;
    params.privateCreator = privateCreator;

    if (context->InvokeService(context, _OrthancPluginService_GetTagName, &params) != OrthancPluginErrorCode_Success)
    {
      /* Error */
      return NULL;
    }
    else
    {
      return result;
    }
  }



  /**
   * @brief Callback executed by the storage commitment SCP.
   *
   * Signature of a factory function that creates an object to handle
   * one incoming storage commitment request.
   *
   * @remark The factory receives the list of the SOP class/instance
   * UIDs of interest to the remote storage commitment SCU. This gives
   * the factory the possibility to start some prefetch process
   * upfront in the background, before the handler object is actually
   * queried about the status of these DICOM instances.
   *
   * @param handler Output variable where the factory puts the handler object it created.
   * @param jobId ID of the Orthanc job that is responsible for handling 
   * the storage commitment request. This job will successively look for the
   * status of all the individual queried DICOM instances.
   * @param transactionUid UID of the storage commitment transaction
   * provided by the storage commitment SCU. It contains the value of the
   * (0008,1195) DICOM tag.
   * @param sopClassUids Array of the SOP class UIDs (0008,0016) that are queried by the SCU.
   * @param sopInstanceUids Array of the SOP instance UIDs (0008,0018) that are queried by the SCU.
   * @param countInstances Number of DICOM instances that are queried. This is the size
   * of the `sopClassUids` and `sopInstanceUids` arrays.
   * @param remoteAet The AET of the storage commitment SCU.
   * @param calledAet The AET used by the SCU to contact the storage commitment SCP (i.e. Orthanc).
   * @return 0 if success, other value if error.
   * @ingroup DicomCallbacks
   **/
  typedef OrthancPluginErrorCode (*OrthancPluginStorageCommitmentFactory) (
    void**              handler /* out */,
    const char*         jobId,
    const char*         transactionUid,
    const char* const*  sopClassUids,
    const char* const*  sopInstanceUids,
    uint32_t            countInstances,
    const char*         remoteAet,
    const char*         calledAet);

  
  /**
   * @brief Callback to free one storage commitment SCP handler.
   * 
   * Signature of a callback function that releases the resources
   * allocated by the factory of the storage commitment SCP. The
   * handler is the return value of a previous call to the
   * OrthancPluginStorageCommitmentFactory() callback.
   *
   * @param handler The handler object to be destructed.
   * @ingroup DicomCallbacks
   **/
  typedef void (*OrthancPluginStorageCommitmentDestructor) (void* handler);


  /**
   * @brief Callback to get the status of one DICOM instance in the
   * storage commitment SCP.
   *
   * Signature of a callback function that is successively invoked for
   * each DICOM instance that is queried by the remote storage
   * commitment SCU.  The function must be tought of as a method of
   * the handler object that was created by a previous call to the
   * OrthancPluginStorageCommitmentFactory() callback. After each call
   * to this method, the progress of the associated Orthanc job is
   * updated.
   * 
   * @param target Output variable where to put the status for the queried instance.
   * @param handler The handler object associated with this storage commitment request.
   * @param sopClassUid The SOP class UID (0008,0016) of interest.
   * @param sopInstanceUid The SOP instance UID (0008,0018) of interest.
   * @ingroup DicomCallbacks
   **/
  typedef OrthancPluginErrorCode (*OrthancPluginStorageCommitmentLookup) (
    OrthancPluginStorageCommitmentFailureReason* target,
    void* handler,
    const char* sopClassUid,
    const char* sopInstanceUid);
    
    
  typedef struct
  {
    OrthancPluginStorageCommitmentFactory     factory;
    OrthancPluginStorageCommitmentDestructor  destructor;
    OrthancPluginStorageCommitmentLookup      lookup;
  } _OrthancPluginRegisterStorageCommitmentScpCallback;

  /**
   * @brief Register a callback to handle incoming requests to the storage commitment SCP.
   *
   * This function registers a callback to handle storage commitment SCP requests.
   *
   * @param context The Orthanc plugin context, as received by OrthancPluginInitialize().
   * @param factory Factory function that creates the handler object
   * for incoming storage commitment requests.
   * @param destructor Destructor function to destroy the handler object.
   * @param lookup Callback function to get the status of one DICOM instance.
   * @return 0 if success, other value if error.
   * @ingroup DicomCallbacks
   **/
  ORTHANC_PLUGIN_INLINE OrthancPluginErrorCode OrthancPluginRegisterStorageCommitmentScpCallback(
    OrthancPluginContext*                     context,
    OrthancPluginStorageCommitmentFactory     factory,
    OrthancPluginStorageCommitmentDestructor  destructor,
    OrthancPluginStorageCommitmentLookup      lookup)
  {
    _OrthancPluginRegisterStorageCommitmentScpCallback params;
    params.factory = factory;
    params.destructor = destructor;
    params.lookup = lookup;
    return context->InvokeService(context, _OrthancPluginService_RegisterStorageCommitmentScpCallback, &params);
  }
  


  /**
   * @brief Callback to filter incoming DICOM instances received by Orthanc.
   *
   * Signature of a callback function that is triggered whenever
   * Orthanc receives a new DICOM instance (e.g. through REST API or
   * DICOM protocol), and that answers whether this DICOM instance
   * should be accepted or discarded by Orthanc.
   *
   * Note that the metadata information is not available
   * (i.e. GetInstanceMetadata() should not be used on "instance").
   *
   * @warning Your callback function will be called synchronously with
   * the core of Orthanc. This implies that deadlocks might emerge if
   * you call other core primitives of Orthanc in your callback (such
   * deadlocks are particularly visible in the presence of other plugins
   * or Lua scripts). It is thus strongly advised to avoid any call to
   * the REST API of Orthanc in the callback. If you have to call
   * other primitives of Orthanc, you should make these calls in a
   * separate thread, passing the pending events to be processed
   * through a message queue.
   * 
   * @param instance The received DICOM instance.
   * @return 0 to discard the instance, 1 to store the instance, -1 if error.
   * @ingroup Callbacks
   **/
  typedef int32_t (*OrthancPluginIncomingDicomInstanceFilter) (
    const OrthancPluginDicomInstance* instance);


  typedef struct
  {
    OrthancPluginIncomingDicomInstanceFilter callback;
  } _OrthancPluginIncomingDicomInstanceFilter;

  /**
   * @brief Register a callback to filter incoming DICOM instances.
   *
   * This function registers a custom callback to filter incoming
   * DICOM instances received by Orthanc (either through the REST API
   * or through the DICOM protocol).
   *
   * @param context The Orthanc plugin context, as received by OrthancPluginInitialize().
   * @param callback The callback.
   * @return 0 if success, other value if error.
   * @ingroup Callbacks
   **/
  ORTHANC_PLUGIN_INLINE OrthancPluginErrorCode OrthancPluginRegisterIncomingDicomInstanceFilter(
    OrthancPluginContext*                     context,
    OrthancPluginIncomingDicomInstanceFilter  callback)
  {
    _OrthancPluginIncomingDicomInstanceFilter params;
    params.callback = callback;

    return context->InvokeService(context, _OrthancPluginService_RegisterIncomingDicomInstanceFilter, &params);
  }


  /**
   * @brief Callback to filter incoming DICOM instances received by 
   * Orthanc through C-STORE.
   *
   * Signature of a callback function that is triggered whenever
   * Orthanc receives a new DICOM instance using DICOM C-STORE, and
   * that answers whether this DICOM instance should be accepted or
   * discarded by Orthanc. If the instance is discarded, the callback
   * can specify the DIMSE error code answered by the Orthanc C-STORE
   * SCP.
   *
   * Note that the metadata information is not available
   * (i.e. GetInstanceMetadata() should not be used on "instance").
   *
   * @warning Your callback function will be called synchronously with
   * the core of Orthanc. This implies that deadlocks might emerge if
   * you call other core primitives of Orthanc in your callback (such
   * deadlocks are particularly visible in the presence of other plugins
   * or Lua scripts). It is thus strongly advised to avoid any call to
   * the REST API of Orthanc in the callback. If you have to call
   * other primitives of Orthanc, you should make these calls in a
   * separate thread, passing the pending events to be processed
   * through a message queue.
   *
   * @param dimseStatus If the DICOM instance is discarded, 
   * DIMSE status to be sent by the C-STORE SCP of Orthanc
   * @param instance The received DICOM instance.
   * @return 0 to discard the instance, 1 to store the instance, -1 if error.
   * @ingroup Callbacks
   **/
  typedef int32_t (*OrthancPluginIncomingCStoreInstanceFilter) (
    uint16_t* dimseStatus /* out */,
    const OrthancPluginDicomInstance* instance);


  typedef struct
  {
    OrthancPluginIncomingCStoreInstanceFilter callback;
  } _OrthancPluginIncomingCStoreInstanceFilter;

  /**
   * @brief Register a callback to filter incoming DICOM instances
   * received by Orthanc through C-STORE.
   *
   * This function registers a custom callback to filter incoming
   * DICOM instances received by Orthanc through the DICOM protocol.
   *
   * @param context The Orthanc plugin context, as received by OrthancPluginInitialize().
   * @param callback The callback.
   * @return 0 if success, other value if error.
   * @ingroup Callbacks
   **/
  ORTHANC_PLUGIN_INLINE OrthancPluginErrorCode OrthancPluginRegisterIncomingCStoreInstanceFilter(
    OrthancPluginContext*                      context,
    OrthancPluginIncomingCStoreInstanceFilter  callback)
  {
    _OrthancPluginIncomingCStoreInstanceFilter params;
    params.callback = callback;

    return context->InvokeService(context, _OrthancPluginService_RegisterIncomingCStoreInstanceFilter, &params);
  }

  /**
   * @brief Callback to keep/discard/modify a DICOM instance received
   * by Orthanc from any source (C-STORE or REST API)
   *
   * Signature of a callback function that is triggered whenever
   * Orthanc receives a new DICOM instance (through DICOM protocol or
   * REST API), and that specifies an action to be applied to this
   * newly received instance. The instance can be kept as it is, can
   * be modified by the plugin, or can be discarded.
   *
   * This callback is invoked immediately after reception, i.e. before
   * transcoding and before filtering
   * (cf. OrthancPluginRegisterIncomingDicomInstanceFilter()).
   *
   * @warning Your callback function will be called synchronously with
   * the core of Orthanc. This implies that deadlocks might emerge if
   * you call other core primitives of Orthanc in your callback (such
   * deadlocks are particularly visible in the presence of other plugins
   * or Lua scripts). It is thus strongly advised to avoid any call to
   * the REST API of Orthanc in the callback. If you have to call
   * other primitives of Orthanc, you should make these calls in a
   * separate thread, passing the pending events to be processed
   * through a message queue.
   *
   * @param modifiedDicomBuffer A buffer containing the modified DICOM (output).
   * This buffer must be allocated using OrthancPluginCreateMemoryBuffer64()
   * and will be freed by the Orthanc core.
   * @param receivedDicomBuffer A buffer containing the received DICOM (input).
   * @param receivedDicomBufferSize The size of the received DICOM (input).
   * @param origin The origin of the DICOM instance (input).
   * @return `OrthancPluginReceivedInstanceAction_KeepAsIs` to accept the instance as is,<br/>
   *         `OrthancPluginReceivedInstanceAction_Modify` to store the modified DICOM contained in `modifiedDicomBuffer`,<br/>
   *         `OrthancPluginReceivedInstanceAction_Discard` to tell Orthanc to discard the instance.
   * @ingroup Callbacks
   **/
  typedef OrthancPluginReceivedInstanceAction (*OrthancPluginReceivedInstanceCallback) (
    OrthancPluginMemoryBuffer64* modifiedDicomBuffer,
    const void* receivedDicomBuffer,
    uint64_t receivedDicomBufferSize,
    OrthancPluginInstanceOrigin origin);


  typedef struct
  {
    OrthancPluginReceivedInstanceCallback callback;
  } _OrthancPluginReceivedInstanceCallback;

  /**
   * @brief Register a callback to keep/discard/modify a DICOM instance received
   * by Orthanc from any source (C-STORE or REST API)
   *
   * This function registers a custom callback to keep/discard/modify
   * incoming DICOM instances received by Orthanc from any source
   * (C-STORE or REST API).
   * 
   * @warning Contrarily to
   * OrthancPluginRegisterIncomingCStoreInstanceFilter() and
   * OrthancPluginRegisterIncomingDicomInstanceFilter() that can be
   * called by multiple plugins,
   * OrthancPluginRegisterReceivedInstanceCallback() can only be used
   * by one single plugin.
   *
   * @param context The Orthanc plugin context, as received by OrthancPluginInitialize().
   * @param callback The callback.
   * @return 0 if success, other value if error.
   * @ingroup Callbacks
   **/
  ORTHANC_PLUGIN_INLINE OrthancPluginErrorCode OrthancPluginRegisterReceivedInstanceCallback(
    OrthancPluginContext*                     context,
    OrthancPluginReceivedInstanceCallback     callback)
  {
    _OrthancPluginReceivedInstanceCallback params;
    params.callback = callback;

    return context->InvokeService(context, _OrthancPluginService_RegisterReceivedInstanceCallback, &params);
  }

  /**
   * @brief Get the transfer syntax of a DICOM file.
   *
   * This function returns a pointer to a newly created string that
   * contains the transfer syntax UID of the DICOM instance. The empty
   * string might be returned if this information is unknown.
   *
   * @param context The Orthanc plugin context, as received by OrthancPluginInitialize().
   * @param instance The instance of interest.
   * @return The NULL value in case of error, or a string containing the
   * transfer syntax UID. This string must be freed by OrthancPluginFreeString().
   * @ingroup DicomInstance
   **/
  ORTHANC_PLUGIN_INLINE char* OrthancPluginGetInstanceTransferSyntaxUid(
    OrthancPluginContext*              context,
    const OrthancPluginDicomInstance*  instance)
  {
    char* result;

    _OrthancPluginAccessDicomInstance params;
    memset(&params, 0, sizeof(params));
    params.resultStringToFree = &result;
    params.instance = instance;

    if (context->InvokeService(context, _OrthancPluginService_GetInstanceTransferSyntaxUid, &params) != OrthancPluginErrorCode_Success)
    {
      /* Error */
      return NULL;
    }
    else
    {
      return result;
    }
  }


  /**
   * @brief Check whether the DICOM file has pixel data.
   *
   * This function returns a Boolean value indicating whether the
   * DICOM instance contains the pixel data (7FE0,0010) tag.
   *
   * @param context The Orthanc plugin context, as received by OrthancPluginInitialize().
   * @param instance The instance of interest.
   * @return "1" if the DICOM instance contains pixel data, or "0" if
   * the tag is missing, or "-1" in the case of an error.
   * @ingroup DicomInstance
   **/
  ORTHANC_PLUGIN_INLINE int32_t OrthancPluginHasInstancePixelData(
    OrthancPluginContext*             context,
    const OrthancPluginDicomInstance* instance)
  {
    int64_t hasPixelData;

    _OrthancPluginAccessDicomInstance params;
    memset(&params, 0, sizeof(params));
    params.resultInt64 = &hasPixelData;
    params.instance = instance;

    if (context->InvokeService(context, _OrthancPluginService_HasInstancePixelData, &params) != OrthancPluginErrorCode_Success ||
        hasPixelData < 0 ||
        hasPixelData > 1)
    {
      /* Error */
      return -1;
    }
    else
    {
      return (hasPixelData != 0);
    }
  }






  typedef struct
  {
    OrthancPluginDicomInstance**  target;
    const void*                   buffer;
    uint32_t                      size;
    const char*                   transferSyntax;
  } _OrthancPluginCreateDicomInstance;

  /**
   * @brief Parse a DICOM instance.
   *
   * This function parses a memory buffer that contains a DICOM
   * file. The function returns a new pointer to a data structure that
   * is managed by the Orthanc core.
   *
   * @param context The Orthanc plugin context, as received by OrthancPluginInitialize().
   * @param buffer The memory buffer containing the DICOM instance.
   * @param size The size of the memory buffer.
   * @return The newly allocated DICOM instance. It must be freed with OrthancPluginFreeDicomInstance().
   * @ingroup DicomInstance
   **/
  ORTHANC_PLUGIN_INLINE OrthancPluginDicomInstance* OrthancPluginCreateDicomInstance(
    OrthancPluginContext*  context,
    const void*            buffer,
    uint32_t               size)
  {
    OrthancPluginDicomInstance* target = NULL;

    _OrthancPluginCreateDicomInstance params;
    params.target = &target;
    params.buffer = buffer;
    params.size = size;

    if (context->InvokeService(context, _OrthancPluginService_CreateDicomInstance, &params) != OrthancPluginErrorCode_Success)
    {
      /* Error */
      return NULL;
    }
    else
    {
      return target;
    }
  }

  typedef struct
  {
    OrthancPluginDicomInstance*   dicom;
  } _OrthancPluginFreeDicomInstance;

  /**
   * @brief Free a DICOM instance.
   *
   * This function frees a DICOM instance that was parsed using
   * OrthancPluginCreateDicomInstance().
   *
   * @param context The Orthanc plugin context, as received by OrthancPluginInitialize().
   * @param dicom The DICOM instance.
   * @ingroup DicomInstance
   **/
  ORTHANC_PLUGIN_INLINE void  OrthancPluginFreeDicomInstance(
    OrthancPluginContext*        context, 
    OrthancPluginDicomInstance*  dicom)
  {
    _OrthancPluginFreeDicomInstance params;
    params.dicom = dicom;

    context->InvokeService(context, _OrthancPluginService_FreeDicomInstance, &params);
  }


  typedef struct
  {
    uint32_t*                             targetUint32;
    OrthancPluginMemoryBuffer*            targetBuffer;
    OrthancPluginImage**                  targetImage;
    char**                                targetStringToFree;
    const OrthancPluginDicomInstance*     instance;
    uint32_t                              frameIndex;
    OrthancPluginDicomToJsonFormat        format;
    OrthancPluginDicomToJsonFlags         flags;
    uint32_t                              maxStringLength;
    OrthancPluginDicomWebBinaryCallback2  dicomWebCallback;
    void*                                 dicomWebPayload;
  } _OrthancPluginAccessDicomInstance2;

  /**
   * @brief Get the number of frames in a DICOM instance.
   *
   * This function returns the number of frames that are part of a
   * DICOM image managed by the Orthanc core.
   * 
   * @param context The Orthanc plugin context, as received by OrthancPluginInitialize().
   * @param instance The instance of interest.
   * @return The number of frames (will be zero in the case of an error).
   * @ingroup DicomInstance
   **/
  ORTHANC_PLUGIN_INLINE uint32_t OrthancPluginGetInstanceFramesCount(
    OrthancPluginContext*             context,
    const OrthancPluginDicomInstance* instance)
  {
    uint32_t count;

    _OrthancPluginAccessDicomInstance2 params;
    memset(&params, 0, sizeof(params));
    params.targetUint32 = &count;
    params.instance = instance;

    if (context->InvokeService(context, _OrthancPluginService_GetInstanceFramesCount, &params) != OrthancPluginErrorCode_Success)
    {
      /* Error */
      return 0;
    }
    else
    {
      return count;
    }
  }


  /**
   * @brief Get the raw content of a frame in a DICOM instance.
   *
   * This function returns a memory buffer containing the raw content
   * of a frame in a DICOM instance that is managed by the Orthanc
   * core. This is notably useful for compressed transfer syntaxes, as
   * it gives access to the embedded files (such as JPEG, JPEG-LS or
   * JPEG2k). The Orthanc core transparently reassembles the fragments
   * to extract the raw frame.
   * 
   * @param context The Orthanc plugin context, as received by OrthancPluginInitialize().
   * @param target The target memory buffer. It must be freed with OrthancPluginFreeMemoryBuffer().
   * @param instance The instance of interest.
   * @param frameIndex The index of the frame of interest.
   * @return 0 if success, or the error code if failure.
   * @ingroup DicomInstance
   **/
  ORTHANC_PLUGIN_INLINE OrthancPluginErrorCode OrthancPluginGetInstanceRawFrame(
    OrthancPluginContext*             context,
    OrthancPluginMemoryBuffer*        target,
    const OrthancPluginDicomInstance* instance,
    uint32_t                          frameIndex)
  {
    _OrthancPluginAccessDicomInstance2 params;
    memset(&params, 0, sizeof(params));
    params.targetBuffer = target;
    params.instance = instance;
    params.frameIndex = frameIndex;

    return context->InvokeService(context, _OrthancPluginService_GetInstanceRawFrame, &params);
  }


  /**
   * @brief Decode one frame from a DICOM instance.
   *
   * This function decodes one frame of a DICOM image that is managed
   * by the Orthanc core.
   * 
   * @param context The Orthanc plugin context, as received by OrthancPluginInitialize().
   * @param instance The instance of interest.
   * @param frameIndex The index of the frame of interest.
   * @return The uncompressed image. It must be freed with OrthancPluginFreeImage().
   * @ingroup DicomInstance
   **/
  ORTHANC_PLUGIN_INLINE OrthancPluginImage* OrthancPluginGetInstanceDecodedFrame(
    OrthancPluginContext*             context,
    const OrthancPluginDicomInstance* instance,
    uint32_t                          frameIndex)
  {
    OrthancPluginImage* target = NULL;

    _OrthancPluginAccessDicomInstance2 params;
    memset(&params, 0, sizeof(params));
    params.targetImage = &target;
    params.instance = instance;
    params.frameIndex = frameIndex;

    if (context->InvokeService(context, _OrthancPluginService_GetInstanceDecodedFrame, &params) != OrthancPluginErrorCode_Success)
    {
      return NULL;
    }
    else
    {
      return target;
    }
  }

  
  /**
   * @brief Parse and transcode a DICOM instance.
   *
   * This function parses a memory buffer that contains a DICOM file,
   * then transcodes it to the given transfer syntax. The function
   * returns a new pointer to a data structure that is managed by the
   * Orthanc core.
   *
   * @param context The Orthanc plugin context, as received by OrthancPluginInitialize().
   * @param buffer The memory buffer containing the DICOM instance.
   * @param size The size of the memory buffer.
   * @param transferSyntax The transfer syntax UID for the transcoding.
   * @return The newly allocated DICOM instance. It must be freed with OrthancPluginFreeDicomInstance().
   * @ingroup DicomInstance
   **/
  ORTHANC_PLUGIN_INLINE OrthancPluginDicomInstance* OrthancPluginTranscodeDicomInstance(
    OrthancPluginContext*  context,
    const void*            buffer,
    uint32_t               size,
    const char*            transferSyntax)
  {
    OrthancPluginDicomInstance* target = NULL;

    _OrthancPluginCreateDicomInstance params;
    params.target = &target;
    params.buffer = buffer;
    params.size = size;
    params.transferSyntax = transferSyntax;

    if (context->InvokeService(context, _OrthancPluginService_TranscodeDicomInstance, &params) != OrthancPluginErrorCode_Success)
    {
      /* Error */
      return NULL;
    }
    else
    {
      return target;
    }
  }

  /**
   * @brief Writes a DICOM instance to a memory buffer.
   *
   * This function returns a memory buffer containing the
   * serialization of a DICOM instance that is managed by the Orthanc
   * core.
   * 
   * @param context The Orthanc plugin context, as received by OrthancPluginInitialize().
   * @param target The target memory buffer. It must be freed with OrthancPluginFreeMemoryBuffer().
   * @param instance The instance of interest.
   * @return 0 if success, or the error code if failure.
   * @ingroup DicomInstance
   **/
  ORTHANC_PLUGIN_INLINE OrthancPluginErrorCode OrthancPluginSerializeDicomInstance(
    OrthancPluginContext*             context,
    OrthancPluginMemoryBuffer*        target,
    const OrthancPluginDicomInstance* instance)
  {
    _OrthancPluginAccessDicomInstance2 params;
    memset(&params, 0, sizeof(params));
    params.targetBuffer = target;
    params.instance = instance;

    return context->InvokeService(context, _OrthancPluginService_SerializeDicomInstance, &params);
  }
  

  /**
   * @brief Format a DICOM memory buffer as a JSON string.
   *
   * This function takes as DICOM instance managed by the Orthanc
   * core, and outputs a JSON string representing the tags of this
   * DICOM file.
   *
   * @param context The Orthanc plugin context, as received by OrthancPluginInitialize().
   * @param instance The DICOM instance of interest.
   * @param format The output format.
   * @param flags Flags governing the output.
   * @param maxStringLength The maximum length of a field. Too long fields will
   * be output as "null". The 0 value means no maximum length.
   * @return The NULL value if the case of an error, or the JSON
   * string. This string must be freed by OrthancPluginFreeString().
   * @ingroup DicomInstance
   * @see OrthancPluginDicomBufferToJson()
   **/
  ORTHANC_PLUGIN_INLINE char* OrthancPluginGetInstanceAdvancedJson(
    OrthancPluginContext*              context,
    const OrthancPluginDicomInstance*  instance,
    OrthancPluginDicomToJsonFormat     format,
    OrthancPluginDicomToJsonFlags      flags, 
    uint32_t                           maxStringLength)
  {
    char* result = NULL;

    _OrthancPluginAccessDicomInstance2 params;
    memset(&params, 0, sizeof(params));
    params.targetStringToFree = &result;
    params.instance = instance;
    params.format = format;
    params.flags = flags;
    params.maxStringLength = maxStringLength;

    if (context->InvokeService(context, _OrthancPluginService_GetInstanceAdvancedJson, &params) != OrthancPluginErrorCode_Success)
    {
      /* Error */
      return NULL;
    }
    else
    {
      return result;
    }
  }


  /**
   * @brief Convert a DICOM instance to DICOMweb JSON.
   *
   * This function converts a DICOM instance that is managed by the
   * Orthanc core, into its DICOMweb JSON representation.
   *
   * @param context The Orthanc plugin context, as received by OrthancPluginInitialize().
   * @param instance The DICOM instance of interest.
   * @param callback Callback to set the value of the binary tags.
   * @param payload User payload.
   * @return The NULL value in case of error, or the JSON document. This string must
   * be freed by OrthancPluginFreeString().
   * @ingroup DicomInstance
   **/
  ORTHANC_PLUGIN_INLINE char* OrthancPluginGetInstanceDicomWebJson(
    OrthancPluginContext*                 context,
    const OrthancPluginDicomInstance*     instance,
    OrthancPluginDicomWebBinaryCallback2  callback,
    void*                                 payload)
  {
    char* target = NULL;
    
    _OrthancPluginAccessDicomInstance2 params;
    params.targetStringToFree = &target;
    params.instance = instance;
    params.dicomWebCallback = callback;
    params.dicomWebPayload = payload;

    if (context->InvokeService(context, _OrthancPluginService_GetInstanceDicomWebJson, &params) != OrthancPluginErrorCode_Success)
    {
      /* Error */
      return NULL;
    }
    else
    {
      return target;
    }
  }
  

  /**
   * @brief Convert a DICOM instance to DICOMweb XML.
   *
   * This function converts a DICOM instance that is managed by the
   * Orthanc core, into its DICOMweb XML representation.
   *
   * @param context The Orthanc plugin context, as received by OrthancPluginInitialize().
   * @param instance The DICOM instance of interest.
   * @param callback Callback to set the value of the binary tags.
   * @param payload User payload.
   * @return The NULL value in case of error, or the XML document. This string must
   * be freed by OrthancPluginFreeString().
   * @ingroup DicomInstance
   **/
  ORTHANC_PLUGIN_INLINE char* OrthancPluginGetInstanceDicomWebXml(
    OrthancPluginContext*                 context,
    const OrthancPluginDicomInstance*     instance,
    OrthancPluginDicomWebBinaryCallback2  callback,
    void*                                 payload)
  {
    char* target = NULL;
    
    _OrthancPluginAccessDicomInstance2 params;
    params.targetStringToFree = &target;
    params.instance = instance;
    params.dicomWebCallback = callback;
    params.dicomWebPayload = payload;

    if (context->InvokeService(context, _OrthancPluginService_GetInstanceDicomWebXml, &params) != OrthancPluginErrorCode_Success)
    {
      /* Error */
      return NULL;
    }
    else
    {
      return target;
    }
  }



  /**
   * @brief Signature of a callback function to transcode a DICOM instance.
   * @param transcoded Target memory buffer. It must be allocated by the
   * plugin using OrthancPluginCreateMemoryBuffer().
   * @param buffer Memory buffer containing the source DICOM instance.
   * @param size Size of the source memory buffer.
   * @param allowedSyntaxes A C array of possible transfer syntaxes UIDs for the
   * result of the transcoding. The plugin must choose by itself the 
   * transfer syntax that will be used for the resulting DICOM image.
   * @param countSyntaxes The number of transfer syntaxes that are contained
   * in the "allowedSyntaxes" array.
   * @param allowNewSopInstanceUid Whether the transcoding plugin can select
   * a transfer syntax that will change the SOP instance UID (or, in other 
   * terms, whether the plugin can transcode using lossy compression).
   * @return 0 if success (i.e. image successfully transcoded and stored into
   * "transcoded"), or the error code if failure.
   * @ingroup Callbacks
   **/
  typedef OrthancPluginErrorCode (*OrthancPluginTranscoderCallback) (
    OrthancPluginMemoryBuffer* transcoded /* out */,
    const void*                buffer,
    uint64_t                   size,
    const char* const*         allowedSyntaxes,
    uint32_t                   countSyntaxes,
    uint8_t                    allowNewSopInstanceUid);


  typedef struct
  {
    OrthancPluginTranscoderCallback callback;
  } _OrthancPluginTranscoderCallback;

  /**
   * @brief Register a callback to handle the transcoding of DICOM images.
   *
   * This function registers a custom callback to transcode DICOM
   * images, extending the built-in transcoder of Orthanc that uses
   * DCMTK. The exact behavior is affected by the configuration option
   * "BuiltinDecoderTranscoderOrder" of Orthanc.
   *
   * @param context The Orthanc plugin context, as received by OrthancPluginInitialize().
   * @param callback The callback.
   * @return 0 if success, other value if error.
   * @ingroup Callbacks
   **/
  ORTHANC_PLUGIN_INLINE OrthancPluginErrorCode OrthancPluginRegisterTranscoderCallback(
    OrthancPluginContext*            context,
    OrthancPluginTranscoderCallback  callback)
  {
    _OrthancPluginTranscoderCallback params;
    params.callback = callback;

    return context->InvokeService(context, _OrthancPluginService_RegisterTranscoderCallback, &params);
  }
  


  typedef struct
  {
    OrthancPluginMemoryBuffer*  target;
    uint32_t                    size;
  } _OrthancPluginCreateMemoryBuffer;

  /**
   * @brief Create a 32-bit memory buffer.
   *
   * This function creates a memory buffer that is managed by the
   * Orthanc core. The main use case of this function is for plugins
   * that act as DICOM transcoders.
   * 
   * Your plugin should never call "free()" on the resulting memory
   * buffer, as the C library that is used by the plugin is in general
   * not the same as the one used by the Orthanc core.
   *
   * @param context The Orthanc plugin context, as received by OrthancPluginInitialize().
   * @param target The target memory buffer. It must be freed with OrthancPluginFreeMemoryBuffer().
   * @param size Size of the memory buffer to be created.
   * @return 0 if success, or the error code if failure.
   * @ingroup Toolbox
   **/
  ORTHANC_PLUGIN_INLINE OrthancPluginErrorCode OrthancPluginCreateMemoryBuffer(
    OrthancPluginContext*       context,
    OrthancPluginMemoryBuffer*  target,
    uint32_t                    size)
  {
    _OrthancPluginCreateMemoryBuffer params;
    params.target = target;
    params.size = size;

    return context->InvokeService(context, _OrthancPluginService_CreateMemoryBuffer, &params);
  }
  

  /**
   * @brief Generate a token to grant full access to the REST API of Orthanc.
   *
   * This function generates a token that can be set in the HTTP
   * header "Authorization" so as to grant full access to the REST API
   * of Orthanc using an external HTTP client. Using this function
   * avoids the need of adding a separate user in the
   * "RegisteredUsers" configuration of Orthanc, which eases
   * deployments.
   *
   * This feature is notably useful in multiprocess scenarios, where a
   * subprocess created by a plugin has no access to the
   * "OrthancPluginContext", and thus cannot call
   * "OrthancPluginRestApi[Get|Post|Put|Delete]()".
   *
   * This situation is frequently encountered in Python plugins, where
   * the "multiprocessing" package can be used to bypass the Global
   * Interpreter Lock (GIL) and thus to improve performance and
   * concurrency.
   * 
   * @param context The Orthanc plugin context, as received by OrthancPluginInitialize().
   * @return The authorization token, or NULL value in the case of an error.
   * This string must be freed by OrthancPluginFreeString().
   * @ingroup Orthanc
   **/
  ORTHANC_PLUGIN_INLINE char* OrthancPluginGenerateRestApiAuthorizationToken(
    OrthancPluginContext*  context)
  {
    char* result;

    _OrthancPluginRetrieveDynamicString params;
    params.result = &result;
    params.argument = NULL;

    if (context->InvokeService(context, _OrthancPluginService_GenerateRestApiAuthorizationToken,
                               &params) != OrthancPluginErrorCode_Success)
    {
      /* Error */
      return NULL;
    }
    else
    {
      return result;
    }
  }



  typedef struct
  {
    OrthancPluginMemoryBuffer64*  target;
    uint64_t                      size;
  } _OrthancPluginCreateMemoryBuffer64;

  /**
   * @brief Create a 64-bit memory buffer.
   *
   * This function creates a 64-bit memory buffer that is managed by
   * the Orthanc core. The main use case of this function is for
   * plugins that read files from the storage area.
   * 
   * Your plugin should never call "free()" on the resulting memory
   * buffer, as the C library that is used by the plugin is in general
   * not the same as the one used by the Orthanc core.
   *
   * @param context The Orthanc plugin context, as received by OrthancPluginInitialize().
   * @param target The target memory buffer. It must be freed with OrthancPluginFreeMemoryBuffer().
   * @param size Size of the memory buffer to be created.
   * @return 0 if success, or the error code if failure.
   * @ingroup Toolbox
   **/
  ORTHANC_PLUGIN_INLINE OrthancPluginErrorCode OrthancPluginCreateMemoryBuffer64(
    OrthancPluginContext*         context,
    OrthancPluginMemoryBuffer64*  target,
    uint64_t                      size)
  {
    _OrthancPluginCreateMemoryBuffer64 params;
    params.target = target;
    params.size = size;

    return context->InvokeService(context, _OrthancPluginService_CreateMemoryBuffer64, &params);
  }
  

  typedef struct
  {
    OrthancPluginStorageCreate    create;
    OrthancPluginStorageReadWhole readWhole;
    OrthancPluginStorageReadRange readRange;
    OrthancPluginStorageRemove    remove;
  } _OrthancPluginRegisterStorageArea2;

  /**
   * @brief Register a custom storage area, with support for range request.
   *
   * This function registers a custom storage area, to replace the
   * built-in way Orthanc stores its files on the filesystem. This
   * function must be called during the initialization of the plugin,
   * i.e. inside the OrthancPluginInitialize() public function.
   * 
   * @param context The Orthanc plugin context, as received by OrthancPluginInitialize().
   * @param create The callback function to store a file on the custom storage area.
   * @param readWhole The callback function to read a whole file from the custom storage area.
   * @param readRange The callback function to read some range of a file from the custom storage area.
   * If this feature is not supported by the plugin, this value can be set to NULL.
   * @param remove The callback function to remove a file from the custom storage area.
   * @ingroup Callbacks
   **/
  ORTHANC_PLUGIN_INLINE void OrthancPluginRegisterStorageArea2(
    OrthancPluginContext*          context,
    OrthancPluginStorageCreate     create,
    OrthancPluginStorageReadWhole  readWhole,
    OrthancPluginStorageReadRange  readRange,
    OrthancPluginStorageRemove     remove)
  {
    _OrthancPluginRegisterStorageArea2 params;
    params.create = create;
    params.readWhole = readWhole;
    params.readRange = readRange;
    params.remove = remove;
    context->InvokeService(context, _OrthancPluginService_RegisterStorageArea2, &params);
  }



  typedef struct
  {
    _OrthancPluginCreateDicom  createDicom;
    const char*                privateCreator;
  } _OrthancPluginCreateDicom2;

  /**
   * @brief Create a DICOM instance from a JSON string and an image, with a private creator.
   *
   * This function takes as input a string containing a JSON file
   * describing the content of a DICOM instance. As an output, it
   * writes the corresponding DICOM instance to a newly allocated
   * memory buffer. Additionally, an image to be encoded within the
   * DICOM instance can also be provided.
   *
   * Contrarily to the function OrthancPluginCreateDicom(), this
   * function can be explicitly provided with a private creator.
   *
   * @param context The Orthanc plugin context, as received by OrthancPluginInitialize().
   * @param target The target memory buffer. It must be freed with OrthancPluginFreeMemoryBuffer().
   * @param json The input JSON file.
   * @param pixelData The image. Can be NULL, if the pixel data is encoded inside the JSON with the data URI scheme.
   * @param flags Flags governing the output.
   * @param privateCreator The private creator to be used for the private DICOM tags.
   * Check out the global configuration option "Dictionary" of Orthanc.
   * @return 0 if success, other value if error.
   * @ingroup Toolbox
   * @see OrthancPluginCreateDicom()
   * @see OrthancPluginDicomBufferToJson()
   **/
  ORTHANC_PLUGIN_INLINE OrthancPluginErrorCode OrthancPluginCreateDicom2(
    OrthancPluginContext*          context,
    OrthancPluginMemoryBuffer*     target,
    const char*                    json,
    const OrthancPluginImage*      pixelData,
    OrthancPluginCreateDicomFlags  flags,
    const char*                    privateCreator)
  {
    _OrthancPluginCreateDicom2 params;
    params.createDicom.target = target;
    params.createDicom.json = json;
    params.createDicom.pixelData = pixelData;
    params.createDicom.flags = flags;
    params.privateCreator = privateCreator;

    return context->InvokeService(context, _OrthancPluginService_CreateDicom2, &params);
  }






  typedef struct
  {
    OrthancPluginMemoryBuffer*  answerBody;
    OrthancPluginMemoryBuffer*  answerHeaders;
    uint16_t*                   httpStatus;
    OrthancPluginHttpMethod     method;
    const char*                 uri;
    uint32_t                    headersCount;
    const char* const*          headersKeys;
    const char* const*          headersValues;
    const void*                 body;
    uint32_t                    bodySize;
    uint8_t                     afterPlugins;
  } _OrthancPluginCallRestApi;

  /**
   * @brief Call the REST API of Orthanc with full flexibility.
   * 
   * Make a call to the given URI in the REST API of Orthanc. The
   * result to the query is stored into a newly allocated memory
   * buffer. This function is always granted full access to the REST
   * API (no credentials, nor security token is needed).
   * 
   * @param context The Orthanc plugin context, as received by OrthancPluginInitialize().
   * @param answerBody The target memory buffer (out argument).
   *        It must be freed with OrthancPluginFreeMemoryBuffer().
   *        The value of this argument is ignored if the HTTP method is DELETE.
   * @param answerHeaders The target memory buffer for the HTTP headers in the answer (out argument). 
   *        The answer headers are formatted as a JSON object (associative array).
   *        The buffer must be freed with OrthancPluginFreeMemoryBuffer().
   *        This argument can be set to NULL if the plugin has no interest in the answer HTTP headers.
   * @param httpStatus The HTTP status after the execution of the request (out argument).
   * @param method HTTP method to be used.
   * @param uri The URI of interest.
   * @param headersCount The number of HTTP headers.
   * @param headersKeys Array containing the keys of the HTTP headers (can be <tt>NULL</tt> if no header).
   * @param headersValues Array containing the values of the HTTP headers (can be <tt>NULL</tt> if no header).
   * @param body The HTTP body for a POST or PUT request.
   * @param bodySize The size of the body.
   * @param afterPlugins If 0, the built-in API of Orthanc is used.
   * If 1, the API is tainted by the plugins.
   * @return 0 if success, or the error code if failure.
   * @see OrthancPluginRestApiGet2(), OrthancPluginRestApiPost(), OrthancPluginRestApiPut(), OrthancPluginRestApiDelete()
   * @ingroup Orthanc
   **/
  ORTHANC_PLUGIN_INLINE OrthancPluginErrorCode  OrthancPluginCallRestApi(
    OrthancPluginContext*       context,
    OrthancPluginMemoryBuffer*  answerBody,
    OrthancPluginMemoryBuffer*  answerHeaders,
    uint16_t*                   httpStatus,
    OrthancPluginHttpMethod     method,
    const char*                 uri,
    uint32_t                    headersCount,
    const char* const*          headersKeys,
    const char* const*          headersValues,
    const void*                 body,
    uint32_t                    bodySize,
    uint8_t                     afterPlugins)
  {
    _OrthancPluginCallRestApi params;
    memset(&params, 0, sizeof(params));

    params.answerBody = answerBody;
    params.answerHeaders = answerHeaders;
    params.httpStatus = httpStatus;
    params.method = method;
    params.uri = uri;
    params.headersCount = headersCount;
    params.headersKeys = headersKeys;
    params.headersValues = headersValues;
    params.body = body;
    params.bodySize = bodySize;
    params.afterPlugins = afterPlugins;

    return context->InvokeService(context, _OrthancPluginService_CallRestApi, &params);
  }



  /**
   * @brief Opaque structure that represents a WebDAV collection.
   * @ingroup Callbacks
   **/
  typedef struct _OrthancPluginWebDavCollection_t OrthancPluginWebDavCollection;


  /**
   * @brief Declare a file while returning the content of a folder.
   *
   * This function declares a file while returning the content of a
   * WebDAV folder.
   *
   * @param collection Context of the collection.
   * @param name Base name of the file.
   * @param dateTime The date and time of creation of the file.
   * Check out the documentation of OrthancPluginWebDavRetrieveFile() for more information.
   * @param size Size of the file.
   * @param mimeType The MIME type of the file. If empty or set to `NULL`,
   * Orthanc will do a best guess depending on the file extension.
   * @return 0 if success, other value if error.
   * @ingroup Callbacks
   **/
  typedef OrthancPluginErrorCode (*OrthancPluginWebDavAddFile) (
    OrthancPluginWebDavCollection*  collection,
    const char*                     name,
    uint64_t                        size,
    const char*                     mimeType,
    const char*                     dateTime);

  
  /**
   * @brief Declare a subfolder while returning the content of a folder.
   *
   * This function declares a subfolder while returning the content of a
   * WebDAV folder.
   *
   * @param collection Context of the collection.
   * @param name Base name of the subfolder.
   * @param dateTime The date and time of creation of the subfolder.
   * Check out the documentation of OrthancPluginWebDavRetrieveFile() for more information.
   * @return 0 if success, other value if error.
   * @ingroup Callbacks
   **/
  typedef OrthancPluginErrorCode (*OrthancPluginWebDavAddFolder) (
    OrthancPluginWebDavCollection*  collection,
    const char*                     name,
    const char*                     dateTime);


  /**
   * @brief Retrieve the content of a file.
   *
   * This function is used to forward the content of a file from a
   * WebDAV collection, to the core of Orthanc.
   *
   * @param collection Context of the collection.
   * @param data Content of the file.
   * @param size Size of the file.
   * @param mimeType The MIME type of the file. If empty or set to `NULL`,
   * Orthanc will do a best guess depending on the file extension.
   * @param dateTime The date and time of creation of the file.
   * It must be formatted as an ISO string of form
   * `YYYYMMDDTHHMMSS,fffffffff` where T is the date-time
   * separator. It must be expressed in UTC (it is the responsibility
   * of the plugin to do the possible timezone
   * conversions). Internally, this string will be parsed using
   * `boost::posix_time::from_iso_string()`.
   * @return 0 if success, other value if error.
   * @ingroup Callbacks
   **/
  typedef OrthancPluginErrorCode (*OrthancPluginWebDavRetrieveFile) (
    OrthancPluginWebDavCollection*  collection,
    const void*                     data,
    uint64_t                        size,
    const char*                     mimeType,
    const char*                     dateTime);

  
  /**
   * @brief Callback for testing the existence of a folder.
   *
   * Signature of a callback function that tests whether the given
   * path in the WebDAV collection exists and corresponds to a folder.
   *
   * @param isExisting Pointer to a Boolean that must be set to `1` if the folder exists, or `0` otherwise.
   * @param pathSize Number of levels in the path.
   * @param pathItems Items making the path.
   * @param payload The user payload.
   * @return 0 if success, other value if error.
   * @ingroup Callbacks
   **/
  typedef OrthancPluginErrorCode (*OrthancPluginWebDavIsExistingFolderCallback) (
    uint8_t*                        isExisting, /* out */
    uint32_t                        pathSize,
    const char* const*              pathItems,
    void*                           payload);

  
  /**
   * @brief Callback for listing the content of a folder.
   *
   * Signature of a callback function that lists the content of a
   * folder in the WebDAV collection. The callback must call the
   * provided `addFile()` and `addFolder()` functions to emit the
   * content of the folder.
   *
   * @param isExisting Pointer to a Boolean that must be set to `1` if the folder exists, or `0` otherwise.
   * @param collection Context to be provided to `addFile()` and `addFolder()` functions.
   * @param addFile Function to add a file to the list.
   * @param addFolder Function to add a folder to the list.
   * @param pathSize Number of levels in the path.
   * @param pathItems Items making the path.
   * @param payload The user payload.
   * @return 0 if success, other value if error.
   * @ingroup Callbacks
   **/
  typedef OrthancPluginErrorCode (*OrthancPluginWebDavListFolderCallback) (
    uint8_t*                        isExisting, /* out */
    OrthancPluginWebDavCollection*  collection,
    OrthancPluginWebDavAddFile      addFile,
    OrthancPluginWebDavAddFolder    addFolder,
    uint32_t                        pathSize,
    const char* const*              pathItems,
    void*                           payload);

  
  /**
   * @brief Callback for retrieving the content of a file.
   *
   * Signature of a callback function that retrieves the content of a
   * file in the WebDAV collection. The callback must call the
   * provided `retrieveFile()` function to emit the actual content of
   * the file.
   *
   * @param collection Context to be provided to `retrieveFile()` function.
   * @param retrieveFile Function to return the content of the file.
   * @param pathSize Number of levels in the path.
   * @param pathItems Items making the path.
   * @param payload The user payload.
   * @return 0 if success, other value if error.
   * @ingroup Callbacks
   **/
  typedef OrthancPluginErrorCode (*OrthancPluginWebDavRetrieveFileCallback) (
    OrthancPluginWebDavCollection*  collection,
    OrthancPluginWebDavRetrieveFile retrieveFile,
    uint32_t                        pathSize,
    const char* const*              pathItems,
    void*                           payload);

  
  /**
   * @brief Callback to store a file.
   *
   * Signature of a callback function that stores a file into the
   * WebDAV collection.
   *
   * @param isReadOnly Pointer to a Boolean that must be set to `1` if the collection is read-only, or `0` otherwise.
   * @param pathSize Number of levels in the path.
   * @param pathItems Items making the path.
   * @param data Content of the file to be stored.
   * @param size Size of the file to be stored.
   * @param payload The user payload.
   * @return 0 if success, other value if error.
   * @ingroup Callbacks
   **/
  typedef OrthancPluginErrorCode (*OrthancPluginWebDavStoreFileCallback) (
    uint8_t*                        isReadOnly, /* out */
    uint32_t                        pathSize,
    const char* const*              pathItems,
    const void*                     data,
    uint64_t                        size,
    void*                           payload);

  
  /**
   * @brief Callback to create a folder.
   *
   * Signature of a callback function that creates a folder in the
   * WebDAV collection.
   *
   * @param isReadOnly Pointer to a Boolean that must be set to `1` if the collection is read-only, or `0` otherwise.
   * @param pathSize Number of levels in the path.
   * @param pathItems Items making the path.
   * @param payload The user payload.
   * @return 0 if success, other value if error.
   * @ingroup Callbacks
   **/
  typedef OrthancPluginErrorCode (*OrthancPluginWebDavCreateFolderCallback) (
    uint8_t*                        isReadOnly, /* out */
    uint32_t                        pathSize,
    const char* const*              pathItems,
    void*                           payload);

  
  /**
   * @brief Callback to remove a file or a folder.
   *
   * Signature of a callback function that removes a file or a folder
   * from the WebDAV collection.
   *
   * @param isReadOnly Pointer to a Boolean that must be set to `1` if the collection is read-only, or `0` otherwise.
   * @param pathSize Number of levels in the path.
   * @param pathItems Items making the path.
   * @param payload The user payload.
   * @return 0 if success, other value if error.
   * @ingroup Callbacks
   **/
  typedef OrthancPluginErrorCode (*OrthancPluginWebDavDeleteItemCallback) (
    uint8_t*                        isReadOnly, /* out */
    uint32_t                        pathSize,
    const char* const*              pathItems,
    void*                           payload);

  
  typedef struct
  {
    const char*                                  uri;
    OrthancPluginWebDavIsExistingFolderCallback  isExistingFolder;
    OrthancPluginWebDavListFolderCallback        listFolder;
    OrthancPluginWebDavRetrieveFileCallback      retrieveFile;
    OrthancPluginWebDavStoreFileCallback         storeFile;
    OrthancPluginWebDavCreateFolderCallback      createFolder;
    OrthancPluginWebDavDeleteItemCallback        deleteItem;
    void*                                        payload;
  } _OrthancPluginRegisterWebDavCollection;

  /**
   * @brief Register a WebDAV virtual filesystem.
   *
   * This function maps a WebDAV collection onto the given URI in the
   * REST API of Orthanc. This function must be called during the
   * initialization of the plugin, i.e. inside the
   * OrthancPluginInitialize() public function.
   * 
   * @param context The Orthanc plugin context, as received by OrthancPluginInitialize().
   * @param uri URI where to map the WebDAV collection (must start with a `/` character).
   * @param isExistingFolder Callback method to test for the existence of a folder.
   * @param listFolder Callback method to list the content of a folder.
   * @param retrieveFile Callback method to retrieve the content of a file.
   * @param storeFile Callback method to store a file into the WebDAV collection.
   * @param createFolder Callback method to create a folder.
   * @param deleteItem Callback method to delete a file or a folder.
   * @param payload The user payload.
   * @return 0 if success, other value if error.
   * @ingroup Callbacks
   **/
  ORTHANC_PLUGIN_INLINE OrthancPluginErrorCode OrthancPluginRegisterWebDavCollection(
    OrthancPluginContext*                        context,
    const char*                                  uri,
    OrthancPluginWebDavIsExistingFolderCallback  isExistingFolder,
    OrthancPluginWebDavListFolderCallback        listFolder,
    OrthancPluginWebDavRetrieveFileCallback      retrieveFile,
    OrthancPluginWebDavStoreFileCallback         storeFile,
    OrthancPluginWebDavCreateFolderCallback      createFolder,
    OrthancPluginWebDavDeleteItemCallback        deleteItem,
    void*                                        payload)
  {
    _OrthancPluginRegisterWebDavCollection params;
    params.uri = uri;
    params.isExistingFolder = isExistingFolder;
    params.listFolder = listFolder;
    params.retrieveFile = retrieveFile;
    params.storeFile = storeFile;
    params.createFolder = createFolder;
    params.deleteItem = deleteItem;
    params.payload = payload;

    return context->InvokeService(context, _OrthancPluginService_RegisterWebDavCollection, &params);
  }


  /**
   * @brief Gets the DatabaseServerIdentifier.
   *
   * @param context The Orthanc plugin context, as received by OrthancPluginInitialize().
   * @return the database server identifier.  This is a statically-allocated
   * string, do not free it.
   * @ingroup Toolbox
   **/
  ORTHANC_PLUGIN_INLINE const char* OrthancPluginGetDatabaseServerIdentifier(
    OrthancPluginContext*  context)
  {
    const char* result;

    _OrthancPluginRetrieveStaticString params;
    params.result = &result;
    params.argument = NULL;

    if (context->InvokeService(context, _OrthancPluginService_GetDatabaseServerIdentifier, &params) != OrthancPluginErrorCode_Success)
    {
      /* Error */
      return NULL;
    }
    else
    {
      return result;
    }
  }


  typedef struct
  {
    OrthancPluginStorageCreateInstance       createInstance;
    OrthancPluginStorageCreateAttachment     createAttachment;
    OrthancPluginStorageReadWhole2    readWhole;
    OrthancPluginStorageReadRange2    readRange;
    OrthancPluginStorageRemove2       remove;
  } _OrthancPluginRegisterStorageArea3;

  /**
   * @brief Register a custom storage area, with support for custom data.
   *
   * This function registers a custom storage area, to replace the
   * built-in way Orthanc stores its files on the filesystem. This
   * function must be called during the initialization of the plugin,
   * i.e. inside the OrthancPluginInitialize() public function.
   * 
   * @param context The Orthanc plugin context, as received by OrthancPluginInitialize().
   * @param create The callback function to store a file on the custom storage area.
   * @param readWhole The callback function to read a whole file from the custom storage area.
   * @param readRange The callback function to read some range of a file from the custom storage area.
   * If this feature is not supported by the plugin, this value can be set to NULL.
   * @param remove The callback function to remove a file from the custom storage area.
   * @ingroup Callbacks
   **/
  ORTHANC_PLUGIN_INLINE void OrthancPluginRegisterStorageArea3(
    OrthancPluginContext*             context,
    // OrthancPluginStorageGetCustomData getCustomData,
    OrthancPluginStorageCreateInstance         createInstance,
    OrthancPluginStorageCreateAttachment       createAttachement,
    OrthancPluginStorageReadWhole2    readWhole,
    OrthancPluginStorageReadRange2    readRange,
    OrthancPluginStorageRemove2       remove)
  {
    _OrthancPluginRegisterStorageArea3 params;
    // params.getCustomData = getCustomData;
    params.createAttachment = createAttachement;
    params.createInstance = createInstance;
    params.readWhole = readWhole;
    params.readRange = readRange;
    params.remove = remove;
    context->InvokeService(context, _OrthancPluginService_RegisterStorageArea3, &params);
  }

  /**
   * @brief Signature of a callback function that is triggered when
   * the Orthanc core requests an operation from the database plugin.
   * Both request and response are encoded as protobuf buffers.
   * @ingroup Callbacks
   **/
  typedef OrthancPluginErrorCode (*OrthancPluginCallDatabaseBackendV4) (
    OrthancPluginMemoryBuffer64* response,
    void* backend,
    const void* request,
    uint64_t requestSize);

  /**
   * @brief Signature of a callback function that is triggered when
   * the database plugin must be finalized.
   * @ingroup Callbacks
   **/
  typedef void (*OrthancPluginFinalizeDatabaseBackendV4) (void* backend);

  typedef struct
  {
    void*                                   backend;
    uint32_t                                maxDatabaseRetries;
    OrthancPluginCallDatabaseBackendV4      operations;
    OrthancPluginFinalizeDatabaseBackendV4  finalize;
  } _OrthancPluginRegisterDatabaseBackendV4;

  /**
   * @brief Register a custom database back-end.
   *
   * This function was added in Orthanc SDK 1.12.0. It uses Google
   * Protocol Buffers for the communications between the Orthanc core
   * and database plugins. Check out "OrthancDatabasePlugin.proto" for
   * the definition of the protobuf messages.
   *
   * @param context The Orthanc plugin context, as received by OrthancPluginInitialize().
   * @param backend Pointer to the custom database backend.
   * @param maxDatabaseRetries Maximum number of retries if transaction doesn't succeed.
   * If no retry is successful, OrthancPluginErrorCode_DatabaseCannotSerialize is generated.
   * @param operations Access to the operations of the custom database backend.
   * @param finalize Callback to deallocate the custom database backend.
   * @return 0 if success, other value if error.
   * @ingroup Callbacks
   **/
  ORTHANC_PLUGIN_INLINE OrthancPluginErrorCode OrthancPluginRegisterDatabaseBackendV4(
    OrthancPluginContext*                   context,
    void*                                   backend,
    uint32_t                                maxDatabaseRetries,
    OrthancPluginCallDatabaseBackendV4      operations,
    OrthancPluginFinalizeDatabaseBackendV4  finalize)
  {
    _OrthancPluginRegisterDatabaseBackendV4 params;
    params.backend = backend;
    params.maxDatabaseRetries = maxDatabaseRetries;
    params.operations = operations;
    params.finalize = finalize;

    return context->InvokeService(context, _OrthancPluginService_RegisterDatabaseBackendV4, &params);
  }


  typedef struct
  {
    OrthancPluginDicomInstance**        target;
    const char*                         instanceId;
    OrthancPluginLoadDicomInstanceMode  mode;
  } _OrthancPluginLoadDicomInstance;

  /**
   * @brief Load a DICOM instance from the Orthanc server.
   *
   * This function loads a DICOM instance from the content of the
   * Orthanc database. The function returns a new pointer to a data
   * structure that is managed by the Orthanc core.
   *
   * @param context The Orthanc plugin context, as received by OrthancPluginInitialize().
   * @param instanceId The Orthanc identifier of the DICOM instance of interest.
   * @param mode Flag specifying how to deal with pixel data.
   * @return The newly allocated DICOM instance. It must be freed with OrthancPluginFreeDicomInstance().
   * @ingroup DicomInstance
   **/
  ORTHANC_PLUGIN_INLINE OrthancPluginDicomInstance* OrthancPluginLoadDicomInstance(
    OrthancPluginContext*               context,
    const char*                         instanceId,
    OrthancPluginLoadDicomInstanceMode  mode)
  {
    OrthancPluginDicomInstance* target = NULL;

    _OrthancPluginLoadDicomInstance params;
    params.target = &target;
    params.instanceId = instanceId;
    params.mode = mode;

    if (context->InvokeService(context, _OrthancPluginService_LoadDicomInstance, &params) != OrthancPluginErrorCode_Success)
    {
      /* Error */
      return NULL;
    }
    else
    {
      return target;
    }
  }


  typedef struct
  {
    const char*               name;
    int64_t                   value;
    OrthancPluginMetricsType  type;
  } _OrthancPluginSetMetricsIntegerValue;

  /**
   * @brief Set the value of an integer metrics.
   *
   * This function sets the value of an integer metrics to monitor the
   * behavior of the plugin through tools such as Prometheus. The
   * values of all the metrics are stored within the Orthanc context.
   * 
   * @param context The Orthanc plugin context, as received by OrthancPluginInitialize().
   * @param name The name of the metrics to be set.
   * @param value The value of the metrics.
   * @param type The type of the metrics. This parameter is only taken into consideration
   * the first time this metrics is set.
   * @ingroup Toolbox
   * @see OrthancPluginSetMetricsValue()
   **/
  ORTHANC_PLUGIN_INLINE void OrthancPluginSetMetricsIntegerValue(
    OrthancPluginContext*     context,
    const char*               name,
    int64_t                   value,
    OrthancPluginMetricsType  type)
  {
    _OrthancPluginSetMetricsIntegerValue params;
    params.name = name;
    params.value = value;
    params.type = type;
    context->InvokeService(context, _OrthancPluginService_SetMetricsIntegerValue, &params);
  }


  /**
   * @brief Set the name of the current thread.
   *
   * This function gives a name to the thread that is calling this
   * function. This name is used in the Orthanc logs. This function
   * must only be called from threads that the plugin has created
   * itself.
   *
   * @param context The Orthanc plugin context, as received by OrthancPluginInitialize().
   * @param threadName The name of the current thread. A thread name cannot be longer than 16 characters.
   * @return 0 if success, other value if error.
   * @ingroup Toolbox
   **/
  ORTHANC_PLUGIN_INLINE OrthancPluginErrorCode OrthancPluginSetCurrentThreadName(
    OrthancPluginContext*  context,
    const char*            threadName)
  {
    return context->InvokeService(context, _OrthancPluginService_SetCurrentThreadName, threadName);
  }


  typedef struct
  {
    /* Note: This structure is also defined in Logging.h and it must be binary compatible */
    const char*               message;
    const char*               plugin;
    const char*               file;
    uint32_t                  line;
    OrthancPluginLogCategory  category;
    OrthancPluginLogLevel     level;
  } _OrthancPluginLogMessage;


  /**
   * @brief Log a message.
   *
   * Log a message using the Orthanc logging system.
   *
   * @param context The Orthanc plugin context, as received by OrthancPluginInitialize().
   * @param message The message to be logged.
   * @param plugin The plugin name.
   * @param file The filename in the plugin code.
   * @param line The file line in the plugin code.
   * @param category The category.
   * @param level The level of the message.
   **/
  ORTHANC_PLUGIN_INLINE void OrthancPluginLogMessage(
    OrthancPluginContext* context,
    const char* message,
    const char* plugin,
    const char* file,
    uint32_t line,
    OrthancPluginLogCategory category,
    OrthancPluginLogLevel level)
  {
    _OrthancPluginLogMessage m;
    m.message = message;
    m.plugin = plugin;
    m.file = file;
    m.line = line;
    m.category = category;
    m.level = level;
    context->InvokeService(context, _OrthancPluginService_LogMessage, &m);
  }

<<<<<<< HEAD
=======

  typedef struct
  {
    OrthancPluginRestOutput* output;
    const char*              contentType;
  } _OrthancPluginStartStreamAnswer;

  /**
   * @brief Start an HTTP stream answer.
   *
   * Initiates an HTTP stream answer, as the result of a REST request.
   * 
   * @param context The Orthanc plugin context, as received by OrthancPluginInitialize().
   * @param output The HTTP connection to the client application.
   * @param contentType The MIME type of the items in the stream answer.
   * @return 0 if success, or the error code if failure.
   * @see OrthancPluginSendStreamChunk()
   * @ingroup REST
   **/
  ORTHANC_PLUGIN_INLINE OrthancPluginErrorCode OrthancPluginStartStreamAnswer(
    OrthancPluginContext*    context,
    OrthancPluginRestOutput* output,
    const char*              contentType)
  {
    _OrthancPluginStartStreamAnswer params;
    params.output = output;
    params.contentType = contentType;
    return context->InvokeService(context, _OrthancPluginService_StartStreamAnswer, &params);
  }


  /**
   * @brief Send a chunk as a part of an HTTP stream answer.
   *
   * This function sends a chunk as part of an HTTP stream
   * answer that was initiated by OrthancPluginStartStreamAnswer().
   * 
   * @param context The Orthanc plugin context, as received by OrthancPluginInitialize().
   * @param output The HTTP connection to the client application.
   * @param answer Pointer to the memory buffer containing the item.
   * @param answerSize Number of bytes of the item.
   * @return 0 if success, or the error code if failure (this notably happens
   * if the connection is closed by the client).
   * @see OrthancPluginStartStreamAnswer()
   * @ingroup REST
   **/
  ORTHANC_PLUGIN_INLINE OrthancPluginErrorCode OrthancPluginSendStreamChunk(
    OrthancPluginContext*    context,
    OrthancPluginRestOutput* output,
    const void*              answer,
    uint32_t                 answerSize)
  {
    _OrthancPluginAnswerBuffer params;
    params.output = output;
    params.answer = answer;
    params.answerSize = answerSize;
    params.mimeType = NULL;
    return context->InvokeService(context, _OrthancPluginService_SendStreamChunk, &params);
  }


>>>>>>> 682bc185
#ifdef  __cplusplus
}
#endif


/** @} */
<|MERGE_RESOLUTION|>--- conflicted
+++ resolved
@@ -121,7 +121,7 @@
 
 #define ORTHANC_PLUGINS_MINIMAL_MAJOR_NUMBER     1
 #define ORTHANC_PLUGINS_MINIMAL_MINOR_NUMBER     12
-#define ORTHANC_PLUGINS_MINIMAL_REVISION_NUMBER  6
+#define ORTHANC_PLUGINS_MINIMAL_REVISION_NUMBER  7
 
 
 #if !defined(ORTHANC_PLUGINS_VERSION_IS_ABOVE)
@@ -1447,7 +1447,7 @@
   /**
    * @brief Callback for writing to the storage area.
    *
-   * Signature of a callback function that is triggered when Orthanc writes a file to the storage area.
+   * Signature of a callback function that is triggered when Orthanc writes an instance to the storage area.
    *
    * @param customData The custom data of the attachment (out)
    * @param uuid The UUID of the file.
@@ -9730,8 +9730,6 @@
     context->InvokeService(context, _OrthancPluginService_LogMessage, &m);
   }
 
-<<<<<<< HEAD
-=======
 
   typedef struct
   {
@@ -9793,7 +9791,6 @@
   }
 
 
->>>>>>> 682bc185
 #ifdef  __cplusplus
 }
 #endif
