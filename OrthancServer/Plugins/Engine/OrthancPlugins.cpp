--- conflicted
+++ resolved
@@ -80,6 +80,125 @@
 
 namespace Orthanc
 {
+  class OrthancPlugins::IDicomInstance : public boost::noncopyable
+  {
+  public:
+    virtual ~IDicomInstance()
+    {
+    }
+
+    virtual bool CanBeFreed() const = 0;
+
+    virtual const DicomInstanceToStore& GetInstance() const = 0;
+  };
+
+
+  class OrthancPlugins::DicomInstanceFromCallback : public IDicomInstance
+  {
+  private:
+    const DicomInstanceToStore&  instance_;
+
+  public:
+    explicit DicomInstanceFromCallback(const DicomInstanceToStore& instance) :
+      instance_(instance)
+    {
+    }
+
+    virtual bool CanBeFreed() const ORTHANC_OVERRIDE
+    {
+      return false;
+    }
+
+    virtual const DicomInstanceToStore& GetInstance() const ORTHANC_OVERRIDE
+    {
+      return instance_;
+    };
+  };
+
+
+  class OrthancPlugins::DicomInstanceFromBuffer : public IDicomInstance
+  {
+  private:
+    std::string                            buffer_;
+    std::unique_ptr<DicomInstanceToStore>  instance_;
+
+    void Setup(const void* buffer,
+               size_t size)
+    {
+      buffer_.assign(reinterpret_cast<const char*>(buffer), size);
+
+      instance_.reset(DicomInstanceToStore::CreateFromBuffer(buffer_));
+      instance_->SetOrigin(DicomInstanceOrigin::FromPlugins());
+    }
+
+  public:
+    DicomInstanceFromBuffer(const void* buffer,
+                            size_t size)
+    {
+      Setup(buffer, size);
+    }
+
+    explicit DicomInstanceFromBuffer(const std::string& buffer)
+    {
+      Setup(buffer.empty() ? NULL : buffer.c_str(), buffer.size());
+    }
+
+    virtual bool CanBeFreed() const ORTHANC_OVERRIDE
+    {
+      return true;
+    }
+
+    virtual const DicomInstanceToStore& GetInstance() const ORTHANC_OVERRIDE
+    {
+      return *instance_;
+    };
+  };
+
+
+  class OrthancPlugins::DicomInstanceFromParsed : public IDicomInstance
+  {
+  private:
+    std::unique_ptr<ParsedDicomFile>       parsed_;
+    std::unique_ptr<DicomInstanceToStore>  instance_;
+
+    void Setup(ParsedDicomFile* parsed)
+    {
+      parsed_.reset(parsed);
+      
+      if (parsed_.get() == NULL)
+      {
+        throw OrthancException(ErrorCode_NullPointer);
+      }
+      else
+      {
+        instance_.reset(DicomInstanceToStore::CreateFromParsedDicomFile(*parsed_));
+        instance_->SetOrigin(DicomInstanceOrigin::FromPlugins());
+      }
+    }
+
+  public:
+    explicit DicomInstanceFromParsed(IDicomTranscoder::DicomImage& transcoded)
+    {
+      Setup(transcoded.ReleaseAsParsedDicomFile());
+    }
+
+    explicit DicomInstanceFromParsed(ParsedDicomFile* parsed /* takes ownership */)
+    {
+      Setup(parsed);
+    }
+
+    virtual bool CanBeFreed() const ORTHANC_OVERRIDE
+    {
+      return true;
+    }
+
+    virtual const DicomInstanceToStore& GetInstance() const ORTHANC_OVERRIDE
+    {
+      return *instance_;
+    };
+  };
+
+
   class OrthancPlugins::WebDavCollection : public IWebDavBucket
   {
   private:
@@ -417,99 +536,6 @@
     }
   };
   
-  class OrthancPlugins::IDicomInstance : public boost::noncopyable
-  {
-  public:
-    virtual ~IDicomInstance()
-    {
-    }
-
-    virtual bool CanBeFreed() const = 0;
-
-    virtual const DicomInstanceToStore& GetInstance() const = 0;
-  };
-
-
-  class OrthancPlugins::DicomInstanceFromCallback : public IDicomInstance
-  {
-  private:
-    const DicomInstanceToStore&  instance_;
-
-  public:
-    explicit DicomInstanceFromCallback(const DicomInstanceToStore& instance) :
-      instance_(instance)
-    {
-    }
-
-    virtual bool CanBeFreed() const ORTHANC_OVERRIDE
-    {
-      return false;
-    }
-
-    virtual const DicomInstanceToStore& GetInstance() const ORTHANC_OVERRIDE
-    {
-      return instance_;
-    };
-  };
-
-
-  class OrthancPlugins::DicomInstanceFromBuffer : public IDicomInstance
-  {
-  private:
-    std::string                            buffer_;
-    std::unique_ptr<DicomInstanceToStore>  instance_;
-
-  public:
-    DicomInstanceFromBuffer(const void* buffer,
-                            size_t size)
-    {
-      buffer_.assign(reinterpret_cast<const char*>(buffer), size);
-
-      instance_.reset(DicomInstanceToStore::CreateFromBuffer(buffer_));
-      instance_->SetOrigin(DicomInstanceOrigin::FromPlugins());
-    }
-
-    virtual bool CanBeFreed() const ORTHANC_OVERRIDE
-    {
-      return true;
-    }
-
-    virtual const DicomInstanceToStore& GetInstance() const ORTHANC_OVERRIDE
-    {
-      return *instance_;
-    };
-  };
-
-
-  class OrthancPlugins::DicomInstanceFromTranscoded : public IDicomInstance
-  {
-  private:
-    std::unique_ptr<ParsedDicomFile>       parsed_;
-    std::unique_ptr<DicomInstanceToStore>  instance_;
-
-  public:
-    explicit DicomInstanceFromTranscoded(IDicomTranscoder::DicomImage& transcoded) :
-      parsed_(transcoded.ReleaseAsParsedDicomFile())
-    {
-      if (parsed_.get() == NULL)
-      {
-        throw OrthancException(ErrorCode_InternalError);
-      }
-      
-      instance_.reset(DicomInstanceToStore::CreateFromParsedDicomFile(*parsed_));
-      instance_->SetOrigin(DicomInstanceOrigin::FromPlugins());
-    }
-
-    virtual bool CanBeFreed() const ORTHANC_OVERRIDE
-    {
-      return true;
-    }
-
-    virtual const DicomInstanceToStore& GetInstance() const ORTHANC_OVERRIDE
-    {
-      return *instance_;
-    };
-  };
 
   static void CopyToMemoryBuffer(OrthancPluginMemoryBuffer& target,
                                  const void* data,
@@ -2837,128 +2863,6 @@
   }
 
 
-<<<<<<< HEAD
-=======
-  class OrthancPlugins::IDicomInstance : public boost::noncopyable
-  {
-  public:
-    virtual ~IDicomInstance()
-    {
-    }
-
-    virtual bool CanBeFreed() const = 0;
-
-    virtual const DicomInstanceToStore& GetInstance() const = 0;
-  };
-
-
-  class OrthancPlugins::DicomInstanceFromCallback : public IDicomInstance
-  {
-  private:
-    const DicomInstanceToStore&  instance_;
-
-  public:
-    explicit DicomInstanceFromCallback(const DicomInstanceToStore& instance) :
-      instance_(instance)
-    {
-    }
-
-    virtual bool CanBeFreed() const ORTHANC_OVERRIDE
-    {
-      return false;
-    }
-
-    virtual const DicomInstanceToStore& GetInstance() const ORTHANC_OVERRIDE
-    {
-      return instance_;
-    };
-  };
-
-
-  class OrthancPlugins::DicomInstanceFromBuffer : public IDicomInstance
-  {
-  private:
-    std::string                            buffer_;
-    std::unique_ptr<DicomInstanceToStore>  instance_;
-
-    void Setup(const void* buffer,
-               size_t size)
-    {
-      buffer_.assign(reinterpret_cast<const char*>(buffer), size);
-
-      instance_.reset(DicomInstanceToStore::CreateFromBuffer(buffer_));
-      instance_->SetOrigin(DicomInstanceOrigin::FromPlugins());
-    }
-
-  public:
-    DicomInstanceFromBuffer(const void* buffer,
-                            size_t size)
-    {
-      Setup(buffer, size);
-    }
-
-    explicit DicomInstanceFromBuffer(const std::string& buffer)
-    {
-      Setup(buffer.empty() ? NULL : buffer.c_str(), buffer.size());
-    }
-
-    virtual bool CanBeFreed() const ORTHANC_OVERRIDE
-    {
-      return true;
-    }
-
-    virtual const DicomInstanceToStore& GetInstance() const ORTHANC_OVERRIDE
-    {
-      return *instance_;
-    };
-  };
-
-
-  class OrthancPlugins::DicomInstanceFromParsed : public IDicomInstance
-  {
-  private:
-    std::unique_ptr<ParsedDicomFile>       parsed_;
-    std::unique_ptr<DicomInstanceToStore>  instance_;
-
-    void Setup(ParsedDicomFile* parsed)
-    {
-      parsed_.reset(parsed);
-      
-      if (parsed_.get() == NULL)
-      {
-        throw OrthancException(ErrorCode_NullPointer);
-      }
-      else
-      {
-        instance_.reset(DicomInstanceToStore::CreateFromParsedDicomFile(*parsed_));
-        instance_->SetOrigin(DicomInstanceOrigin::FromPlugins());
-      }
-    }
-
-  public:
-    explicit DicomInstanceFromParsed(IDicomTranscoder::DicomImage& transcoded)
-    {
-      Setup(transcoded.ReleaseAsParsedDicomFile());
-    }
-
-    explicit DicomInstanceFromParsed(ParsedDicomFile* parsed /* takes ownership */)
-    {
-      Setup(parsed);
-    }
-
-    virtual bool CanBeFreed() const ORTHANC_OVERRIDE
-    {
-      return true;
-    }
-
-    virtual const DicomInstanceToStore& GetInstance() const ORTHANC_OVERRIDE
-    {
-      return *instance_;
-    };
-  };
-
-
->>>>>>> 5f901f80
   void OrthancPlugins::SignalStoredInstance(const std::string& instanceId,
                                             const DicomInstanceToStore& instance,
                                             const Json::Value& simplifiedTags)
@@ -6099,11 +6003,7 @@
 
       case _OrthancPluginService_RegisterDatabaseBackendV3:
       {
-<<<<<<< HEAD
-        CLOG(INFO, PLUGINS) << "Plugin has registered a custom database back-end (v3)";
-=======
         LOG(WARNING) << "Performance warning: Plugin has registered a custom database back-end with an old API (version 3)";
->>>>>>> 5f901f80
 
         const _OrthancPluginRegisterDatabaseBackendV3& p =
           *reinterpret_cast<const _OrthancPluginRegisterDatabaseBackendV3*>(parameters);
@@ -6124,16 +6024,9 @@
         return true;
       }
 
-<<<<<<< HEAD
-
       case _OrthancPluginService_RegisterDatabaseBackendV4:
       {
         CLOG(INFO, PLUGINS) << "Plugin has registered a custom database back-end (v4)";
-=======
-      case _OrthancPluginService_RegisterDatabaseBackendV4:
-      {
-        CLOG(INFO, PLUGINS) << "Plugin has registered a custom database back-end";
->>>>>>> 5f901f80
 
         const _OrthancPluginRegisterDatabaseBackendV4& p =
           *reinterpret_cast<const _OrthancPluginRegisterDatabaseBackendV4*>(parameters);
@@ -6142,12 +6035,7 @@
             pimpl_->databaseV3_.get() == NULL &&
             pimpl_->databaseV4_.get() == NULL)
         {
-<<<<<<< HEAD
-          pimpl_->databaseV4_.reset(new OrthancPluginDatabaseV4(plugin, GetErrorDictionary(), p.backend,
-                                                                p.backendSize, p.database, pimpl_->databaseServerIdentifier_));
-=======
           pimpl_->databaseV4_.reset(new OrthancPluginDatabaseV4(plugin, GetErrorDictionary(), p, pimpl_->databaseServerIdentifier_));
->>>>>>> 5f901f80
           pimpl_->maxDatabaseRetries_ = p.maxDatabaseRetries;
         }
         else
