/**
 * Orthanc - A Lightweight, RESTful DICOM Store
 * Copyright (C) 2012-2016 Sebastien Jodogne, Medical Physics
 * Department, University Hospital of Liege, Belgium
 * Copyright (C) 2017-2023 Osimis S.A., Belgium
 * Copyright (C) 2024-2024 Orthanc Team SRL, Belgium
 * Copyright (C) 2021-2024 Sebastien Jodogne, ICTEAM UCLouvain, Belgium
 *
 * This program is free software: you can redistribute it and/or
 * modify it under the terms of the GNU General Public License as
 * published by the Free Software Foundation, either version 3 of the
 * License, or (at your option) any later version.
 * 
 * This program is distributed in the hope that it will be useful, but
 * WITHOUT ANY WARRANTY; without even the implied warranty of
 * MERCHANTABILITY or FITNESS FOR A PARTICULAR PURPOSE. See the GNU
 * General Public License for more details.
 *
 * You should have received a copy of the GNU General Public License
 * along with this program. If not, see <http://www.gnu.org/licenses/>.
 **/


#include "../../Sources/PrecompiledHeadersServer.h"
#include "OrthancPluginDatabaseV4.h"

#if ORTHANC_ENABLE_PLUGINS != 1
#  error The plugin support is disabled
#endif

#include "../../../OrthancFramework/Sources/DicomParsing/FromDcmtkBridge.h"
#include "../../../OrthancFramework/Sources/Logging.h"
#include "../../../OrthancFramework/Sources/OrthancException.h"
#include "../../Sources/Database/Compatibility/GenericFind.h"
#include "../../Sources/Database/ResourcesContent.h"
#include "../../Sources/Database/VoidDatabaseListener.h"
#include "../../Sources/ServerToolbox.h"
#include "PluginsEnumerations.h"

#include "OrthancDatabasePlugin.pb.h"  // Auto-generated file

#include <cassert>


namespace Orthanc
{
  static void CheckSuccess(PluginsErrorDictionary& errorDictionary,
                           OrthancPluginErrorCode code)
  {
    if (code != OrthancPluginErrorCode_Success)
    {
      errorDictionary.LogError(code, true);
      throw OrthancException(static_cast<ErrorCode>(code));
    }
  }


  static ResourceType Convert(DatabasePluginMessages::ResourceType type)
  {
    switch (type)
    {
      case DatabasePluginMessages::RESOURCE_PATIENT:
        return ResourceType_Patient;

      case DatabasePluginMessages::RESOURCE_STUDY:
        return ResourceType_Study;

      case DatabasePluginMessages::RESOURCE_SERIES:
        return ResourceType_Series;

      case DatabasePluginMessages::RESOURCE_INSTANCE:
        return ResourceType_Instance;

      default:
        throw OrthancException(ErrorCode_ParameterOutOfRange);
    }
  }

    
  static DatabasePluginMessages::ResourceType Convert(ResourceType type)
  {
    switch (type)
    {
      case ResourceType_Patient:
        return DatabasePluginMessages::RESOURCE_PATIENT;

      case ResourceType_Study:
        return DatabasePluginMessages::RESOURCE_STUDY;

      case ResourceType_Series:
        return DatabasePluginMessages::RESOURCE_SERIES;

      case ResourceType_Instance:
        return DatabasePluginMessages::RESOURCE_INSTANCE;

      default:
        throw OrthancException(ErrorCode_ParameterOutOfRange);
    }
  }

    
  static FileInfo Convert(const DatabasePluginMessages::FileInfo& source)
  {
    return FileInfo(source.uuid(),
                    static_cast<FileContentType>(source.content_type()),
                    source.uncompressed_size(),
                    source.uncompressed_hash(),
                    static_cast<CompressionType>(source.compression_type()),
                    source.compressed_size(),
                    source.compressed_hash());
  }


  static ServerIndexChange Convert(const DatabasePluginMessages::ServerIndexChange& source)
  {
    return ServerIndexChange(source.seq(),
                             static_cast<ChangeType>(source.change_type()),
                             Convert(source.resource_type()),
                             source.public_id(),
                             source.date());
  }


  static ExportedResource Convert(const DatabasePluginMessages::ExportedResource& source)
  {
    return ExportedResource(source.seq(),
                            Convert(source.resource_type()),
                            source.public_id(),
                            source.modality(),
                            source.date(),
                            source.patient_id(),
                            source.study_instance_uid(),
                            source.series_instance_uid(),
                            source.sop_instance_uid());
  }


  static void Convert(DatabasePluginMessages::DatabaseConstraint& target,
                      const DatabaseConstraint& source)
  {
    target.set_level(Convert(source.GetLevel()));
    target.set_tag_group(source.GetTag().GetGroup());
    target.set_tag_element(source.GetTag().GetElement());
    target.set_is_identifier_tag(source.IsIdentifier());
    target.set_is_case_sensitive(source.IsCaseSensitive());
    target.set_is_mandatory(source.IsMandatory());

    target.mutable_values()->Reserve(source.GetValuesCount());
    for (size_t j = 0; j < source.GetValuesCount(); j++)
    {
      target.add_values(source.GetValue(j));
    }

    switch (source.GetConstraintType())
    {
      case ConstraintType_Equal:
        target.set_type(DatabasePluginMessages::CONSTRAINT_EQUAL);
        break;

      case ConstraintType_SmallerOrEqual:
        target.set_type(DatabasePluginMessages::CONSTRAINT_SMALLER_OR_EQUAL);
        break;

      case ConstraintType_GreaterOrEqual:
        target.set_type(DatabasePluginMessages::CONSTRAINT_GREATER_OR_EQUAL);
        break;

      case ConstraintType_Wildcard:
        target.set_type(DatabasePluginMessages::CONSTRAINT_WILDCARD);
        break;

      case ConstraintType_List:
        target.set_type(DatabasePluginMessages::CONSTRAINT_LIST);
        break;

      default:
        throw OrthancException(ErrorCode_ParameterOutOfRange);
    }
  }


  static DatabasePluginMessages::LabelsConstraintType Convert(LabelsConstraint constraint)
  {
    switch (constraint)
    {
      case LabelsConstraint_All:
        return DatabasePluginMessages::LABELS_CONSTRAINT_ALL;

      case LabelsConstraint_Any:
        return DatabasePluginMessages::LABELS_CONSTRAINT_ANY;

      case LabelsConstraint_None:
        return DatabasePluginMessages::LABELS_CONSTRAINT_NONE;

      default:
        throw OrthancException(ErrorCode_ParameterOutOfRange);
    }
  }


  static void Convert(DatabasePluginMessages::Find_Request_ChildrenSpecification& target,
                      const FindRequest::ChildrenSpecification& source)
  {
    target.set_retrieve_identifiers(source.IsRetrieveIdentifiers());

    for (std::set<MetadataType>::const_iterator it = source.GetMetadata().begin(); it != source.GetMetadata().end(); ++it)
    {
      target.add_retrieve_metadata(*it);
    }

    for (std::set<DicomTag>::const_iterator it = source.GetMainDicomTags().begin(); it != source.GetMainDicomTags().end(); ++it)
    {
      DatabasePluginMessages::Find_Request_Tag* tag = target.add_retrieve_main_dicom_tags();
      tag->set_group(it->GetGroup());
      tag->set_element(it->GetElement());
    }
  }


  static void Convert(FindResponse::Resource& target,
                      ResourceType level,
                      const DatabasePluginMessages::Find_Response_ResourceContent& source)
  {
    for (int i = 0; i < source.main_dicom_tags().size(); i++)
    {
      target.AddStringDicomTag(level, source.main_dicom_tags(i).group(),
                               source.main_dicom_tags(i).element(), source.main_dicom_tags(i).value());
    }

    for (int i = 0; i < source.metadata().size(); i++)
    {
      target.AddMetadata(level, static_cast<MetadataType>(source.metadata(i).key()), source.metadata(i).value());
    }
  }


  static void Convert(FindResponse::Resource& target,
                      ResourceType level,
                      const DatabasePluginMessages::Find_Response_ChildrenContent& source)
  {
    for (int i = 0; i < source.identifiers().size(); i++)
    {
      target.AddChildIdentifier(level, source.identifiers(i));
    }

    for (int i = 0; i < source.main_dicom_tags().size(); i++)
    {
      const DicomTag tag(source.main_dicom_tags(i).group(), source.main_dicom_tags(i).element());

      for (int j = 0; j < source.main_dicom_tags(i).values().size(); j++)
      {
        target.AddChildrenMainDicomTagValue(level, tag, source.main_dicom_tags(i).values(j));
      }
    }

    for (int i = 0; i < source.metadata().size(); i++)
    {
      MetadataType key = static_cast<MetadataType>(source.metadata(i).key());

      for (int j = 0; j < source.metadata(i).values().size(); j++)
      {
        target.AddChildrenMetadataValue(level, key, source.metadata(i).values(j));
      }
    }
  }


  static void Execute(DatabasePluginMessages::Response& response,
                      const OrthancPluginDatabaseV4& database,
                      const DatabasePluginMessages::Request& request)
  {
    std::string requestSerialized;
    request.SerializeToString(&requestSerialized);

    OrthancPluginMemoryBuffer64 responseSerialized;
    CheckSuccess(database.GetErrorDictionary(), database.GetDefinition().operations(
                   &responseSerialized, database.GetDefinition().backend,
                   requestSerialized.empty() ? NULL : requestSerialized.c_str(),
                   requestSerialized.size()));

    bool success = response.ParseFromArray(responseSerialized.data, responseSerialized.size);

    if (responseSerialized.size > 0)
    {
      free(responseSerialized.data);
    }

    if (!success)
    {
      throw OrthancException(ErrorCode_DatabasePlugin, "Cannot unserialize protobuf originating from the database plugin");
    }
  }
  

  static void ExecuteDatabase(DatabasePluginMessages::DatabaseResponse& response,
                              const OrthancPluginDatabaseV4& database,
                              DatabasePluginMessages::DatabaseOperation operation,
                              const DatabasePluginMessages::DatabaseRequest& request)
  {
    DatabasePluginMessages::Request fullRequest;
    fullRequest.set_type(DatabasePluginMessages::REQUEST_DATABASE);
    fullRequest.mutable_database_request()->CopyFrom(request);
    fullRequest.mutable_database_request()->set_operation(operation);

    DatabasePluginMessages::Response fullResponse;
    Execute(fullResponse, database, fullRequest);
    
    response.CopyFrom(fullResponse.database_response());
  }

  
  class OrthancPluginDatabaseV4::Transaction : public IDatabaseWrapper::ITransaction
  {
  private:
    OrthancPluginDatabaseV4&  database_;
    IDatabaseListener&        listener_;
    void*                     transaction_;
    
    void ExecuteTransaction(DatabasePluginMessages::TransactionResponse& response,
                            DatabasePluginMessages::TransactionOperation operation,
                            const DatabasePluginMessages::TransactionRequest& request)
    {
      DatabasePluginMessages::Request fullRequest;
      fullRequest.set_type(DatabasePluginMessages::REQUEST_TRANSACTION);
      fullRequest.mutable_transaction_request()->CopyFrom(request);
      fullRequest.mutable_transaction_request()->set_transaction(reinterpret_cast<intptr_t>(transaction_));
      fullRequest.mutable_transaction_request()->set_operation(operation);

      DatabasePluginMessages::Response fullResponse;
      Execute(fullResponse, database_, fullRequest);
    
      response.CopyFrom(fullResponse.transaction_response());
    }
    
    
    void ExecuteTransaction(DatabasePluginMessages::TransactionResponse& response,
                            DatabasePluginMessages::TransactionOperation operation)
    {
      DatabasePluginMessages::TransactionRequest request;    // Ignored
      ExecuteTransaction(response, operation, request);
    }
    
    
    void ExecuteTransaction(DatabasePluginMessages::TransactionOperation operation,
                            const DatabasePluginMessages::TransactionRequest& request)
    {
      DatabasePluginMessages::TransactionResponse response;  // Ignored
      ExecuteTransaction(response, operation, request);
    }
    
    
    void ExecuteTransaction(DatabasePluginMessages::TransactionOperation operation)
    {
      DatabasePluginMessages::TransactionResponse response;  // Ignored
      DatabasePluginMessages::TransactionRequest request;    // Ignored
      ExecuteTransaction(response, operation, request);
    }


    void ListLabelsInternal(std::set<std::string>& target,
                            bool isSingleResource,
                            int64_t resource)
    {
      if (database_.GetDatabaseCapabilities().HasLabelsSupport())
      {
        DatabasePluginMessages::TransactionRequest request;
        request.mutable_list_labels()->set_single_resource(isSingleResource);
        request.mutable_list_labels()->set_id(resource);

        DatabasePluginMessages::TransactionResponse response;
        ExecuteTransaction(response, DatabasePluginMessages::OPERATION_LIST_LABELS, request);

        target.clear();
        for (int i = 0; i < response.list_labels().labels().size(); i++)
        {
          target.insert(response.list_labels().labels(i));
        }
      }
      else
      {
        // This method shouldn't have been called
        throw OrthancException(ErrorCode_InternalError);
      }
    }
    

  public:
    Transaction(OrthancPluginDatabaseV4& database,
                IDatabaseListener& listener,
                TransactionType type) :
      database_(database),
      listener_(listener),
      transaction_(NULL)
    {
      DatabasePluginMessages::DatabaseRequest request;

      switch (type)
      {
        case TransactionType_ReadOnly:
          request.mutable_start_transaction()->set_type(DatabasePluginMessages::TRANSACTION_READ_ONLY);
          break;

        case TransactionType_ReadWrite:
          request.mutable_start_transaction()->set_type(DatabasePluginMessages::TRANSACTION_READ_WRITE);
          break;

        default:
          throw OrthancException(ErrorCode_ParameterOutOfRange);
      }

      DatabasePluginMessages::DatabaseResponse response;
      ExecuteDatabase(response, database, DatabasePluginMessages::OPERATION_START_TRANSACTION, request);

      transaction_ = reinterpret_cast<void*>(response.start_transaction().transaction());

      if (transaction_ == NULL)
      {
        throw OrthancException(ErrorCode_NullPointer);
      }
    }

    
    virtual ~Transaction()
    {
      try
      {
        DatabasePluginMessages::DatabaseRequest request;
        request.mutable_finalize_transaction()->set_transaction(reinterpret_cast<intptr_t>(transaction_));

        DatabasePluginMessages::DatabaseResponse response;
        ExecuteDatabase(response, database_, DatabasePluginMessages::OPERATION_FINALIZE_TRANSACTION, request);
      }
      catch (OrthancException& e)
      {
        // Destructors must not throw exceptions
        LOG(ERROR) << "Cannot finalize the database engine: " << e.What();
      }
    }

    void* GetTransactionObject()
    {
      return transaction_;
    }
    

    virtual void Rollback() ORTHANC_OVERRIDE
    {
      ExecuteTransaction(DatabasePluginMessages::OPERATION_ROLLBACK);
    }
    

    virtual void Commit(int64_t fileSizeDelta) ORTHANC_OVERRIDE
    {
      DatabasePluginMessages::TransactionRequest request;
      request.mutable_commit()->set_file_size_delta(fileSizeDelta);

      ExecuteTransaction(DatabasePluginMessages::OPERATION_COMMIT, request);
    }

    
    virtual void AddAttachment(int64_t id,
                               const FileInfo& attachment,
                               int64_t revision) ORTHANC_OVERRIDE
    {
      DatabasePluginMessages::TransactionRequest request;
      request.mutable_add_attachment()->set_id(id);
      request.mutable_add_attachment()->mutable_attachment()->set_uuid(attachment.GetUuid());
      request.mutable_add_attachment()->mutable_attachment()->set_content_type(attachment.GetContentType());
      request.mutable_add_attachment()->mutable_attachment()->set_uncompressed_size(attachment.GetUncompressedSize());
      request.mutable_add_attachment()->mutable_attachment()->set_uncompressed_hash(attachment.GetUncompressedMD5());
      request.mutable_add_attachment()->mutable_attachment()->set_compression_type(attachment.GetCompressionType());
      request.mutable_add_attachment()->mutable_attachment()->set_compressed_size(attachment.GetCompressedSize());
      request.mutable_add_attachment()->mutable_attachment()->set_compressed_hash(attachment.GetCompressedMD5());        
      request.mutable_add_attachment()->set_revision(revision);

      ExecuteTransaction(DatabasePluginMessages::OPERATION_ADD_ATTACHMENT, request);
    }


    virtual void ClearChanges() ORTHANC_OVERRIDE
    {
      ExecuteTransaction(DatabasePluginMessages::OPERATION_CLEAR_CHANGES);
    }

    
    virtual void ClearExportedResources() ORTHANC_OVERRIDE
    {
      ExecuteTransaction(DatabasePluginMessages::OPERATION_CLEAR_EXPORTED_RESOURCES);
    }


    virtual void DeleteAttachment(int64_t id,
                                  FileContentType attachment) ORTHANC_OVERRIDE
    {
      DatabasePluginMessages::TransactionRequest request;
      request.mutable_delete_attachment()->set_id(id);
      request.mutable_delete_attachment()->set_type(attachment);

      DatabasePluginMessages::TransactionResponse response;
      ExecuteTransaction(response, DatabasePluginMessages::OPERATION_DELETE_ATTACHMENT, request);

      listener_.SignalAttachmentDeleted(Convert(response.delete_attachment().deleted_attachment()));
    }

    
    virtual void DeleteMetadata(int64_t id,
                                MetadataType type) ORTHANC_OVERRIDE
    {
      DatabasePluginMessages::TransactionRequest request;
      request.mutable_delete_metadata()->set_id(id);
      request.mutable_delete_metadata()->set_type(type);

      ExecuteTransaction(DatabasePluginMessages::OPERATION_DELETE_METADATA, request);
    }

    
    virtual void DeleteResource(int64_t id) ORTHANC_OVERRIDE
    {
      DatabasePluginMessages::TransactionRequest request;
      request.mutable_delete_resource()->set_id(id);

      DatabasePluginMessages::TransactionResponse response;
      ExecuteTransaction(response, DatabasePluginMessages::OPERATION_DELETE_RESOURCE, request);

      for (int i = 0; i < response.delete_resource().deleted_attachments().size(); i++)
      {
        listener_.SignalAttachmentDeleted(Convert(response.delete_resource().deleted_attachments(i)));
      }

      for (int i = 0; i < response.delete_resource().deleted_resources().size(); i++)
      {
        listener_.SignalResourceDeleted(Convert(response.delete_resource().deleted_resources(i).level()),
                                        response.delete_resource().deleted_resources(i).public_id());
      }

      if (response.delete_resource().is_remaining_ancestor())
      {
        listener_.SignalRemainingAncestor(Convert(response.delete_resource().remaining_ancestor().level()),
                                          response.delete_resource().remaining_ancestor().public_id());
      }
    }

    
    virtual void GetAllMetadata(std::map<MetadataType, std::string>& target,
                                int64_t id) ORTHANC_OVERRIDE
    {
      DatabasePluginMessages::TransactionRequest request;
      request.mutable_get_all_metadata()->set_id(id);

      DatabasePluginMessages::TransactionResponse response;
      ExecuteTransaction(response, DatabasePluginMessages::OPERATION_GET_ALL_METADATA, request);

      target.clear();
      for (int i = 0; i < response.get_all_metadata().metadata().size(); i++)
      {
        MetadataType key = static_cast<MetadataType>(response.get_all_metadata().metadata(i).type());
          
        if (target.find(key) == target.end())
        {
          target[key] = response.get_all_metadata().metadata(i).value();
        }
        else
        {
          throw OrthancException(ErrorCode_DatabasePlugin);
        }
      }
    }

    
    virtual void GetAllPublicIds(std::list<std::string>& target,
                                 ResourceType resourceType) ORTHANC_OVERRIDE
    {
      DatabasePluginMessages::TransactionRequest request;
      request.mutable_get_all_public_ids()->set_resource_type(Convert(resourceType));

      DatabasePluginMessages::TransactionResponse response;
      ExecuteTransaction(response, DatabasePluginMessages::OPERATION_GET_ALL_PUBLIC_IDS, request);

      target.clear();
      for (int i = 0; i < response.get_all_public_ids().ids().size(); i++)
      {
        target.push_back(response.get_all_public_ids().ids(i));
      }
    }

    
    virtual void GetAllPublicIds(std::list<std::string>& target,
                                 ResourceType resourceType,
                                 int64_t since,
                                 uint32_t limit) ORTHANC_OVERRIDE
    {
      DatabasePluginMessages::TransactionRequest request;
      request.mutable_get_all_public_ids_with_limits()->set_resource_type(Convert(resourceType));
      request.mutable_get_all_public_ids_with_limits()->set_since(since);
      request.mutable_get_all_public_ids_with_limits()->set_limit(limit);

      DatabasePluginMessages::TransactionResponse response;
      ExecuteTransaction(response, DatabasePluginMessages::OPERATION_GET_ALL_PUBLIC_IDS_WITH_LIMITS, request);

      target.clear();
      for (int i = 0; i < response.get_all_public_ids_with_limits().ids().size(); i++)
      {
        target.push_back(response.get_all_public_ids_with_limits().ids(i));
      }
    }

    
    virtual void GetChanges(std::list<ServerIndexChange>& target /*out*/,
                            bool& done /*out*/,
                            int64_t since,
                            uint32_t limit) ORTHANC_OVERRIDE
    {
      DatabasePluginMessages::TransactionRequest request;
      request.mutable_get_changes()->set_since(since);
      request.mutable_get_changes()->set_limit(limit);

      DatabasePluginMessages::TransactionResponse response;
      ExecuteTransaction(response, DatabasePluginMessages::OPERATION_GET_CHANGES, request);

      done = response.get_changes().done();
        
      target.clear();
      for (int i = 0; i < response.get_changes().changes().size(); i++)
      {
        target.push_back(Convert(response.get_changes().changes(i)));
      }
    }

    virtual void GetChangesExtended(std::list<ServerIndexChange>& target /*out*/,
                                    bool& done /*out*/,
                                    int64_t since,
                                    int64_t to,
                                    uint32_t limit,
                                    ChangeType changeType) ORTHANC_OVERRIDE
    {
      assert(database_.GetDatabaseCapabilities().HasExtendedChanges());

      DatabasePluginMessages::TransactionRequest request;
      DatabasePluginMessages::TransactionResponse response;

      request.mutable_get_changes_extended()->set_since(since);
      request.mutable_get_changes_extended()->set_limit(limit);
      request.mutable_get_changes_extended()->set_to(to);
      request.mutable_get_changes_extended()->set_change_type(changeType);
      ExecuteTransaction(response, DatabasePluginMessages::OPERATION_GET_CHANGES_2, request);

      done = response.get_changes().done();

      target.clear();
      for (int i = 0; i < response.get_changes().changes().size(); i++)
      {
        target.push_back(Convert(response.get_changes().changes(i)));
      }
    }

    
    virtual void GetChildrenInternalId(std::list<int64_t>& target,
                                       int64_t id) ORTHANC_OVERRIDE
    {
      DatabasePluginMessages::TransactionRequest request;
      request.mutable_get_children_internal_id()->set_id(id);

      DatabasePluginMessages::TransactionResponse response;
      ExecuteTransaction(response, DatabasePluginMessages::OPERATION_GET_CHILDREN_INTERNAL_ID, request);

      target.clear();
      for (int i = 0; i < response.get_children_internal_id().ids().size(); i++)
      {
        target.push_back(response.get_children_internal_id().ids(i));
      }
    }

    
    virtual void GetChildrenPublicId(std::list<std::string>& target,
                                     int64_t id) ORTHANC_OVERRIDE
    {
      DatabasePluginMessages::TransactionRequest request;
      request.mutable_get_children_public_id()->set_id(id);

      DatabasePluginMessages::TransactionResponse response;
      ExecuteTransaction(response, DatabasePluginMessages::OPERATION_GET_CHILDREN_PUBLIC_ID, request);

      target.clear();
      for (int i = 0; i < response.get_children_public_id().ids().size(); i++)
      {
        target.push_back(response.get_children_public_id().ids(i));
      }
    }

    
    virtual void GetExportedResources(std::list<ExportedResource>& target /*out*/,
                                      bool& done /*out*/,
                                      int64_t since,
                                      uint32_t limit) ORTHANC_OVERRIDE
    {
      DatabasePluginMessages::TransactionRequest request;
      request.mutable_get_exported_resources()->set_since(since);
      request.mutable_get_exported_resources()->set_limit(limit);

      DatabasePluginMessages::TransactionResponse response;
      ExecuteTransaction(response, DatabasePluginMessages::OPERATION_GET_EXPORTED_RESOURCES, request);

      done = response.get_exported_resources().done();
        
      target.clear();
      for (int i = 0; i < response.get_exported_resources().resources().size(); i++)
      {
        target.push_back(Convert(response.get_exported_resources().resources(i)));
      }
    }

    
    virtual void GetLastChange(std::list<ServerIndexChange>& target /*out*/) ORTHANC_OVERRIDE
    {
      DatabasePluginMessages::TransactionResponse response;
      ExecuteTransaction(response, DatabasePluginMessages::OPERATION_GET_LAST_CHANGE);

      target.clear();
      if (response.get_last_change().found())
      {
        target.push_back(Convert(response.get_last_change().change()));
      }
    }

    
    virtual void GetLastExportedResource(std::list<ExportedResource>& target /*out*/) ORTHANC_OVERRIDE
    {
      DatabasePluginMessages::TransactionResponse response;
      ExecuteTransaction(response, DatabasePluginMessages::OPERATION_GET_LAST_EXPORTED_RESOURCE);

      target.clear();
      if (response.get_last_exported_resource().found())
      {
        target.push_back(Convert(response.get_last_exported_resource().resource()));
      }
    }

    
    virtual void GetMainDicomTags(DicomMap& target,
                                  int64_t id) ORTHANC_OVERRIDE
    {
      DatabasePluginMessages::TransactionRequest request;
      request.mutable_get_main_dicom_tags()->set_id(id);

      DatabasePluginMessages::TransactionResponse response;
      ExecuteTransaction(response, DatabasePluginMessages::OPERATION_GET_MAIN_DICOM_TAGS, request);

      target.Clear();

      for (int i = 0; i < response.get_main_dicom_tags().tags().size(); i++)
      {
        const DatabasePluginMessages::GetMainDicomTags_Response_Tag& tag = response.get_main_dicom_tags().tags(i);
        if (tag.group() > 0xffffu ||
            tag.element() > 0xffffu)
        {
          throw OrthancException(ErrorCode_ParameterOutOfRange);
        }
        else
        {
          target.SetValue(tag.group(), tag.element(), tag.value(), false);
        }
      }
    }

    
    virtual std::string GetPublicId(int64_t resourceId) ORTHANC_OVERRIDE
    {
      DatabasePluginMessages::TransactionRequest request;
      request.mutable_get_public_id()->set_id(resourceId);

      DatabasePluginMessages::TransactionResponse response;
      ExecuteTransaction(response, DatabasePluginMessages::OPERATION_GET_PUBLIC_ID, request);
      return response.get_public_id().id();
    }

    
    virtual uint64_t GetResourcesCount(ResourceType resourceType) ORTHANC_OVERRIDE
    {
      DatabasePluginMessages::TransactionRequest request;
      request.mutable_get_resources_count()->set_type(Convert(resourceType));

      DatabasePluginMessages::TransactionResponse response;
      ExecuteTransaction(response, DatabasePluginMessages::OPERATION_GET_RESOURCES_COUNT, request);
      return response.get_resources_count().count();
    }

    
    virtual ResourceType GetResourceType(int64_t resourceId) ORTHANC_OVERRIDE
    {
      DatabasePluginMessages::TransactionRequest request;
      request.mutable_get_resource_type()->set_id(resourceId);

      DatabasePluginMessages::TransactionResponse response;
      ExecuteTransaction(response, DatabasePluginMessages::OPERATION_GET_RESOURCE_TYPE, request);
      return Convert(response.get_resource_type().type());
    }

    
    virtual uint64_t GetTotalCompressedSize() ORTHANC_OVERRIDE
    {
      DatabasePluginMessages::TransactionResponse response;
      ExecuteTransaction(response, DatabasePluginMessages::OPERATION_GET_TOTAL_COMPRESSED_SIZE);
      return response.get_total_compressed_size().size();
    }

    
    virtual uint64_t GetTotalUncompressedSize() ORTHANC_OVERRIDE
    {
      DatabasePluginMessages::TransactionResponse response;
      ExecuteTransaction(response, DatabasePluginMessages::OPERATION_GET_TOTAL_UNCOMPRESSED_SIZE);
      return response.get_total_uncompressed_size().size();
    }

    
    virtual bool IsProtectedPatient(int64_t internalId) ORTHANC_OVERRIDE
    {
      DatabasePluginMessages::TransactionRequest request;
      request.mutable_is_protected_patient()->set_patient_id(internalId);

      DatabasePluginMessages::TransactionResponse response;
      ExecuteTransaction(response, DatabasePluginMessages::OPERATION_IS_PROTECTED_PATIENT, request);
      return response.is_protected_patient().protected_patient();
    }

    
    virtual void ListAvailableAttachments(std::set<FileContentType>& target,
                                          int64_t id) ORTHANC_OVERRIDE
    {
      DatabasePluginMessages::TransactionRequest request;
      request.mutable_list_available_attachments()->set_id(id);

      DatabasePluginMessages::TransactionResponse response;
      ExecuteTransaction(response, DatabasePluginMessages::OPERATION_LIST_AVAILABLE_ATTACHMENTS, request);

      target.clear();
      for (int i = 0; i < response.list_available_attachments().attachments().size(); i++)
      {
        FileContentType attachment = static_cast<FileContentType>(response.list_available_attachments().attachments(i));

        if (target.find(attachment) == target.end())
        {
          target.insert(attachment);
        }
        else
        {
          throw OrthancException(ErrorCode_DatabasePlugin);
        }
      }
    }

    
    virtual void LogChange(ChangeType changeType,
                           ResourceType resourceType,
                           int64_t internalId,
                           const std::string& /* publicId - unused */,
                           const std::string& date) ORTHANC_OVERRIDE
    {
      DatabasePluginMessages::TransactionRequest request;
      request.mutable_log_change()->set_change_type(changeType);
      request.mutable_log_change()->set_resource_type(Convert(resourceType));
      request.mutable_log_change()->set_resource_id(internalId);
      request.mutable_log_change()->set_date(date);

      ExecuteTransaction(DatabasePluginMessages::OPERATION_LOG_CHANGE, request);
    }

    
    virtual void LogExportedResource(const ExportedResource& resource) ORTHANC_OVERRIDE
    {
      // TODO: "seq" is ignored, could be simplified in "ExportedResource"
      
      DatabasePluginMessages::TransactionRequest request;
      request.mutable_log_exported_resource()->set_resource_type(Convert(resource.GetResourceType()));
      request.mutable_log_exported_resource()->set_public_id(resource.GetPublicId());
      request.mutable_log_exported_resource()->set_modality(resource.GetModality());
      request.mutable_log_exported_resource()->set_date(resource.GetDate());
      request.mutable_log_exported_resource()->set_patient_id(resource.GetPatientId());
      request.mutable_log_exported_resource()->set_study_instance_uid(resource.GetStudyInstanceUid());
      request.mutable_log_exported_resource()->set_series_instance_uid(resource.GetSeriesInstanceUid());
      request.mutable_log_exported_resource()->set_sop_instance_uid(resource.GetSopInstanceUid());

      ExecuteTransaction(DatabasePluginMessages::OPERATION_LOG_EXPORTED_RESOURCE, request);
    }

    
    virtual bool LookupAttachment(FileInfo& attachment,
                                  int64_t& revision,
                                  int64_t id,
                                  FileContentType contentType) ORTHANC_OVERRIDE
    {
      DatabasePluginMessages::TransactionRequest request;
      request.mutable_lookup_attachment()->set_id(id);
      request.mutable_lookup_attachment()->set_content_type(contentType);

      DatabasePluginMessages::TransactionResponse response;
      ExecuteTransaction(response, DatabasePluginMessages::OPERATION_LOOKUP_ATTACHMENT, request);

      if (response.lookup_attachment().found())
      {
        attachment = Convert(response.lookup_attachment().attachment());
        revision = response.lookup_attachment().revision();
        return true;
      }
      else
      {
        return false;
      }
    }

    
    virtual bool LookupGlobalProperty(std::string& target,
                                      GlobalProperty property,
                                      bool shared) ORTHANC_OVERRIDE
    {
      DatabasePluginMessages::TransactionRequest request;
      request.mutable_lookup_global_property()->set_server_id(shared ? "" : database_.GetServerIdentifier());
      request.mutable_lookup_global_property()->set_property(property);

      DatabasePluginMessages::TransactionResponse response;
      ExecuteTransaction(response, DatabasePluginMessages::OPERATION_LOOKUP_GLOBAL_PROPERTY, request);

      if (response.lookup_global_property().found())
      {
        target = response.lookup_global_property().value();
        return true;
      }
      else
      {
        return false;
      }
    }


    virtual int64_t IncrementGlobalProperty(GlobalProperty property,
                                            int64_t increment,
                                            bool shared) ORTHANC_OVERRIDE
    {
      DatabasePluginMessages::TransactionRequest request;
      request.mutable_increment_global_property()->set_server_id(shared ? "" : database_.GetServerIdentifier());
      request.mutable_increment_global_property()->set_property(property);
      request.mutable_increment_global_property()->set_increment(increment);

      DatabasePluginMessages::TransactionResponse response;
      ExecuteTransaction(response, DatabasePluginMessages::OPERATION_INCREMENT_GLOBAL_PROPERTY, request);

      return response.increment_global_property().new_value();
    }

    virtual void UpdateAndGetStatistics(int64_t& patientsCount,
                                        int64_t& studiesCount,
                                        int64_t& seriesCount,
                                        int64_t& instancesCount,
                                        int64_t& compressedSize,
                                        int64_t& uncompressedSize) ORTHANC_OVERRIDE
    {
      DatabasePluginMessages::TransactionResponse response;
      ExecuteTransaction(response, DatabasePluginMessages::OPERATION_UPDATE_AND_GET_STATISTICS);

      patientsCount = response.update_and_get_statistics().patients_count();
      studiesCount = response.update_and_get_statistics().studies_count();
      seriesCount = response.update_and_get_statistics().series_count();
      instancesCount = response.update_and_get_statistics().instances_count();
      compressedSize = response.update_and_get_statistics().total_compressed_size();
      uncompressedSize = response.update_and_get_statistics().total_uncompressed_size();
    }

    virtual bool LookupMetadata(std::string& target,
                                int64_t& revision,
                                int64_t id,
                                MetadataType type) ORTHANC_OVERRIDE
    {
      DatabasePluginMessages::TransactionRequest request;
      request.mutable_lookup_metadata()->set_id(id);
      request.mutable_lookup_metadata()->set_metadata_type(type);

      DatabasePluginMessages::TransactionResponse response;
      ExecuteTransaction(response, DatabasePluginMessages::OPERATION_LOOKUP_METADATA, request);

      if (response.lookup_metadata().found())
      {
        target = response.lookup_metadata().value();
        revision = response.lookup_metadata().revision();
        return true;
      }
      else
      {
        return false;
      }
    }

    
    virtual bool LookupParent(int64_t& parentId,
                              int64_t resourceId) ORTHANC_OVERRIDE
    {
      DatabasePluginMessages::TransactionRequest request;
      request.mutable_lookup_parent()->set_id(resourceId);

      DatabasePluginMessages::TransactionResponse response;
      ExecuteTransaction(response, DatabasePluginMessages::OPERATION_LOOKUP_PARENT, request);

      if (response.lookup_parent().found())
      {
        parentId = response.lookup_parent().parent();
        return true;
      }
      else
      {
        return false;
      }
    }

    
    virtual bool LookupResource(int64_t& id,
                                ResourceType& type,
                                const std::string& publicId) ORTHANC_OVERRIDE
    {
      DatabasePluginMessages::TransactionRequest request;
      request.mutable_lookup_resource()->set_public_id(publicId);

      DatabasePluginMessages::TransactionResponse response;
      ExecuteTransaction(response, DatabasePluginMessages::OPERATION_LOOKUP_RESOURCE, request);

      if (response.lookup_resource().found())
      {
        id = response.lookup_resource().internal_id();
        type = Convert(response.lookup_resource().type());
        return true;
      }
      else
      {
        return false;
      }
    }

    
    virtual bool SelectPatientToRecycle(int64_t& internalId) ORTHANC_OVERRIDE
    {
      DatabasePluginMessages::TransactionResponse response;
      ExecuteTransaction(response, DatabasePluginMessages::OPERATION_SELECT_PATIENT_TO_RECYCLE);

      if (response.select_patient_to_recycle().found())
      {
        internalId = response.select_patient_to_recycle().patient_id();
        return true;
      }
      else
      {
        return false;
      }
    }

    
    virtual bool SelectPatientToRecycle(int64_t& internalId,
                                        int64_t patientIdToAvoid) ORTHANC_OVERRIDE
    {
      DatabasePluginMessages::TransactionRequest request;
      request.mutable_select_patient_to_recycle_with_avoid()->set_patient_id_to_avoid(patientIdToAvoid);

      DatabasePluginMessages::TransactionResponse response;
      ExecuteTransaction(response, DatabasePluginMessages::OPERATION_SELECT_PATIENT_TO_RECYCLE_WITH_AVOID, request);

      if (response.select_patient_to_recycle_with_avoid().found())
      {
        internalId = response.select_patient_to_recycle_with_avoid().patient_id();
        return true;
      }
      else
      {
        return false;
      }
    }

    
    virtual void SetGlobalProperty(GlobalProperty property,
                                   bool shared,
                                   const std::string& value) ORTHANC_OVERRIDE
    {
      DatabasePluginMessages::TransactionRequest request;
      request.mutable_set_global_property()->set_server_id(shared ? "" : database_.GetServerIdentifier());
      request.mutable_set_global_property()->set_property(property);
      request.mutable_set_global_property()->set_value(value);

      ExecuteTransaction(DatabasePluginMessages::OPERATION_SET_GLOBAL_PROPERTY, request);
    }

    
    virtual void ClearMainDicomTags(int64_t id) ORTHANC_OVERRIDE
    {
      DatabasePluginMessages::TransactionRequest request;
      request.mutable_clear_main_dicom_tags()->set_id(id);

      ExecuteTransaction(DatabasePluginMessages::OPERATION_CLEAR_MAIN_DICOM_TAGS, request);
    }

    
    virtual void SetMetadata(int64_t id,
                             MetadataType type,
                             const std::string& value,
                             int64_t revision) ORTHANC_OVERRIDE
    {
      DatabasePluginMessages::TransactionRequest request;
      request.mutable_set_metadata()->set_id(id);
      request.mutable_set_metadata()->set_metadata_type(type);
      request.mutable_set_metadata()->set_value(value);
      request.mutable_set_metadata()->set_revision(revision);

      ExecuteTransaction(DatabasePluginMessages::OPERATION_SET_METADATA, request);
    }

    
    virtual void SetProtectedPatient(int64_t internalId, 
                                     bool isProtected) ORTHANC_OVERRIDE
    {
      DatabasePluginMessages::TransactionRequest request;
      request.mutable_set_protected_patient()->set_patient_id(internalId);
      request.mutable_set_protected_patient()->set_protected_patient(isProtected);

      ExecuteTransaction(DatabasePluginMessages::OPERATION_SET_PROTECTED_PATIENT, request);
    }


    virtual bool IsDiskSizeAbove(uint64_t threshold) ORTHANC_OVERRIDE
    {
      DatabasePluginMessages::TransactionRequest request;
      request.mutable_is_disk_size_above()->set_threshold(threshold);

      DatabasePluginMessages::TransactionResponse response;
      ExecuteTransaction(response, DatabasePluginMessages::OPERATION_IS_DISK_SIZE_ABOVE, request);

      return response.is_disk_size_above().result();
    }


    virtual void ApplyLookupResources(std::list<std::string>& resourcesId,
                                      std::list<std::string>* instancesId, // Can be NULL if not needed
                                      const DatabaseConstraints& lookup,
                                      ResourceType queryLevel,
                                      const std::set<std::string>& labels,
                                      LabelsConstraint labelsConstraint,
                                      uint32_t limit) ORTHANC_OVERRIDE
    {
      if (!database_.GetDatabaseCapabilities().HasLabelsSupport() &&
          !labels.empty())
      {
        throw OrthancException(ErrorCode_InternalError);
      }

      DatabasePluginMessages::TransactionRequest request;
      request.mutable_lookup_resources()->set_query_level(Convert(queryLevel));
      request.mutable_lookup_resources()->set_limit(limit);
      request.mutable_lookup_resources()->set_retrieve_instances_ids(instancesId != NULL);

      request.mutable_lookup_resources()->mutable_lookup()->Reserve(lookup.GetSize());
      
      for (size_t i = 0; i < lookup.GetSize(); i++)
      {
        Convert(*request.mutable_lookup_resources()->add_lookup(), lookup.GetConstraint(i));
      }

      for (std::set<std::string>::const_iterator it = labels.begin(); it != labels.end(); ++it)
      {
        request.mutable_lookup_resources()->add_labels(*it);
      }

      request.mutable_lookup_resources()->set_labels_constraint(Convert(labelsConstraint));
      
      DatabasePluginMessages::TransactionResponse response;
      ExecuteTransaction(response, DatabasePluginMessages::OPERATION_LOOKUP_RESOURCES, request);

      for (int i = 0; i < response.lookup_resources().resources_ids().size(); i++)
      {
        resourcesId.push_back(response.lookup_resources().resources_ids(i));
      }
      
      if (instancesId != NULL)
      {
        if (response.lookup_resources().resources_ids().size() != response.lookup_resources().instances_ids().size())
        {
          throw OrthancException(ErrorCode_DatabasePlugin);
        }
        else
        {
          for (int i = 0; i < response.lookup_resources().instances_ids().size(); i++)
          {
            instancesId->push_back(response.lookup_resources().instances_ids(i));
          }
        }
      }
    }

    
    virtual bool CreateInstance(CreateInstanceResult& result, /* out */
                                int64_t& instanceId,          /* out */
                                const std::string& patient,
                                const std::string& study,
                                const std::string& series,
                                const std::string& instance) ORTHANC_OVERRIDE
    {
      // TODO: "CreateInstanceResult" => constructor and getters
      
      DatabasePluginMessages::TransactionRequest request;
      request.mutable_create_instance()->set_patient(patient);
      request.mutable_create_instance()->set_study(study);
      request.mutable_create_instance()->set_series(series);
      request.mutable_create_instance()->set_instance(instance);

      DatabasePluginMessages::TransactionResponse response;
      ExecuteTransaction(response, DatabasePluginMessages::OPERATION_CREATE_INSTANCE, request);

      instanceId = response.create_instance().instance_id();

      if (response.create_instance().is_new_instance())
      {
        result.isNewPatient_ = response.create_instance().is_new_patient();
        result.isNewStudy_ = response.create_instance().is_new_study();
        result.isNewSeries_ = response.create_instance().is_new_series();
        result.patientId_ = response.create_instance().patient_id();
        result.studyId_ = response.create_instance().study_id();
        result.seriesId_ = response.create_instance().series_id();
        return true;
      }
      else
      {
        return false;
      }
    }

    
    virtual void SetResourcesContent(const ResourcesContent& content) ORTHANC_OVERRIDE
    {
      DatabasePluginMessages::TransactionRequest request;

      request.mutable_set_resources_content()->mutable_tags()->Reserve(content.GetListTags().size());
      for (ResourcesContent::ListTags::const_iterator it = content.GetListTags().begin(); it != content.GetListTags().end(); ++it)
      {
        DatabasePluginMessages::SetResourcesContent_Request_Tag* tag = request.mutable_set_resources_content()->add_tags();
        tag->set_resource_id(it->GetResourceId());
        tag->set_is_identifier(it->IsIdentifier());
        tag->set_group(it->GetTag().GetGroup());
        tag->set_element(it->GetTag().GetElement());
        tag->set_value(it->GetValue());
      }
      
      request.mutable_set_resources_content()->mutable_metadata()->Reserve(content.GetListMetadata().size());
      for (ResourcesContent::ListMetadata::const_iterator it = content.GetListMetadata().begin(); it != content.GetListMetadata().end(); ++it)
      {
        DatabasePluginMessages::SetResourcesContent_Request_Metadata* metadata = request.mutable_set_resources_content()->add_metadata();
        metadata->set_resource_id(it->GetResourceId());
        metadata->set_metadata(it->GetType());
        metadata->set_value(it->GetValue());
      }

      ExecuteTransaction(DatabasePluginMessages::OPERATION_SET_RESOURCES_CONTENT, request);
    }

    
    virtual void GetChildrenMetadata(std::list<std::string>& target,
                                     int64_t resourceId,
                                     MetadataType metadata) ORTHANC_OVERRIDE
    {
      DatabasePluginMessages::TransactionRequest request;
      request.mutable_get_children_metadata()->set_id(resourceId);
      request.mutable_get_children_metadata()->set_metadata(metadata);

      DatabasePluginMessages::TransactionResponse response;
      ExecuteTransaction(response, DatabasePluginMessages::OPERATION_GET_CHILDREN_METADATA, request);

      for (int i = 0; i < response.get_children_metadata().values().size(); i++)
      {
        target.push_back(response.get_children_metadata().values(i));
      }
    }

    
    virtual int64_t GetLastChangeIndex() ORTHANC_OVERRIDE
    {
      DatabasePluginMessages::TransactionResponse response;
      ExecuteTransaction(response, DatabasePluginMessages::OPERATION_GET_LAST_CHANGE_INDEX);
      return response.get_last_change_index().result();
    }

    
    virtual bool LookupResourceAndParent(int64_t& id,
                                         ResourceType& type,
                                         std::string& parentPublicId,
                                         const std::string& publicId) ORTHANC_OVERRIDE
    {
      DatabasePluginMessages::TransactionRequest request;
      request.mutable_lookup_resource_and_parent()->set_public_id(publicId);

      DatabasePluginMessages::TransactionResponse response;
      ExecuteTransaction(response, DatabasePluginMessages::OPERATION_LOOKUP_RESOURCE_AND_PARENT, request);

      if (response.lookup_resource_and_parent().found())
      {
        id = response.lookup_resource_and_parent().id();
        type = Convert(response.lookup_resource_and_parent().type());

        switch (type)
        {
          case ResourceType_Patient:
            if (!response.lookup_resource_and_parent().parent_public_id().empty())
            {
              throw OrthancException(ErrorCode_DatabasePlugin);
            }
            break;
            
          case ResourceType_Study:
          case ResourceType_Series:
          case ResourceType_Instance:
            if (response.lookup_resource_and_parent().parent_public_id().empty())
            {
              throw OrthancException(ErrorCode_DatabasePlugin);
            }
            else
            {
              parentPublicId = response.lookup_resource_and_parent().parent_public_id();
            }
            break;
            
          default:
            throw OrthancException(ErrorCode_ParameterOutOfRange);
        }
        
        return true;
      }
      else
      {
        return false;
      }
    }

    
    virtual void AddLabel(int64_t resource,
                          const std::string& label) ORTHANC_OVERRIDE
    {
      if (database_.GetDatabaseCapabilities().HasLabelsSupport())
      {
        DatabasePluginMessages::TransactionRequest request;
        request.mutable_add_label()->set_id(resource);
        request.mutable_add_label()->set_label(label);

        ExecuteTransaction(DatabasePluginMessages::OPERATION_ADD_LABEL, request);
      }
      else
      {
        // This method shouldn't have been called
        throw OrthancException(ErrorCode_InternalError);
      }
    }


    virtual void RemoveLabel(int64_t resource,
                             const std::string& label) ORTHANC_OVERRIDE
    {
      if (database_.GetDatabaseCapabilities().HasLabelsSupport())
      {
        DatabasePluginMessages::TransactionRequest request;
        request.mutable_remove_label()->set_id(resource);
        request.mutable_remove_label()->set_label(label);

        ExecuteTransaction(DatabasePluginMessages::OPERATION_REMOVE_LABEL, request);
      }
      else
      {
        // This method shouldn't have been called
        throw OrthancException(ErrorCode_InternalError);
      }
    }


    virtual void ListLabels(std::set<std::string>& target,
                            int64_t resource) ORTHANC_OVERRIDE
    {
      ListLabelsInternal(target, true, resource);
    }

    
    virtual void ListAllLabels(std::set<std::string>& target) ORTHANC_OVERRIDE
    {
      ListLabelsInternal(target, false, -1);
    }


    virtual void ExecuteFind(FindResponse& response,
                             const FindRequest& request,
                             const Capabilities& capabilities) ORTHANC_OVERRIDE
    {
      if (capabilities.HasFindSupport())
      {
        DatabasePluginMessages::TransactionRequest dbRequest;
        dbRequest.mutable_find()->set_level(Convert(request.GetLevel()));

        if (request.GetOrthancIdentifiers().HasPatientId())
        {
          dbRequest.mutable_find()->set_orthanc_id_patient(request.GetOrthancIdentifiers().GetPatientId());
        }

        if (request.GetOrthancIdentifiers().HasStudyId())
        {
          dbRequest.mutable_find()->set_orthanc_id_study(request.GetOrthancIdentifiers().GetStudyId());
        }

        if (request.GetOrthancIdentifiers().HasSeriesId())
        {
          dbRequest.mutable_find()->set_orthanc_id_series(request.GetOrthancIdentifiers().GetSeriesId());
        }

        if (request.GetOrthancIdentifiers().HasInstanceId())
        {
          dbRequest.mutable_find()->set_orthanc_id_instance(request.GetOrthancIdentifiers().GetInstanceId());
        }

        for (size_t i = 0; i < request.GetDicomTagConstraints().GetSize(); i++)
        {
          Convert(*dbRequest.mutable_find()->add_dicom_tag_constraints(), request.GetDicomTagConstraints().GetConstraint(i));
        }

        if (request.HasLimits())
        {
          dbRequest.mutable_find()->mutable_limits()->set_since(request.GetLimitsSince());
          dbRequest.mutable_find()->mutable_limits()->set_count(request.GetLimitsCount());
        }

        for (std::set<std::string>::const_iterator it = request.GetLabels().begin(); it != request.GetLabels().end(); ++it)
        {
          dbRequest.mutable_find()->add_labels(*it);
        }

        dbRequest.mutable_find()->set_labels_constraint(Convert(request.GetLabelsConstraint()));

        // TODO-FIND: ordering_
        // TODO-FIND: metadataConstraints__

        dbRequest.mutable_find()->set_retrieve_main_dicom_tags(request.IsRetrieveMainDicomTags());
        dbRequest.mutable_find()->set_retrieve_metadata(request.IsRetrieveMetadata());
        dbRequest.mutable_find()->set_retrieve_labels(request.IsRetrieveLabels());
        dbRequest.mutable_find()->set_retrieve_attachments(request.IsRetrieveAttachments());
        dbRequest.mutable_find()->set_retrieve_parent_identifier(request.IsRetrieveParentIdentifier());
        dbRequest.mutable_find()->set_retrieve_at_least_one_instance(request.IsRetrieveOneInstanceIdentifier());

        if (request.GetLevel() == ResourceType_Study ||
            request.GetLevel() == ResourceType_Series ||
            request.GetLevel() == ResourceType_Instance)
        {
          dbRequest.mutable_find()->mutable_parent_patient()->set_retrieve_main_dicom_tags(request.GetParentSpecification(ResourceType_Patient).IsRetrieveMainDicomTags());
          dbRequest.mutable_find()->mutable_parent_patient()->set_retrieve_metadata(request.GetParentSpecification(ResourceType_Patient).IsRetrieveMetadata());
        }

        if (request.GetLevel() == ResourceType_Series ||
            request.GetLevel() == ResourceType_Instance)
        {
          dbRequest.mutable_find()->mutable_parent_study()->set_retrieve_main_dicom_tags(request.GetParentSpecification(ResourceType_Study).IsRetrieveMainDicomTags());
          dbRequest.mutable_find()->mutable_parent_study()->set_retrieve_metadata(request.GetParentSpecification(ResourceType_Study).IsRetrieveMetadata());
        }

        if (request.GetLevel() == ResourceType_Instance)
        {
          dbRequest.mutable_find()->mutable_parent_series()->set_retrieve_main_dicom_tags(request.GetParentSpecification(ResourceType_Series).IsRetrieveMainDicomTags());
          dbRequest.mutable_find()->mutable_parent_series()->set_retrieve_metadata(request.GetParentSpecification(ResourceType_Series).IsRetrieveMetadata());
        }

        if (request.GetLevel() == ResourceType_Patient)
        {
          Convert(*dbRequest.mutable_find()->mutable_children_studies(), request.GetChildrenSpecification(ResourceType_Study));
        }

        if (request.GetLevel() == ResourceType_Patient ||
            request.GetLevel() == ResourceType_Study)
        {
          Convert(*dbRequest.mutable_find()->mutable_children_series(), request.GetChildrenSpecification(ResourceType_Series));
        }

        if (request.GetLevel() == ResourceType_Patient ||
            request.GetLevel() == ResourceType_Study ||
            request.GetLevel() == ResourceType_Series)
        {
          Convert(*dbRequest.mutable_find()->mutable_children_instances(), request.GetChildrenSpecification(ResourceType_Instance));
        }

        DatabasePluginMessages::TransactionResponse dbResponse;
        ExecuteTransaction(dbResponse, DatabasePluginMessages::OPERATION_FIND, dbRequest);

        for (int i = 0; i < dbResponse.find().size(); i++)
        {
          const DatabasePluginMessages::Find_Response& source = dbResponse.find(i);

          std::unique_ptr<FindResponse::Resource> target(
            new FindResponse::Resource(request.GetLevel(), source.internal_id(), source.public_id()));

          if (request.IsRetrieveParentIdentifier())
          {
            target->SetParentIdentifier(source.parent_public_id());
          }

          for (int i = 0; i < source.labels().size(); i++)
          {
            target->AddLabel(source.labels(i));
          }

          for (int i = 0; i < source.attachments().size(); i++)
          {
            target->AddAttachment(Convert(source.attachments(i)));
          }

          Convert(*target, ResourceType_Patient, source.patient_content());

          if (request.GetLevel() == ResourceType_Study ||
              request.GetLevel() == ResourceType_Series ||
              request.GetLevel() == ResourceType_Instance)
          {
            Convert(*target, ResourceType_Study, source.study_content());
          }

          if (request.GetLevel() == ResourceType_Series ||
              request.GetLevel() == ResourceType_Instance)
          {
            Convert(*target, ResourceType_Series, source.series_content());
          }

          if (request.GetLevel() == ResourceType_Instance)
          {
            Convert(*target, ResourceType_Instance, source.instance_content());
          }

          if (request.GetLevel() == ResourceType_Patient)
          {
            Convert(*target, ResourceType_Patient, source.children_studies_content());
          }

          if (request.GetLevel() == ResourceType_Patient ||
              request.GetLevel() == ResourceType_Study)
          {
            Convert(*target, ResourceType_Study, source.children_series_content());
          }

          if (request.GetLevel() == ResourceType_Patient ||
              request.GetLevel() == ResourceType_Study ||
              request.GetLevel() == ResourceType_Series)
          {
            Convert(*target, ResourceType_Series, source.children_instances_content());
          }

          response.Add(target.release());
        }

        throw OrthancException(ErrorCode_NotImplemented);
      }
      else
      {
        throw OrthancException(ErrorCode_NotImplemented);
      }
    }


    virtual void ExecuteFind(std::list<std::string>& identifiers,
                             const Capabilities& capabilities,
                             const FindRequest& request) ORTHANC_OVERRIDE
    {
      if (capabilities.HasFindSupport())
      {
        // The integrated version of "ExecuteFind()" should have been called
        throw OrthancException(ErrorCode_BadSequenceOfCalls);
      }
      else
      {
        Compatibility::GenericFind find(*this);
        find.ExecuteFind(identifiers, capabilities, request);
      }
    }


    virtual void ExecuteExpand(FindResponse& response,
                               const Capabilities& capabilities,
                               const FindRequest& request,
                               const std::string& identifier) ORTHANC_OVERRIDE
    {
      if (capabilities.HasFindSupport())
      {
        // The integrated version of "ExecuteFind()" should have been called
        throw OrthancException(ErrorCode_BadSequenceOfCalls);
      }
      else
      {
        Compatibility::GenericFind find(*this);
        find.ExecuteExpand(response, capabilities, request, identifier);
      }
    }
  };


  OrthancPluginDatabaseV4::OrthancPluginDatabaseV4(SharedLibrary& library,
                                                   PluginsErrorDictionary&  errorDictionary,
                                                   const _OrthancPluginRegisterDatabaseBackendV4& database,
                                                   const std::string& serverIdentifier) :
    library_(library),
    errorDictionary_(errorDictionary),
    definition_(database),
    serverIdentifier_(serverIdentifier),
    open_(false),
    databaseVersion_(0)
  {
    CLOG(INFO, PLUGINS) << "Identifier of this Orthanc server for the global properties "
                        << "of the custom database: \"" << serverIdentifier << "\"";

    if (definition_.backend == NULL ||
        definition_.operations == NULL ||
        definition_.finalize == NULL)
    {
      throw OrthancException(ErrorCode_NullPointer);
    }
  }

  
  OrthancPluginDatabaseV4::~OrthancPluginDatabaseV4()
  {
    definition_.finalize(definition_.backend);
  }


  static void AddIdentifierTags(DatabasePluginMessages::Open::Request& request,
                                ResourceType level)
  {
    const DicomTag* tags = NULL;
    size_t size;

    ServerToolbox::LoadIdentifiers(tags, size, level);

    if (tags == NULL ||
        size == 0)
    {
      throw Orthanc::OrthancException(Orthanc::ErrorCode_InternalError);
    }

    for (size_t i = 0; i < size; i++)
    {
      DatabasePluginMessages::Open_Request_IdentifierTag* tag = request.add_identifier_tags();
      tag->set_level(Convert(level));
      tag->set_group(tags[i].GetGroup());
      tag->set_element(tags[i].GetElement());
      tag->set_name(FromDcmtkBridge::GetTagName(tags[i], ""));
    }
  }

  
  void OrthancPluginDatabaseV4::Open()
  {
    if (open_)
    {
      throw OrthancException(ErrorCode_BadSequenceOfCalls);
    }
    
    {
      DatabasePluginMessages::DatabaseRequest request;
      AddIdentifierTags(*request.mutable_open(), ResourceType_Patient);
      AddIdentifierTags(*request.mutable_open(), ResourceType_Study);
      AddIdentifierTags(*request.mutable_open(), ResourceType_Series);
      AddIdentifierTags(*request.mutable_open(), ResourceType_Instance);

      DatabasePluginMessages::DatabaseResponse response;
      ExecuteDatabase(response, *this, DatabasePluginMessages::OPERATION_OPEN, request);
    }

    {
      DatabasePluginMessages::DatabaseRequest request;
      DatabasePluginMessages::DatabaseResponse response;
      ExecuteDatabase(response, *this, DatabasePluginMessages::OPERATION_GET_SYSTEM_INFORMATION, request);
      
      const ::Orthanc::DatabasePluginMessages::GetSystemInformation_Response& systemInfo = response.get_system_information();
      databaseVersion_ = systemInfo.database_version();
      dbCapabilities_.SetFlushToDisk(systemInfo.supports_flush_to_disk());
      dbCapabilities_.SetRevisionsSupport(systemInfo.supports_revisions());
      dbCapabilities_.SetLabelsSupport(systemInfo.supports_labels());
      dbCapabilities_.SetAtomicIncrementGlobalProperty(systemInfo.supports_increment_global_property());
      dbCapabilities_.SetUpdateAndGetStatistics(systemInfo.has_update_and_get_statistics());
      dbCapabilities_.SetMeasureLatency(systemInfo.has_measure_latency());
<<<<<<< HEAD
      dbCapabilities_.SetHasExtendedChanges(systemInfo.has_extended_changes());
=======
      dbCapabilities_.SetHasFindSupport(systemInfo.supports_find());

      printf(">>> %d\n", dbCapabilities_.HasFindSupport());
>>>>>>> e90d43b2
    }

    open_ = true;
  }


  void OrthancPluginDatabaseV4::Close()
  {
    if (!open_)
    {
      throw OrthancException(ErrorCode_BadSequenceOfCalls);
    }
    else
    {
      DatabasePluginMessages::DatabaseRequest request;
      DatabasePluginMessages::DatabaseResponse response;
      ExecuteDatabase(response, *this, DatabasePluginMessages::OPERATION_CLOSE, request);
    }
  }
  


  void OrthancPluginDatabaseV4::FlushToDisk()
  {
    if (!open_ ||
        !GetDatabaseCapabilities().HasFlushToDisk())
    {
      throw OrthancException(ErrorCode_BadSequenceOfCalls);
    }
    else
    {
      DatabasePluginMessages::DatabaseRequest request;
      DatabasePluginMessages::DatabaseResponse response;
      ExecuteDatabase(response, *this, DatabasePluginMessages::OPERATION_FLUSH_TO_DISK, request);
    }
  }
  

  IDatabaseWrapper::ITransaction* OrthancPluginDatabaseV4::StartTransaction(TransactionType type,
                                                                            IDatabaseListener& listener)
  {
    if (!open_)
    {
      throw OrthancException(ErrorCode_BadSequenceOfCalls);
    }
    else
    {
      return new Transaction(*this, listener, type);
    }
  }

  
  unsigned int OrthancPluginDatabaseV4::GetDatabaseVersion()
  {
    if (!open_)
    {
      throw OrthancException(ErrorCode_BadSequenceOfCalls);
    }
    else
    {
      return databaseVersion_;
    }
  }

  
  void OrthancPluginDatabaseV4::Upgrade(unsigned int targetVersion,
                                        IStorageArea& storageArea)
  {
    if (!open_)
    {
      throw OrthancException(ErrorCode_BadSequenceOfCalls);
    }
    else
    {
      VoidDatabaseListener listener;
      Transaction transaction(*this, listener, TransactionType_ReadWrite);

      try
      {
        DatabasePluginMessages::DatabaseRequest request;
        request.mutable_upgrade()->set_target_version(targetVersion);
        request.mutable_upgrade()->set_storage_area(reinterpret_cast<intptr_t>(&storageArea));
        request.mutable_upgrade()->set_transaction(reinterpret_cast<intptr_t>(transaction.GetTransactionObject()));
        
        DatabasePluginMessages::DatabaseResponse response;

        ExecuteDatabase(response, *this, DatabasePluginMessages::OPERATION_UPGRADE, request);
        transaction.Commit(0);
      }
      catch (OrthancException& e)
      {
        transaction.Rollback();
        throw;
      }
    }
  }


  uint64_t OrthancPluginDatabaseV4::MeasureLatency()
  {
    if (!open_)
    {
      throw OrthancException(ErrorCode_BadSequenceOfCalls);
    }
    else
    {
      DatabasePluginMessages::DatabaseRequest request;
      DatabasePluginMessages::DatabaseResponse response;

      ExecuteDatabase(response, *this, DatabasePluginMessages::OPERATION_MEASURE_LATENCY, request);
      return response.measure_latency().latency_us();
    }
  }


  const IDatabaseWrapper::Capabilities OrthancPluginDatabaseV4::GetDatabaseCapabilities() const
  {
    if (!open_)
    {
      throw OrthancException(ErrorCode_BadSequenceOfCalls);
    }
    else
    {
      return dbCapabilities_;
    }
  }


  bool OrthancPluginDatabaseV4::HasIntegratedFind() const
  {
    return dbCapabilities_.HasFindSupport();
  }
}<|MERGE_RESOLUTION|>--- conflicted
+++ resolved
@@ -1674,13 +1674,8 @@
       dbCapabilities_.SetAtomicIncrementGlobalProperty(systemInfo.supports_increment_global_property());
       dbCapabilities_.SetUpdateAndGetStatistics(systemInfo.has_update_and_get_statistics());
       dbCapabilities_.SetMeasureLatency(systemInfo.has_measure_latency());
-<<<<<<< HEAD
       dbCapabilities_.SetHasExtendedChanges(systemInfo.has_extended_changes());
-=======
       dbCapabilities_.SetHasFindSupport(systemInfo.supports_find());
-
-      printf(">>> %d\n", dbCapabilities_.HasFindSupport());
->>>>>>> e90d43b2
     }
 
     open_ = true;
