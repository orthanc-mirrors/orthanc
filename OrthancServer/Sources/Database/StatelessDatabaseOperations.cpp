/**
 * Orthanc - A Lightweight, RESTful DICOM Store
 * Copyright (C) 2012-2016 Sebastien Jodogne, Medical Physics
 * Department, University Hospital of Liege, Belgium
 * Copyright (C) 2017-2023 Osimis S.A., Belgium
 * Copyright (C) 2024-2024 Orthanc Team SRL, Belgium
 * Copyright (C) 2021-2024 Sebastien Jodogne, ICTEAM UCLouvain, Belgium
 *
 * This program is free software: you can redistribute it and/or
 * modify it under the terms of the GNU General Public License as
 * published by the Free Software Foundation, either version 3 of the
 * License, or (at your option) any later version.
 * 
 * This program is distributed in the hope that it will be useful, but
 * WITHOUT ANY WARRANTY; without even the implied warranty of
 * MERCHANTABILITY or FITNESS FOR A PARTICULAR PURPOSE. See the GNU
 * General Public License for more details.
 *
 * You should have received a copy of the GNU General Public License
 * along with this program. If not, see <http://www.gnu.org/licenses/>.
 **/


#include "../PrecompiledHeadersServer.h"
#include "StatelessDatabaseOperations.h"

#ifndef NOMINMAX
#define NOMINMAX
#endif

#include "../../../OrthancFramework/Sources/DicomParsing/FromDcmtkBridge.h"
#include "../../../OrthancFramework/Sources/DicomParsing/ParsedDicomFile.h"
#include "../../../OrthancFramework/Sources/Logging.h"
#include "../../../OrthancFramework/Sources/OrthancException.h"
#include "../OrthancConfiguration.h"
#include "../Search/DatabaseLookup.h"
#include "../ServerIndexChange.h"
#include "../ServerToolbox.h"
#include "ResourcesContent.h"

#include <boost/lexical_cast.hpp>
#include <boost/thread.hpp>
#include <boost/tuple/tuple.hpp>
#include <stack>


namespace Orthanc
{
  namespace
  {
    /**
     * Some handy templates to reduce the verbosity in the definitions
     * of the internal classes.
     **/
    
    template <typename Operations,
              typename Tuple>
    class TupleOperationsWrapper : public StatelessDatabaseOperations::IReadOnlyOperations
    {
    protected:
      Operations&   operations_;
      const Tuple&  tuple_;
    
    public:
      TupleOperationsWrapper(Operations& operations,
                             const Tuple& tuple) :
        operations_(operations),
        tuple_(tuple)
      {
      }
    
      virtual void Apply(StatelessDatabaseOperations::ReadOnlyTransaction& transaction) ORTHANC_OVERRIDE
      {
        operations_.ApplyTuple(transaction, tuple_);
      }
    };


    template <typename T1>
    class ReadOnlyOperationsT1 : public boost::noncopyable
    {
    public:
      typedef typename boost::tuple<T1>  Tuple;
      
      virtual ~ReadOnlyOperationsT1()
      {
      }

      virtual void ApplyTuple(StatelessDatabaseOperations::ReadOnlyTransaction& transaction,
                              const Tuple& tuple) = 0;

      void Apply(StatelessDatabaseOperations& index,
                 T1 t1)
      {
        const Tuple tuple(t1);
        TupleOperationsWrapper<ReadOnlyOperationsT1, Tuple> wrapper(*this, tuple);
        index.Apply(wrapper);
      }
    };


    template <typename T1,
              typename T2>
    class ReadOnlyOperationsT2 : public boost::noncopyable
    {
    public:
      typedef typename boost::tuple<T1, T2>  Tuple;
      
      virtual ~ReadOnlyOperationsT2()
      {
      }

      virtual void ApplyTuple(StatelessDatabaseOperations::ReadOnlyTransaction& transaction,
                              const Tuple& tuple) = 0;

      void Apply(StatelessDatabaseOperations& index,
                 T1 t1,
                 T2 t2)
      {
        const Tuple tuple(t1, t2);
        TupleOperationsWrapper<ReadOnlyOperationsT2, Tuple> wrapper(*this, tuple);
        index.Apply(wrapper);
      }
    };


    template <typename T1,
              typename T2,
              typename T3>
    class ReadOnlyOperationsT3 : public boost::noncopyable
    {
    public:
      typedef typename boost::tuple<T1, T2, T3>  Tuple;
      
      virtual ~ReadOnlyOperationsT3()
      {
      }

      virtual void ApplyTuple(StatelessDatabaseOperations::ReadOnlyTransaction& transaction,
                              const Tuple& tuple) = 0;

      void Apply(StatelessDatabaseOperations& index,
                 T1 t1,
                 T2 t2,
                 T3 t3)
      {
        const Tuple tuple(t1, t2, t3);
        TupleOperationsWrapper<ReadOnlyOperationsT3, Tuple> wrapper(*this, tuple);
        index.Apply(wrapper);
      }
    };


    template <typename T1,
              typename T2,
              typename T3,
              typename T4>
    class ReadOnlyOperationsT4 : public boost::noncopyable
    {
    public:
      typedef typename boost::tuple<T1, T2, T3, T4>  Tuple;
      
      virtual ~ReadOnlyOperationsT4()
      {
      }

      virtual void ApplyTuple(StatelessDatabaseOperations::ReadOnlyTransaction& transaction,
                              const Tuple& tuple) = 0;

      void Apply(StatelessDatabaseOperations& index,
                 T1 t1,
                 T2 t2,
                 T3 t3,
                 T4 t4)
      {
        const Tuple tuple(t1, t2, t3, t4);
        TupleOperationsWrapper<ReadOnlyOperationsT4, Tuple> wrapper(*this, tuple);
        index.Apply(wrapper);
      }
    };


    template <typename T1,
              typename T2,
              typename T3,
              typename T4,
              typename T5>
    class ReadOnlyOperationsT5 : public boost::noncopyable
    {
    public:
      typedef typename boost::tuple<T1, T2, T3, T4, T5>  Tuple;
      
      virtual ~ReadOnlyOperationsT5()
      {
      }

      virtual void ApplyTuple(StatelessDatabaseOperations::ReadOnlyTransaction& transaction,
                              const Tuple& tuple) = 0;

      void Apply(StatelessDatabaseOperations& index,
                 T1 t1,
                 T2 t2,
                 T3 t3,
                 T4 t4,
                 T5 t5)
      {
        const Tuple tuple(t1, t2, t3, t4, t5);
        TupleOperationsWrapper<ReadOnlyOperationsT5, Tuple> wrapper(*this, tuple);
        index.Apply(wrapper);
      }
    };


    template <typename T1,
              typename T2,
              typename T3,
              typename T4,
              typename T5,
              typename T6>
    class ReadOnlyOperationsT6 : public boost::noncopyable
    {
    public:
      typedef typename boost::tuple<T1, T2, T3, T4, T5, T6>  Tuple;
      
      virtual ~ReadOnlyOperationsT6()
      {
      }

      virtual void ApplyTuple(StatelessDatabaseOperations::ReadOnlyTransaction& transaction,
                              const Tuple& tuple) = 0;

      void Apply(StatelessDatabaseOperations& index,
                 T1 t1,
                 T2 t2,
                 T3 t3,
                 T4 t4,
                 T5 t5,
                 T6 t6)
      {
        const Tuple tuple(t1, t2, t3, t4, t5, t6);
        TupleOperationsWrapper<ReadOnlyOperationsT6, Tuple> wrapper(*this, tuple);
        index.Apply(wrapper);
      }
    };
  }


  template <typename T>
  static void FormatLog(Json::Value& target,
                        const std::list<T>& log,
                        const std::string& name,
                        bool done,
                        int64_t since,
                        bool hasLast,
                        int64_t last)
  {
    Json::Value items = Json::arrayValue;
    for (typename std::list<T>::const_iterator
           it = log.begin(); it != log.end(); ++it)
    {
      Json::Value item;
      it->Format(item);
      items.append(item);
    }

    target = Json::objectValue;
    target[name] = items;
    target["Done"] = done;

    if (!hasLast)
    {
      // Best-effort guess of the last index in the sequence
      if (log.empty())
      {
        last = since;
      }
      else
      {
        last = log.back().GetSeq();
      }
    }
    
    target["Last"] = static_cast<int>(last);
    if (!log.empty())
    {
      target["First"] = static_cast<int>(log.front().GetSeq());
    }
  }


  static void CopyListToVector(std::vector<std::string>& target,
                               const std::list<std::string>& source)
  {
    target.resize(source.size());

    size_t pos = 0;
    
    for (std::list<std::string>::const_iterator
           it = source.begin(); it != source.end(); ++it)
    {
      target[pos] = *it;
      pos ++;
    }      
  }


  void StatelessDatabaseOperations::ReadWriteTransaction::LogChange(int64_t internalId,
                                                                    ChangeType changeType,
                                                                    ResourceType resourceType,
                                                                    const std::string& publicId)
  {
    ServerIndexChange change(changeType, resourceType, publicId);

    if (changeType <= ChangeType_INTERNAL_LastLogged)
    {
      transaction_.LogChange(changeType, resourceType, internalId, publicId, change.GetDate());
    }

    GetTransactionContext().SignalChange(change);
  }


  SeriesStatus StatelessDatabaseOperations::ReadOnlyTransaction::GetSeriesStatus(int64_t id,
                                                                                 int64_t expectedNumberOfInstances)
  {
    std::list<std::string> values;
    transaction_.GetChildrenMetadata(values, id, MetadataType_Instance_IndexInSeries);

    std::set<int64_t> instances;

    for (std::list<std::string>::const_iterator
           it = values.begin(); it != values.end(); ++it)
    {
      int64_t index;

      try
      {
        index = boost::lexical_cast<int64_t>(*it);
      }
      catch (boost::bad_lexical_cast&)
      {
        return SeriesStatus_Unknown;
      }
      
      if (!(index > 0 && index <= expectedNumberOfInstances))
      {
        // Out-of-range instance index
        return SeriesStatus_Inconsistent;
      }

      if (instances.find(index) != instances.end())
      {
        // Twice the same instance index
        return SeriesStatus_Inconsistent;
      }

      instances.insert(index);
    }

    if (static_cast<int64_t>(instances.size()) == expectedNumberOfInstances)
    {
      return SeriesStatus_Complete;
    }
    else
    {
      return SeriesStatus_Missing;
    }
  }


  class StatelessDatabaseOperations::Transaction : public boost::noncopyable
  {
  private:
    IDatabaseWrapper&                                db_;
    std::unique_ptr<IDatabaseWrapper::ITransaction>  transaction_;
    std::unique_ptr<ITransactionContext>             context_;
    bool                                             isCommitted_;
    
  public:
    Transaction(IDatabaseWrapper& db,
                ITransactionContextFactory& factory,
                TransactionType type) :
      db_(db),
      isCommitted_(false)
    {
      context_.reset(factory.Create());
      if (context_.get() == NULL)
      {
        throw OrthancException(ErrorCode_NullPointer);
      }      
      
      transaction_.reset(db_.StartTransaction(type, *context_));
      if (transaction_.get() == NULL)
      {
        throw OrthancException(ErrorCode_NullPointer);
      }
    }

    ~Transaction()
    {
      if (!isCommitted_)
      {
        try
        {
          transaction_->Rollback();
        }
        catch (OrthancException& e)
        {
          LOG(INFO) << "Cannot rollback transaction: " << e.What();
        }
      }
    }

    IDatabaseWrapper::ITransaction& GetDatabaseTransaction()
    {
      assert(transaction_.get() != NULL);
      return *transaction_;
    }

    void Commit()
    {
      if (isCommitted_)
      {
        throw OrthancException(ErrorCode_BadSequenceOfCalls);
      }
      else
      {
        int64_t delta = context_->GetCompressedSizeDelta();

        transaction_->Commit(delta);
        context_->Commit();
        isCommitted_ = true;
      }
    }

    ITransactionContext& GetContext() const
    {
      assert(context_.get() != NULL);
      return *context_;
    }
  };
  

  void StatelessDatabaseOperations::ApplyInternal(IReadOnlyOperations* readOperations,
                                                  IReadWriteOperations* writeOperations)
  {
    boost::shared_lock<boost::shared_mutex> lock(mutex_);  // To protect "factory_" and "maxRetries_"

    if ((readOperations == NULL && writeOperations == NULL) ||
        (readOperations != NULL && writeOperations != NULL))
    {
      throw OrthancException(ErrorCode_InternalError);
    }

    if (factory_.get() == NULL)
    {
      throw OrthancException(ErrorCode_BadSequenceOfCalls, "No transaction context was provided");     
    }
    
    unsigned int attempt = 0;

    for (;;)
    {
      try
      {
        if (readOperations != NULL)
        {
          /**
           * IMPORTANT: In Orthanc <= 1.9.1, there was no transaction
           * in this case. This was OK because of the presence of the
           * global mutex that was protecting the database.
           **/
          
          Transaction transaction(db_, *factory_, TransactionType_ReadOnly);  // TODO - Only if not "TransactionType_Implicit"
          {
            ReadOnlyTransaction t(transaction.GetDatabaseTransaction(), transaction.GetContext());
            readOperations->Apply(t);
          }
          transaction.Commit();
        }
        else
        {
          assert(writeOperations != NULL);
          
          Transaction transaction(db_, *factory_, TransactionType_ReadWrite);
          {
            ReadWriteTransaction t(transaction.GetDatabaseTransaction(), transaction.GetContext());
            writeOperations->Apply(t);
          }
          transaction.Commit();
        }
        
        return;  // Success
      }
      catch (OrthancException& e)
      {
        if (e.GetErrorCode() == ErrorCode_DatabaseCannotSerialize)
        {
          if (attempt >= maxRetries_)
          {
            LOG(ERROR) << "Maximum transactions retries reached " << e.GetDetails();
            throw;
          }
          else
          {
            attempt++;

            // The "rand()" adds some jitter to de-synchronize writers
            boost::this_thread::sleep(boost::posix_time::milliseconds(100 * attempt + 5 * (rand() % 10)));
          }          
        }
        else
        {
          throw;
        }
      }
    }
  }

  
  StatelessDatabaseOperations::StatelessDatabaseOperations(IDatabaseWrapper& db) : 
    db_(db),
    mainDicomTagsRegistry_(new MainDicomTagsRegistry),
    maxRetries_(0)
  {
  }


  void StatelessDatabaseOperations::FlushToDisk()
  {
    try
    {
      db_.FlushToDisk();
    }
    catch (OrthancException&)
    {
      LOG(ERROR) << "Cannot flush the SQLite database to the disk (is your filesystem full?)";
    }
  }


  void StatelessDatabaseOperations::SetTransactionContextFactory(ITransactionContextFactory* factory)
  {
    boost::unique_lock<boost::shared_mutex> lock(mutex_);

    if (factory == NULL)
    {
      throw OrthancException(ErrorCode_NullPointer);
    }
    else if (factory_.get() != NULL)
    {
      throw OrthancException(ErrorCode_BadSequenceOfCalls);
    }
    else
    {
      factory_.reset(factory);
    }
  }
    

  void StatelessDatabaseOperations::SetMaxDatabaseRetries(unsigned int maxRetries)
  {
    boost::unique_lock<boost::shared_mutex> lock(mutex_);
    maxRetries_ = maxRetries;
  }
  

  void StatelessDatabaseOperations::Apply(IReadOnlyOperations& operations)
  {
    ApplyInternal(&operations, NULL);
  }
  

  void StatelessDatabaseOperations::Apply(IReadWriteOperations& operations)
  {
    ApplyInternal(NULL, &operations);
  }
  

  bool StatelessDatabaseOperations::ExpandResource(ExpandedResource& target,
                                                   const std::string& publicId,
                                                   ResourceType level,
                                                   const std::set<DicomTag>& requestedTags,
                                                   ExpandResourceFlags expandFlags)
  {    
    class Operations : public ReadOnlyOperationsT6<
      bool&, ExpandedResource&, const std::string&, ResourceType, const std::set<DicomTag>&, ExpandResourceFlags>
    {
    private:
      bool hasLabelsSupport_;

      static bool LookupStringMetadata(std::string& result,
                                       const std::map<MetadataType, std::string>& metadata,
                                       MetadataType type)
      {
        std::map<MetadataType, std::string>::const_iterator found = metadata.find(type);

        if (found == metadata.end())
        {
          return false;
        }
        else
        {
          result = found->second;
          return true;
        }
      }


      static bool LookupIntegerMetadata(int64_t& result,
                                        const std::map<MetadataType, std::string>& metadata,
                                        MetadataType type)
      {
        std::string s;
        if (!LookupStringMetadata(s, metadata, type))
        {
          return false;
        }

        try
        {
          result = boost::lexical_cast<int64_t>(s);
          return true;
        }
        catch (boost::bad_lexical_cast&)
        {
          return false;
        }
      }


    public:
      explicit Operations(bool hasLabelsSupport) :
        hasLabelsSupport_(hasLabelsSupport)
      {
      }

      virtual void ApplyTuple(ReadOnlyTransaction& transaction,
                              const Tuple& tuple) ORTHANC_OVERRIDE
      {
        // Lookup for the requested resource
        int64_t internalId;
        ResourceType type;
        std::string parent;
        if (!transaction.LookupResourceAndParent(internalId, type, parent, tuple.get<2>()) ||
            type != tuple.get<3>())
        {
          tuple.get<0>() = false;
        }
        else
        {
          ExpandedResource& target = tuple.get<1>();
          ExpandResourceFlags expandFlags = tuple.get<5>();

          // Set information about the parent resource (if it exists)
          if (type == ResourceType_Patient)
          {
            if (!parent.empty())
            {
              throw OrthancException(ErrorCode_DatabasePlugin);
            }
          }
          else
          {
            if (parent.empty())
            {
              throw OrthancException(ErrorCode_DatabasePlugin);
            }

            target.parentId_ = parent;
          }

          target.SetResource(type, tuple.get<2>());

          if (expandFlags & ExpandResourceFlags_IncludeChildren)
          {
            // List the children resources
            transaction.GetChildrenPublicId(target.childrenIds_, internalId);
          }

          if (expandFlags & ExpandResourceFlags_IncludeMetadata)
          {
            // Extract the metadata
            transaction.GetAllMetadata(target.metadata_, internalId);

            switch (type)
            {
              case ResourceType_Patient:
              case ResourceType_Study:
                break;

              case ResourceType_Series:
              {
                int64_t i;
                if (LookupIntegerMetadata(i, target.metadata_, MetadataType_Series_ExpectedNumberOfInstances))
                {
                  target.expectedNumberOfInstances_ = static_cast<int>(i);
                  target.status_ = EnumerationToString(transaction.GetSeriesStatus(internalId, i));
                }
                else
                {
                  target.expectedNumberOfInstances_ = -1;
                  target.status_ = EnumerationToString(SeriesStatus_Unknown);
                }

                break;
              }

              case ResourceType_Instance:
              {
                FileInfo attachment;
                int64_t revision;  // ignored
                if (!transaction.LookupAttachment(attachment, revision, internalId, FileContentType_Dicom))
                {
                  throw OrthancException(ErrorCode_InternalError);
                }

                target.fileSize_ = static_cast<unsigned int>(attachment.GetUncompressedSize());
                target.fileUuid_ = attachment.GetUuid();

                int64_t i;
                if (LookupIntegerMetadata(i, target.metadata_, MetadataType_Instance_IndexInSeries))
                {
                  target.indexInSeries_ = static_cast<int>(i);
                }
                else
                {
                  target.indexInSeries_ = -1;
                }

                break;
              }

              default:
                throw OrthancException(ErrorCode_InternalError);
            }

            // check the main dicom tags list has not changed since the resource was stored
            target.mainDicomTagsSignature_ = DicomMap::GetDefaultMainDicomTagsSignature(type);
            LookupStringMetadata(target.mainDicomTagsSignature_, target.metadata_, MetadataType_MainDicomTagsSignature);
          }

          if (expandFlags & ExpandResourceFlags_IncludeMainDicomTags)
          {
            // read all tags from DB
            transaction.GetMainDicomTags(target.GetMainDicomTags(), internalId);

            // read all main sequences from DB
            std::string serializedSequences;
            if (LookupStringMetadata(serializedSequences, target.metadata_, MetadataType_MainDicomSequences))
            {
              Json::Value jsonMetadata;
              Toolbox::ReadJson(jsonMetadata, serializedSequences);

              assert(jsonMetadata["Version"].asInt() == 1);
              target.GetMainDicomTags().FromDicomAsJson(jsonMetadata["Sequences"], true /* append */, true /* parseSequences */);
            }

            // check if we have access to all requestedTags or if we must get tags from parents
            const std::set<DicomTag>& requestedTags = tuple.get<4>();

            if (requestedTags.size() > 0)
            {
              std::set<DicomTag> savedMainDicomTags;
              
              FromDcmtkBridge::ParseListOfTags(savedMainDicomTags, target.mainDicomTagsSignature_);

              // read parent main dicom tags as long as we have not gathered all requested tags
              ResourceType currentLevel = target.GetLevel();
              int64_t currentInternalId = internalId;
              Toolbox::GetMissingsFromSet(target.missingRequestedTags_, requestedTags, savedMainDicomTags);

              while ((target.missingRequestedTags_.size() > 0)
                     && currentLevel != ResourceType_Patient)
              {
                currentLevel = GetParentResourceType(currentLevel);

                int64_t currentParentId;
                if (!transaction.LookupParent(currentParentId, currentInternalId))
                {
                  break;
                }

                std::map<MetadataType, std::string> parentMetadata;
                transaction.GetAllMetadata(parentMetadata, currentParentId);

                std::string parentMainDicomTagsSignature = DicomMap::GetDefaultMainDicomTagsSignature(currentLevel);
                LookupStringMetadata(parentMainDicomTagsSignature, parentMetadata, MetadataType_MainDicomTagsSignature);

                std::set<DicomTag> parentSavedMainDicomTags;
                FromDcmtkBridge::ParseListOfTags(parentSavedMainDicomTags, parentMainDicomTagsSignature);
                
                size_t previousMissingCount = target.missingRequestedTags_.size();
                Toolbox::AppendSets(savedMainDicomTags, parentSavedMainDicomTags);
                Toolbox::GetMissingsFromSet(target.missingRequestedTags_, requestedTags, savedMainDicomTags);

                // read the parent tags from DB only if it reduces the number of missing tags
                if (target.missingRequestedTags_.size() < previousMissingCount)
                { 
                  Toolbox::AppendSets(savedMainDicomTags, parentSavedMainDicomTags);

                  DicomMap parentTags;
                  transaction.GetMainDicomTags(parentTags, currentParentId);

                  target.GetMainDicomTags().Merge(parentTags);
                }

                currentInternalId = currentParentId;
              }
            }
          }

          if ((expandFlags & ExpandResourceFlags_IncludeLabels) &&
              hasLabelsSupport_)
          {
            transaction.ListLabels(target.labels_, internalId);
          }

          std::string tmp;

          if (LookupStringMetadata(tmp, target.metadata_, MetadataType_AnonymizedFrom))
          {
            target.anonymizedFrom_ = tmp;
          }

          if (LookupStringMetadata(tmp, target.metadata_, MetadataType_ModifiedFrom))
          {
            target.modifiedFrom_ = tmp;
          }

          if (type == ResourceType_Patient ||
              type == ResourceType_Study ||
              type == ResourceType_Series)
          {
            target.isStable_ = !transaction.GetTransactionContext().IsUnstableResource(type, internalId);

            if (LookupStringMetadata(tmp, target.metadata_, MetadataType_LastUpdate))
            {
              target.lastUpdate_ = tmp;
            }
          }
          else
          {
            target.isStable_ = false;
          }

          tuple.get<0>() = true;
        }
      }
    };

    bool found;
    Operations operations(db_.GetDatabaseCapabilities().HasLabelsSupport());
    operations.Apply(*this, found, target, publicId, level, requestedTags, expandFlags);
    return found;
  }


  void StatelessDatabaseOperations::GetAllMetadata(std::map<MetadataType, std::string>& target,
                                                   const std::string& publicId,
                                                   ResourceType level)
  {
    class Operations : public ReadOnlyOperationsT3<std::map<MetadataType, std::string>&, const std::string&, ResourceType>
    {
    public:
      virtual void ApplyTuple(ReadOnlyTransaction& transaction,
                              const Tuple& tuple) ORTHANC_OVERRIDE
      {
        ResourceType type;
        int64_t id;
        if (!transaction.LookupResource(id, type, tuple.get<1>()) ||
            tuple.get<2>() != type)
        {
          throw OrthancException(ErrorCode_UnknownResource);
        }
        else
        {
          transaction.GetAllMetadata(tuple.get<0>(), id);
        }
      }
    };

    Operations operations;
    operations.Apply(*this, target, publicId, level);
  }


  bool StatelessDatabaseOperations::LookupAttachment(FileInfo& attachment,
                                                     int64_t& revision,
                                                     const std::string& instancePublicId,
                                                     FileContentType contentType)
  {
    class Operations : public ReadOnlyOperationsT5<bool&, FileInfo&, int64_t&, const std::string&, FileContentType>
    {
    public:
      virtual void ApplyTuple(ReadOnlyTransaction& transaction,
                              const Tuple& tuple) ORTHANC_OVERRIDE
      {
        int64_t internalId;
        ResourceType type;
        if (!transaction.LookupResource(internalId, type, tuple.get<3>()))
        {
          throw OrthancException(ErrorCode_UnknownResource);
        }
        else if (transaction.LookupAttachment(tuple.get<1>(), tuple.get<2>(), internalId, tuple.get<4>()))
        {
          assert(tuple.get<1>().GetContentType() == tuple.get<4>());
          tuple.get<0>() = true;
        }
        else
        {
          tuple.get<0>() = false;
        }
      }
    };

    bool found;
    Operations operations;
    operations.Apply(*this, found, attachment, revision, instancePublicId, contentType);
    return found;
  }


  void StatelessDatabaseOperations::GetAllUuids(std::list<std::string>& target,
                                                ResourceType resourceType)
  {
    class Operations : public ReadOnlyOperationsT2<std::list<std::string>&, ResourceType>
    {
    public:
      virtual void ApplyTuple(ReadOnlyTransaction& transaction,
                              const Tuple& tuple) ORTHANC_OVERRIDE
      {
        // TODO - CANDIDATE FOR "TransactionType_Implicit"
        transaction.GetAllPublicIds(tuple.get<0>(), tuple.get<1>());
      }
    };

    Operations operations;
    operations.Apply(*this, target, resourceType);
  }


  void StatelessDatabaseOperations::GetAllUuids(std::list<std::string>& target,
                                                ResourceType resourceType,
                                                size_t since,
                                                uint32_t limit)
  {
    if (limit == 0)
    {
      target.clear();
    }
    else
    {
      class Operations : public ReadOnlyOperationsT4<std::list<std::string>&, ResourceType, size_t, size_t>
      {
      public:
        virtual void ApplyTuple(ReadOnlyTransaction& transaction,
                                const Tuple& tuple) ORTHANC_OVERRIDE
        {
          // TODO - CANDIDATE FOR "TransactionType_Implicit"
          transaction.GetAllPublicIds(tuple.get<0>(), tuple.get<1>(), tuple.get<2>(), tuple.get<3>());
        }
      };

      Operations operations;
      operations.Apply(*this, target, resourceType, since, limit);
    }
  }


  void StatelessDatabaseOperations::GetGlobalStatistics(/* out */ uint64_t& diskSize,
                                                        /* out */ uint64_t& uncompressedSize,
                                                        /* out */ uint64_t& countPatients, 
                                                        /* out */ uint64_t& countStudies, 
                                                        /* out */ uint64_t& countSeries, 
                                                        /* out */ uint64_t& countInstances)
  {
    // Code introduced in Orthanc 1.12.3 that updates and gets all statistics.
    // I.e, PostgreSQL now store "changes" to apply to the statistics to prevent row locking
    // of the GlobalIntegers table while multiple clients are inserting/deleting new resources.
    // Then, the statistics are updated when requested to make sure they are correct.
    class Operations : public IReadWriteOperations
    {
    private:
      int64_t diskSize_;
      int64_t uncompressedSize_;
      int64_t countPatients_;
      int64_t countStudies_;
      int64_t countSeries_;
      int64_t countInstances_;

    public:
      Operations() :
        diskSize_(0),
        uncompressedSize_(0),
        countPatients_(0),
        countStudies_(0),
        countSeries_(0),
        countInstances_(0)
      {
      }

      void GetValues(uint64_t& diskSize,
                     uint64_t& uncompressedSize,
                     uint64_t& countPatients, 
                     uint64_t& countStudies, 
                     uint64_t& countSeries, 
                     uint64_t& countInstances) const
      {
        diskSize = static_cast<uint64_t>(diskSize_);
        uncompressedSize = static_cast<uint64_t>(uncompressedSize_);
        countPatients = static_cast<uint64_t>(countPatients_);
        countStudies = static_cast<uint64_t>(countStudies_);
        countSeries = static_cast<uint64_t>(countSeries_);
        countInstances = static_cast<uint64_t>(countInstances_);
      }

      virtual void Apply(ReadWriteTransaction& transaction) ORTHANC_OVERRIDE
      {
        transaction.UpdateAndGetStatistics(countPatients_, countStudies_, countSeries_, countInstances_, diskSize_, uncompressedSize_);
      }
    };

    // Compatibility with Orthanc SDK <= 1.12.2 that reads each entry individualy
    class LegacyOperations : public ReadOnlyOperationsT6<uint64_t&, uint64_t&, uint64_t&, uint64_t&, uint64_t&, uint64_t&>
    {
    public:
      virtual void ApplyTuple(ReadOnlyTransaction& transaction,
                              const Tuple& tuple) ORTHANC_OVERRIDE
      {
        tuple.get<0>() = transaction.GetTotalCompressedSize();
        tuple.get<1>() = transaction.GetTotalUncompressedSize();
        tuple.get<2>() = transaction.GetResourcesCount(ResourceType_Patient);
        tuple.get<3>() = transaction.GetResourcesCount(ResourceType_Study);
        tuple.get<4>() = transaction.GetResourcesCount(ResourceType_Series);
        tuple.get<5>() = transaction.GetResourcesCount(ResourceType_Instance);
      }
    };

    if (GetDatabaseCapabilities().HasUpdateAndGetStatistics())
    {
      Operations operations;
      Apply(operations);

      operations.GetValues(diskSize, uncompressedSize, countPatients, countStudies, countSeries, countInstances);
    } 
    else
    {   
      LegacyOperations operations;
      operations.Apply(*this, diskSize, uncompressedSize, countPatients,
                       countStudies, countSeries, countInstances);
    }
  }


  void StatelessDatabaseOperations::GetChanges(Json::Value& target,
                                               int64_t since,                               
                                               unsigned int maxResults)
  {
    class Operations : public ReadOnlyOperationsT3<Json::Value&, int64_t, unsigned int>
    {
    public:
      virtual void ApplyTuple(ReadOnlyTransaction& transaction,
                              const Tuple& tuple) ORTHANC_OVERRIDE
      {
        // NB: In Orthanc <= 1.3.2, a transaction was missing, as
        // "GetLastChange()" involves calls to "GetPublicId()"

        std::list<ServerIndexChange> changes;
        bool done;
        bool hasLast = false;
        int64_t last = 0;

        transaction.GetChanges(changes, done, tuple.get<1>(), tuple.get<2>());
        if (changes.empty())
        {
          last = transaction.GetLastChangeIndex();
          hasLast = true;
        }

        FormatLog(tuple.get<0>(), changes, "Changes", done, tuple.get<1>(), hasLast, last);
      }
    };
    
    Operations operations;
    operations.Apply(*this, target, since, maxResults);
  }


  void StatelessDatabaseOperations::GetChangesExtended(Json::Value& target,
                                                       int64_t since,
                                                       int64_t to,                               
                                                       unsigned int maxResults,
                                                       ChangeType changeType)
  {
    class Operations : public ReadOnlyOperationsT5<Json::Value&, int64_t, int64_t, unsigned int, unsigned int>
    {
    public:
      virtual void ApplyTuple(ReadOnlyTransaction& transaction,
                              const Tuple& tuple) ORTHANC_OVERRIDE
      {
        std::list<ServerIndexChange> changes;
        bool done;
        bool hasLast = false;
        int64_t last = 0;

        transaction.GetChangesExtended(changes, done, tuple.get<1>(), tuple.get<2>(), tuple.get<3>(), static_cast<ChangeType>(tuple.get<4>()));
        if (changes.empty())
        {
          last = transaction.GetLastChangeIndex();
          hasLast = true;
        }

        FormatLog(tuple.get<0>(), changes, "Changes", done, tuple.get<1>(), hasLast, last);
      }
    };
    
    Operations operations;
    operations.Apply(*this, target, since, to, maxResults, changeType);
  }


  void StatelessDatabaseOperations::GetLastChange(Json::Value& target)
  {
    class Operations : public ReadOnlyOperationsT1<Json::Value&>
    {
    public:
      virtual void ApplyTuple(ReadOnlyTransaction& transaction,
                              const Tuple& tuple) ORTHANC_OVERRIDE
      {
        // NB: In Orthanc <= 1.3.2, a transaction was missing, as
        // "GetLastChange()" involves calls to "GetPublicId()"

        std::list<ServerIndexChange> changes;
        bool hasLast = false;
        int64_t last = 0;

        transaction.GetLastChange(changes);
        if (changes.empty())
        {
          last = transaction.GetLastChangeIndex();
          hasLast = true;
        }

        FormatLog(tuple.get<0>(), changes, "Changes", true, 0, hasLast, last);
      }
    };
    
    Operations operations;
    operations.Apply(*this, target);
  }


  void StatelessDatabaseOperations::GetExportedResources(Json::Value& target,
                                                         int64_t since,
                                                         unsigned int maxResults)
  {
    class Operations : public ReadOnlyOperationsT3<Json::Value&, int64_t, unsigned int>
    {
    public:
      virtual void ApplyTuple(ReadOnlyTransaction& transaction,
                              const Tuple& tuple) ORTHANC_OVERRIDE
      {
        // TODO - CANDIDATE FOR "TransactionType_Implicit"

        std::list<ExportedResource> exported;
        bool done;
        transaction.GetExportedResources(exported, done, tuple.get<1>(), tuple.get<2>());
        FormatLog(tuple.get<0>(), exported, "Exports", done, tuple.get<1>(), false, -1);
      }
    };
    
    Operations operations;
    operations.Apply(*this, target, since, maxResults);
  }


  void StatelessDatabaseOperations::GetLastExportedResource(Json::Value& target)
  {
    class Operations : public ReadOnlyOperationsT1<Json::Value&>
    {
    public:
      virtual void ApplyTuple(ReadOnlyTransaction& transaction,
                              const Tuple& tuple) ORTHANC_OVERRIDE
      {
        // TODO - CANDIDATE FOR "TransactionType_Implicit"

        std::list<ExportedResource> exported;
        transaction.GetLastExportedResource(exported);
        FormatLog(tuple.get<0>(), exported, "Exports", true, 0, false, -1);
      }
    };
    
    Operations operations;
    operations.Apply(*this, target);
  }


  bool StatelessDatabaseOperations::IsProtectedPatient(const std::string& publicId)
  {
    class Operations : public ReadOnlyOperationsT2<bool&, const std::string&>
    {
    public:
      virtual void ApplyTuple(ReadOnlyTransaction& transaction,
                              const Tuple& tuple) ORTHANC_OVERRIDE
      {
        // Lookup for the requested resource
        int64_t id;
        ResourceType type;
        if (!transaction.LookupResource(id, type, tuple.get<1>()) ||
            type != ResourceType_Patient)
        {
          throw OrthancException(ErrorCode_ParameterOutOfRange);
        }
        else
        {
          tuple.get<0>() = transaction.IsProtectedPatient(id);
        }
      }
    };

    bool isProtected;
    Operations operations;
    operations.Apply(*this, isProtected, publicId);
    return isProtected;
  }


  void StatelessDatabaseOperations::GetChildren(std::list<std::string>& result,
                                                const std::string& publicId)
  {
    class Operations : public ReadOnlyOperationsT2<std::list<std::string>&, const std::string&>
    {
    public:
      virtual void ApplyTuple(ReadOnlyTransaction& transaction,
                              const Tuple& tuple) ORTHANC_OVERRIDE
      {
        ResourceType type;
        int64_t resource;
        if (!transaction.LookupResource(resource, type, tuple.get<1>()))
        {
          throw OrthancException(ErrorCode_UnknownResource);
        }
        else if (type == ResourceType_Instance)
        {
          // An instance cannot have a child
          throw OrthancException(ErrorCode_BadParameterType);
        }
        else
        {
          std::list<int64_t> tmp;
          transaction.GetChildrenInternalId(tmp, resource);

          tuple.get<0>().clear();

          for (std::list<int64_t>::const_iterator 
                 it = tmp.begin(); it != tmp.end(); ++it)
          {
            tuple.get<0>().push_back(transaction.GetPublicId(*it));
          }
        }
      }
    };
    
    Operations operations;
    operations.Apply(*this, result, publicId);
  }


  void StatelessDatabaseOperations::GetChildInstances(std::list<std::string>& result,
                                                      const std::string& publicId)
  {
    class Operations : public ReadOnlyOperationsT2<std::list<std::string>&, const std::string&>
    {
    public:
      virtual void ApplyTuple(ReadOnlyTransaction& transaction,
                              const Tuple& tuple) ORTHANC_OVERRIDE
      {
        tuple.get<0>().clear();
        
        ResourceType type;
        int64_t top;
        if (!transaction.LookupResource(top, type, tuple.get<1>()))
        {
          throw OrthancException(ErrorCode_UnknownResource);
        }
        else if (type == ResourceType_Instance)
        {
          // The resource is already an instance: Do not go down the hierarchy
          tuple.get<0>().push_back(tuple.get<1>());
        }
        else
        {
          std::stack<int64_t> toExplore;
          toExplore.push(top);

          std::list<int64_t> tmp;
          while (!toExplore.empty())
          {
            // Get the internal ID of the current resource
            int64_t resource = toExplore.top();
            toExplore.pop();

            // TODO - This could be optimized by seeing how many
            // levels "type == transaction.GetResourceType(top)" is
            // above the "instances level"
            if (transaction.GetResourceType(resource) == ResourceType_Instance)
            {
              tuple.get<0>().push_back(transaction.GetPublicId(resource));
            }
            else
            {
              // Tag all the children of this resource as to be explored
              transaction.GetChildrenInternalId(tmp, resource);
              for (std::list<int64_t>::const_iterator 
                     it = tmp.begin(); it != tmp.end(); ++it)
              {
                toExplore.push(*it);
              }
            }
          }
        }
      }
    };
    
    Operations operations;
    operations.Apply(*this, result, publicId);
  }


  bool StatelessDatabaseOperations::LookupMetadata(std::string& target,
                                                   int64_t& revision,
                                                   const std::string& publicId,
                                                   ResourceType expectedType,
                                                   MetadataType type)
  {
    class Operations : public ReadOnlyOperationsT6<bool&, std::string&, int64_t&,
                                                   const std::string&, ResourceType, MetadataType>
    {
    public:
      virtual void ApplyTuple(ReadOnlyTransaction& transaction,
                              const Tuple& tuple) ORTHANC_OVERRIDE
      {
        ResourceType resourceType;
        int64_t id;
        if (!transaction.LookupResource(id, resourceType, tuple.get<3>()) ||
            resourceType != tuple.get<4>())
        {
          throw OrthancException(ErrorCode_UnknownResource);
        }
        else
        {
          tuple.get<0>() = transaction.LookupMetadata(tuple.get<1>(), tuple.get<2>(), id, tuple.get<5>());
        }
      }
    };

    bool found;
    Operations operations;
    operations.Apply(*this, found, target, revision, publicId, expectedType, type);
    return found;
  }


  void StatelessDatabaseOperations::ListAvailableAttachments(std::set<FileContentType>& target,
                                                             const std::string& publicId,
                                                             ResourceType expectedType)
  {
    class Operations : public ReadOnlyOperationsT3<std::set<FileContentType>&, const std::string&, ResourceType>
    {
    public:
      virtual void ApplyTuple(ReadOnlyTransaction& transaction,
                              const Tuple& tuple) ORTHANC_OVERRIDE
      {
        ResourceType type;
        int64_t id;
        if (!transaction.LookupResource(id, type, tuple.get<1>()) ||
            tuple.get<2>() != type)
        {
          throw OrthancException(ErrorCode_UnknownResource);
        }
        else
        {
          transaction.ListAvailableAttachments(tuple.get<0>(), id);
        }
      }
    };
    
    Operations operations;
    operations.Apply(*this, target, publicId, expectedType);
  }


  bool StatelessDatabaseOperations::LookupParent(std::string& target,
                                                 const std::string& publicId)
  {
    class Operations : public ReadOnlyOperationsT3<bool&, std::string&, const std::string&>
    {
    public:
      virtual void ApplyTuple(ReadOnlyTransaction& transaction,
                              const Tuple& tuple) ORTHANC_OVERRIDE
      {
        ResourceType type;
        int64_t id;
        if (!transaction.LookupResource(id, type, tuple.get<2>()))
        {
          throw OrthancException(ErrorCode_UnknownResource);
        }
        else
        {
          int64_t parentId;
          if (transaction.LookupParent(parentId, id))
          {
            tuple.get<1>() = transaction.GetPublicId(parentId);
            tuple.get<0>() = true;
          }
          else
          {
            tuple.get<0>() = false;
          }
        }
      }
    };

    bool found;
    Operations operations;
    operations.Apply(*this, found, target, publicId);
    return found;
  }


  void StatelessDatabaseOperations::GetResourceStatistics(/* out */ ResourceType& type,
                                                          /* out */ uint64_t& diskSize, 
                                                          /* out */ uint64_t& uncompressedSize, 
                                                          /* out */ unsigned int& countStudies, 
                                                          /* out */ unsigned int& countSeries, 
                                                          /* out */ unsigned int& countInstances, 
                                                          /* out */ uint64_t& dicomDiskSize, 
                                                          /* out */ uint64_t& dicomUncompressedSize, 
                                                          const std::string& publicId)
  {
    class Operations : public IReadOnlyOperations
    {
    private:
      ResourceType&      type_;
      uint64_t&          diskSize_; 
      uint64_t&          uncompressedSize_; 
      unsigned int&      countStudies_; 
      unsigned int&      countSeries_; 
      unsigned int&      countInstances_; 
      uint64_t&          dicomDiskSize_; 
      uint64_t&          dicomUncompressedSize_; 
      const std::string& publicId_;
        
    public:
      explicit Operations(ResourceType& type,
                          uint64_t& diskSize, 
                          uint64_t& uncompressedSize, 
                          unsigned int& countStudies, 
                          unsigned int& countSeries, 
                          unsigned int& countInstances, 
                          uint64_t& dicomDiskSize, 
                          uint64_t& dicomUncompressedSize, 
                          const std::string& publicId) :
        type_(type),
        diskSize_(diskSize),
        uncompressedSize_(uncompressedSize),
        countStudies_(countStudies),
        countSeries_(countSeries),
        countInstances_(countInstances),
        dicomDiskSize_(dicomDiskSize),
        dicomUncompressedSize_(dicomUncompressedSize),
        publicId_(publicId)
      {
      }
      
      virtual void Apply(ReadOnlyTransaction& transaction) ORTHANC_OVERRIDE
      {
        int64_t top;
        if (!transaction.LookupResource(top, type_, publicId_))
        {
          throw OrthancException(ErrorCode_UnknownResource);
        }
        else
        {
          countInstances_ = 0;
          countSeries_ = 0;
          countStudies_ = 0;
          diskSize_ = 0;
          uncompressedSize_ = 0;
          dicomDiskSize_ = 0;
          dicomUncompressedSize_ = 0;

          std::stack<int64_t> toExplore;
          toExplore.push(top);

          while (!toExplore.empty())
          {
            // Get the internal ID of the current resource
            int64_t resource = toExplore.top();
            toExplore.pop();

            ResourceType thisType = transaction.GetResourceType(resource);

            std::set<FileContentType> f;
            transaction.ListAvailableAttachments(f, resource);

            for (std::set<FileContentType>::const_iterator
                   it = f.begin(); it != f.end(); ++it)
            {
              FileInfo attachment;
              int64_t revision;  // ignored
              if (transaction.LookupAttachment(attachment, revision, resource, *it))
              {
                if (attachment.GetContentType() == FileContentType_Dicom)
                {
                  dicomDiskSize_ += attachment.GetCompressedSize();
                  dicomUncompressedSize_ += attachment.GetUncompressedSize();
                }
          
                diskSize_ += attachment.GetCompressedSize();
                uncompressedSize_ += attachment.GetUncompressedSize();
              }
            }

            if (thisType == ResourceType_Instance)
            {
              countInstances_++;
            }
            else
            {
              switch (thisType)
              {
                case ResourceType_Study:
                  countStudies_++;
                  break;

                case ResourceType_Series:
                  countSeries_++;
                  break;

                default:
                  break;
              }

              // Tag all the children of this resource as to be explored
              std::list<int64_t> tmp;
              transaction.GetChildrenInternalId(tmp, resource);
              for (std::list<int64_t>::const_iterator 
                     it = tmp.begin(); it != tmp.end(); ++it)
              {
                toExplore.push(*it);
              }
            }
          }

          if (countStudies_ == 0)
          {
            countStudies_ = 1;
          }

          if (countSeries_ == 0)
          {
            countSeries_ = 1;
          }
        }
      }
    };

    Operations operations(type, diskSize, uncompressedSize, countStudies, countSeries,
                          countInstances, dicomDiskSize, dicomUncompressedSize, publicId);
    Apply(operations);
  }


  void StatelessDatabaseOperations::LookupIdentifierExact(std::vector<std::string>& result,
                                                          ResourceType level,
                                                          const DicomTag& tag,
                                                          const std::string& value)
  {
    assert((level == ResourceType_Patient && tag == DICOM_TAG_PATIENT_ID) ||
           (level == ResourceType_Study && tag == DICOM_TAG_STUDY_INSTANCE_UID) ||
           (level == ResourceType_Study && tag == DICOM_TAG_ACCESSION_NUMBER) ||
           (level == ResourceType_Series && tag == DICOM_TAG_SERIES_INSTANCE_UID) ||
           (level == ResourceType_Instance && tag == DICOM_TAG_SOP_INSTANCE_UID));
    
    result.clear();

    DicomTagConstraint c(tag, ConstraintType_Equal, value, true, true);

    DatabaseConstraints query;
    bool isIdentical;  // unused
    query.AddConstraint(c.ConvertToDatabaseConstraint(isIdentical, level, DicomTagType_Identifier));


    class Operations : public IReadOnlyOperations
    {
    private:
      std::vector<std::string>&   result_;
      const DatabaseConstraints&  query_;
      ResourceType                level_;
      
    public:
      Operations(std::vector<std::string>& result,
                 const DatabaseConstraints& query,
                 ResourceType level) :
        result_(result),
        query_(query),
        level_(level)
      {
      }

      virtual void Apply(ReadOnlyTransaction& transaction) ORTHANC_OVERRIDE
      {
        // TODO - CANDIDATE FOR "TransactionType_Implicit"
        std::list<std::string> tmp;
        std::set<std::string> labels;
        transaction.ApplyLookupResources(tmp, NULL, query_, level_, labels, LabelsConstraint_Any, 0);
        CopyListToVector(result_, tmp);
      }
    };

    Operations operations(result, query, level);
    Apply(operations);
  }


  bool StatelessDatabaseOperations::LookupGlobalProperty(std::string& value,
                                                         GlobalProperty property,
                                                         bool shared)
  {
    class Operations : public ReadOnlyOperationsT4<bool&, std::string&, GlobalProperty, bool>
    {
    public:
      virtual void ApplyTuple(ReadOnlyTransaction& transaction,
                              const Tuple& tuple) ORTHANC_OVERRIDE
      {
        // TODO - CANDIDATE FOR "TransactionType_Implicit"
        tuple.get<0>() = transaction.LookupGlobalProperty(tuple.get<1>(), tuple.get<2>(), tuple.get<3>());
      }
    };

    bool found;
    Operations operations;
    operations.Apply(*this, found, value, property, shared);
    return found;
  }
  

  std::string StatelessDatabaseOperations::GetGlobalProperty(GlobalProperty property,
                                                             bool shared,
                                                             const std::string& defaultValue)
  {
    std::string s;
    if (LookupGlobalProperty(s, property, shared))
    {
      return s;
    }
    else
    {
      return defaultValue;
    }
  }


  bool StatelessDatabaseOperations::GetMainDicomTags(DicomMap& result,
                                                     const std::string& publicId,
                                                     ResourceType expectedType,
                                                     ResourceType levelOfInterest)
  {
    // Yes, the following test could be shortened, but we wish to make it as clear as possible
    if (!(expectedType == ResourceType_Patient  && levelOfInterest == ResourceType_Patient) &&
        !(expectedType == ResourceType_Study    && levelOfInterest == ResourceType_Patient) &&
        !(expectedType == ResourceType_Study    && levelOfInterest == ResourceType_Study)   &&
        !(expectedType == ResourceType_Series   && levelOfInterest == ResourceType_Series)  &&
        !(expectedType == ResourceType_Instance && levelOfInterest == ResourceType_Instance))
    {
      throw OrthancException(ErrorCode_ParameterOutOfRange);
    }


    class Operations : public ReadOnlyOperationsT5<bool&, DicomMap&, const std::string&, ResourceType, ResourceType>
    {
    public:
      virtual void ApplyTuple(ReadOnlyTransaction& transaction,
                              const Tuple& tuple) ORTHANC_OVERRIDE
      {
        // Lookup for the requested resource
        int64_t id;
        ResourceType type;
        if (!transaction.LookupResource(id, type, tuple.get<2>()) ||
            type != tuple.get<3>())
        {
          tuple.get<0>() = false;
        }
        else if (type == ResourceType_Study)
        {
          DicomMap tmp;
          transaction.GetMainDicomTags(tmp, id);

          switch (tuple.get<4>())
          {
            case ResourceType_Patient:
              tmp.ExtractPatientInformation(tuple.get<1>());
              tuple.get<0>() = true;
              break;

            case ResourceType_Study:
              tmp.ExtractStudyInformation(tuple.get<1>());
              tuple.get<0>() = true;
              break;

            default:
              throw OrthancException(ErrorCode_InternalError);
          }
        }
        else
        {
          transaction.GetMainDicomTags(tuple.get<1>(), id);
          tuple.get<0>() = true;
        }    
      }
    };

    result.Clear();

    bool found;
    Operations operations;
    operations.Apply(*this, found, result, publicId, expectedType, levelOfInterest);
    return found;
  }


  bool StatelessDatabaseOperations::GetAllMainDicomTags(DicomMap& result,
                                                        const std::string& instancePublicId)
  {
    class Operations : public ReadOnlyOperationsT3<bool&, DicomMap&, const std::string&>
    {
    public:
      virtual void ApplyTuple(ReadOnlyTransaction& transaction,
                              const Tuple& tuple) ORTHANC_OVERRIDE
      {
        // Lookup for the requested resource
        int64_t instance;
        ResourceType type;
        if (!transaction.LookupResource(instance, type, tuple.get<2>()) ||
            type != ResourceType_Instance)
        {
          tuple.get<0>() =  false;
        }
        else
        {
          DicomMap tmp;

          transaction.GetMainDicomTags(tmp, instance);
          tuple.get<1>().Merge(tmp);

          int64_t series;
          if (!transaction.LookupParent(series, instance))
          {
            throw OrthancException(ErrorCode_InternalError);
          }

          tmp.Clear();
          transaction.GetMainDicomTags(tmp, series);
          tuple.get<1>().Merge(tmp);

          int64_t study;
          if (!transaction.LookupParent(study, series))
          {
            throw OrthancException(ErrorCode_InternalError);
          }

          tmp.Clear();
          transaction.GetMainDicomTags(tmp, study);
          tuple.get<1>().Merge(tmp);

#ifndef NDEBUG
          {
            // Sanity test to check that all the main DICOM tags from the
            // patient level are copied at the study level
        
            int64_t patient;
            if (!transaction.LookupParent(patient, study))
            {
              throw OrthancException(ErrorCode_InternalError);
            }

            tmp.Clear();
            transaction.GetMainDicomTags(tmp, study);

            std::set<DicomTag> patientTags;
            tmp.GetTags(patientTags);

            for (std::set<DicomTag>::const_iterator
                   it = patientTags.begin(); it != patientTags.end(); ++it)
            {
              assert(tuple.get<1>().HasTag(*it));
            }
          }
#endif
      
          tuple.get<0>() =  true;
        }
      }
    };

    result.Clear();
    
    bool found;
    Operations operations;
    operations.Apply(*this, found, result, instancePublicId);
    return found;
  }


  bool StatelessDatabaseOperations::LookupResourceType(ResourceType& type,
                                                       const std::string& publicId)
  {
    class Operations : public ReadOnlyOperationsT3<bool&, ResourceType&, const std::string&>
    {
    public:
      virtual void ApplyTuple(ReadOnlyTransaction& transaction,
                              const Tuple& tuple) ORTHANC_OVERRIDE
      {
        // TODO - CANDIDATE FOR "TransactionType_Implicit"
        int64_t id;
        tuple.get<0>() = transaction.LookupResource(id, tuple.get<1>(), tuple.get<2>());
      }
    };

    bool found;
    Operations operations;
    operations.Apply(*this, found, type, publicId);
    return found;
  }


  bool StatelessDatabaseOperations::LookupParent(std::string& target,
                                                 const std::string& publicId,
                                                 ResourceType parentType)
  {
    class Operations : public ReadOnlyOperationsT4<bool&, std::string&, const std::string&, ResourceType>
    {
    public:
      virtual void ApplyTuple(ReadOnlyTransaction& transaction,
                              const Tuple& tuple) ORTHANC_OVERRIDE
      {
        ResourceType type;
        int64_t id;
        if (!transaction.LookupResource(id, type, tuple.get<2>()))
        {
          throw OrthancException(ErrorCode_UnknownResource);
        }

        while (type != tuple.get<3>())
        {
          int64_t parentId;

          if (type == ResourceType_Patient ||    // Cannot further go up in hierarchy
              !transaction.LookupParent(parentId, id))
          {
            tuple.get<0>() = false;
            return;
          }

          id = parentId;
          type = GetParentResourceType(type);
        }

        tuple.get<0>() = true;
        tuple.get<1>() = transaction.GetPublicId(id);
      }
    };

    bool found;
    Operations operations;
    operations.Apply(*this, found, target, publicId, parentType);
    return found;
  }


  void StatelessDatabaseOperations::ApplyLookupResources(std::vector<std::string>& resourcesId,
                                                         std::vector<std::string>* instancesId,
                                                         const DatabaseLookup& lookup,
                                                         ResourceType queryLevel,
                                                         const std::set<std::string>& labels,
                                                         LabelsConstraint labelsConstraint,
                                                         uint32_t limit)
  {
    class Operations : public ReadOnlyOperationsT6<bool, const DatabaseConstraints&, ResourceType,
                                                   const std::set<std::string>&, LabelsConstraint, size_t>
    {
    private:
      std::list<std::string>  resourcesList_;
      std::list<std::string>  instancesList_;
      
    public:
      const std::list<std::string>& GetResourcesList() const
      {
        return resourcesList_;
      }

      const std::list<std::string>& GetInstancesList() const
      {
        return instancesList_;
      }

      virtual void ApplyTuple(ReadOnlyTransaction& transaction,
                              const Tuple& tuple) ORTHANC_OVERRIDE
      {
        // TODO - CANDIDATE FOR "TransactionType_Implicit"
        if (tuple.get<0>())
        {
          transaction.ApplyLookupResources(
            resourcesList_, &instancesList_, tuple.get<1>(), tuple.get<2>(), tuple.get<3>(), tuple.get<4>(), tuple.get<5>());
        }
        else
        {
          transaction.ApplyLookupResources(
            resourcesList_, NULL, tuple.get<1>(), tuple.get<2>(), tuple.get<3>(), tuple.get<4>(), tuple.get<5>());
        }
      }
    };

    if (!labels.empty() &&
        !db_.GetDatabaseCapabilities().HasLabelsSupport())
    {
      throw OrthancException(ErrorCode_NotImplemented, "The database backend doesn't support labels");
    }

    for (std::set<std::string>::const_iterator it = labels.begin(); it != labels.end(); ++it)
    {
      ServerToolbox::CheckValidLabel(*it);
    }

    DatabaseConstraints normalized;

    assert(mainDicomTagsRegistry_.get() != NULL);
    mainDicomTagsRegistry_->NormalizeLookup(normalized, lookup, queryLevel);

    Operations operations;
    operations.Apply(*this, (instancesId != NULL), normalized, queryLevel, labels, labelsConstraint, limit);
    
    CopyListToVector(resourcesId, operations.GetResourcesList());

    if (instancesId != NULL)
    { 
      CopyListToVector(*instancesId, operations.GetInstancesList());
    }
  }


  bool StatelessDatabaseOperations::DeleteResource(Json::Value& remainingAncestor,
                                                   const std::string& uuid,
                                                   ResourceType expectedType)
  {
    class Operations : public IReadWriteOperations
    {
    private:
      bool                found_;
      Json::Value&        remainingAncestor_;
      const std::string&  uuid_;
      ResourceType        expectedType_;
      
    public:
      Operations(Json::Value& remainingAncestor,
                 const std::string& uuid,
                 ResourceType expectedType) :
        found_(false),
        remainingAncestor_(remainingAncestor),
        uuid_(uuid),
        expectedType_(expectedType)
      {
      }

      bool IsFound() const
      {
        return found_;
      }

      virtual void Apply(ReadWriteTransaction& transaction) ORTHANC_OVERRIDE
      {
        int64_t id;
        ResourceType type;
        if (!transaction.LookupResource(id, type, uuid_) ||
            expectedType_ != type)
        {
          found_ = false;
        }
        else
        {
          found_ = true;
          transaction.DeleteResource(id);

          std::string remainingPublicId;
          ResourceType remainingLevel;
          if (transaction.GetTransactionContext().LookupRemainingLevel(remainingPublicId, remainingLevel))
          {
            remainingAncestor_["RemainingAncestor"] = Json::Value(Json::objectValue);
            remainingAncestor_["RemainingAncestor"]["Path"] = GetBasePath(remainingLevel, remainingPublicId);
            remainingAncestor_["RemainingAncestor"]["Type"] = EnumerationToString(remainingLevel);
            remainingAncestor_["RemainingAncestor"]["ID"] = remainingPublicId;

            { // update the LastUpdate metadata of all parents
              std::string now = SystemToolbox::GetNowIsoString(true /* use UTC time (not local time) */);
              ResourcesContent content(true);

              int64_t parentId = 0;
              if (transaction.LookupResource(parentId, remainingLevel, remainingPublicId))
              {

                do
                {
                  content.AddMetadata(parentId, MetadataType_LastUpdate, now);
                }
                while (transaction.LookupParent(parentId, parentId));
    
                transaction.SetResourcesContent(content);
              }
            }
          }
          else
          {
            remainingAncestor_["RemainingAncestor"] = Json::nullValue;
          }
        }
      }
    };

    Operations operations(remainingAncestor, uuid, expectedType);
    Apply(operations);
    return operations.IsFound();
  }


  void StatelessDatabaseOperations::LogExportedResource(const std::string& publicId,
                                                        const std::string& remoteModality)
  {
    class Operations : public IReadWriteOperations
    {
    private:
      const std::string&  publicId_;
      const std::string&  remoteModality_;

    public:
      Operations(const std::string& publicId,
                 const std::string& remoteModality) :
        publicId_(publicId),
        remoteModality_(remoteModality)
      {
      }
      
      virtual void Apply(ReadWriteTransaction& transaction) ORTHANC_OVERRIDE
      {
        int64_t id;
        ResourceType type;
        if (!transaction.LookupResource(id, type, publicId_))
        {
          throw OrthancException(ErrorCode_InexistentItem);
        }

        std::string patientId;
        std::string studyInstanceUid;
        std::string seriesInstanceUid;
        std::string sopInstanceUid;

        int64_t currentId = id;
        ResourceType currentType = type;

        // Iteratively go up inside the patient/study/series/instance hierarchy
        bool done = false;
        while (!done)
        {
          DicomMap map;
          transaction.GetMainDicomTags(map, currentId);

          switch (currentType)
          {
            case ResourceType_Patient:
              if (map.HasTag(DICOM_TAG_PATIENT_ID))
              {
                patientId = map.GetValue(DICOM_TAG_PATIENT_ID).GetContent();
              }
              done = true;
              break;

            case ResourceType_Study:
              if (map.HasTag(DICOM_TAG_STUDY_INSTANCE_UID))
              {
                studyInstanceUid = map.GetValue(DICOM_TAG_STUDY_INSTANCE_UID).GetContent();
              }
              currentType = ResourceType_Patient;
              break;

            case ResourceType_Series:
              if (map.HasTag(DICOM_TAG_SERIES_INSTANCE_UID))
              {
                seriesInstanceUid = map.GetValue(DICOM_TAG_SERIES_INSTANCE_UID).GetContent();
              }
              currentType = ResourceType_Study;
              break;

            case ResourceType_Instance:
              if (map.HasTag(DICOM_TAG_SOP_INSTANCE_UID))
              {
                sopInstanceUid = map.GetValue(DICOM_TAG_SOP_INSTANCE_UID).GetContent();
              }
              currentType = ResourceType_Series;
              break;

            default:
              throw OrthancException(ErrorCode_InternalError);
          }

          // If we have not reached the Patient level, find the parent of
          // the current resource
          if (!done)
          {
            bool ok = transaction.LookupParent(currentId, currentId);
            (void) ok;  // Remove warning about unused variable in release builds
            assert(ok);
          }
        }

        ExportedResource resource(-1, 
                                  type,
                                  publicId_,
                                  remoteModality_,
                                  SystemToolbox::GetNowIsoString(true /* use UTC time (not local time) */),
                                  patientId,
                                  studyInstanceUid,
                                  seriesInstanceUid,
                                  sopInstanceUid);

        transaction.LogExportedResource(resource);
      }
    };

    Operations operations(publicId, remoteModality);
    Apply(operations);
  }


  void StatelessDatabaseOperations::SetProtectedPatient(const std::string& publicId,
                                                        bool isProtected)
  {
    class Operations : public IReadWriteOperations
    {
    private:
      const std::string&  publicId_;
      bool                isProtected_;

    public:
      Operations(const std::string& publicId,
                 bool isProtected) :
        publicId_(publicId),
        isProtected_(isProtected)
      {
      }

      virtual void Apply(ReadWriteTransaction& transaction) ORTHANC_OVERRIDE
      {
        // Lookup for the requested resource
        int64_t id;
        ResourceType type;
        if (!transaction.LookupResource(id, type, publicId_) ||
            type != ResourceType_Patient)
        {
          throw OrthancException(ErrorCode_ParameterOutOfRange);
        }
        else
        {
          transaction.SetProtectedPatient(id, isProtected_);
        }
      }
    };

    Operations operations(publicId, isProtected);
    Apply(operations);

    if (isProtected)
    {
      LOG(INFO) << "Patient " << publicId << " has been protected";
    }
    else
    {
      LOG(INFO) << "Patient " << publicId << " has been unprotected";
    }
  }


  void StatelessDatabaseOperations::SetMetadata(int64_t& newRevision,
                                                const std::string& publicId,
                                                MetadataType type,
                                                const std::string& value,
                                                bool hasOldRevision,
                                                int64_t oldRevision,
                                                const std::string& oldMD5)
  {
    class Operations : public IReadWriteOperations
    {
    private:
      int64_t&            newRevision_;
      const std::string&  publicId_;
      MetadataType        type_;
      const std::string&  value_;
      bool                hasOldRevision_;
      int64_t             oldRevision_;
      const std::string&  oldMD5_;

    public:
      Operations(int64_t& newRevision,
                 const std::string& publicId,
                 MetadataType type,
                 const std::string& value,
                 bool hasOldRevision,
                 int64_t oldRevision,
                 const std::string& oldMD5) :
        newRevision_(newRevision),
        publicId_(publicId),
        type_(type),
        value_(value),
        hasOldRevision_(hasOldRevision),
        oldRevision_(oldRevision),
        oldMD5_(oldMD5)
      {
      }

      virtual void Apply(ReadWriteTransaction& transaction) ORTHANC_OVERRIDE
      {
        ResourceType resourceType;
        int64_t id;
        if (!transaction.LookupResource(id, resourceType, publicId_))
        {
          throw OrthancException(ErrorCode_UnknownResource);
        }
        else
        {
          std::string oldValue;
          int64_t expectedRevision;
          if (transaction.LookupMetadata(oldValue, expectedRevision, id, type_))
          {
            if (hasOldRevision_)
            {
              std::string expectedMD5;
              Toolbox::ComputeMD5(expectedMD5, oldValue);

              if (expectedRevision != oldRevision_ ||
                  expectedMD5 != oldMD5_)
              {
                throw OrthancException(ErrorCode_Revision);
              }              
            }
            
            newRevision_ = expectedRevision + 1;
          }
          else
          {
            // The metadata is not existing yet: Ignore "oldRevision"
            // and initialize a new sequence of revisions
            newRevision_ = 0;
          }

          transaction.SetMetadata(id, type_, value_, newRevision_);
          
          if (IsUserMetadata(type_))
          {
            transaction.LogChange(id, ChangeType_UpdatedMetadata, resourceType, publicId_);
          }
        }
      }
    };

    Operations operations(newRevision, publicId, type, value, hasOldRevision, oldRevision, oldMD5);
    Apply(operations);
  }


  void StatelessDatabaseOperations::OverwriteMetadata(const std::string& publicId,
                                                      MetadataType type,
                                                      const std::string& value)
  {
    int64_t newRevision;  // Unused
    SetMetadata(newRevision, publicId, type, value, false /* no old revision */, -1 /* dummy */, "" /* dummy */);
  }


  bool StatelessDatabaseOperations::DeleteMetadata(const std::string& publicId,
                                                   MetadataType type,
                                                   bool hasRevision,
                                                   int64_t revision,
                                                   const std::string& md5)
  {
    class Operations : public IReadWriteOperations
    {
    private:
      const std::string&  publicId_;
      MetadataType        type_;
      bool                hasRevision_;
      int64_t             revision_;
      const std::string&  md5_;
      bool                found_;

    public:
      Operations(const std::string& publicId,
                 MetadataType type,
                 bool hasRevision,
                 int64_t revision,
                 const std::string& md5) :
        publicId_(publicId),
        type_(type),
        hasRevision_(hasRevision),
        revision_(revision),
        md5_(md5),
        found_(false)
      {
      }

      bool HasFound() const
      {
        return found_;
      }

      virtual void Apply(ReadWriteTransaction& transaction) ORTHANC_OVERRIDE
      {
        ResourceType resourceType;
        int64_t id;
        if (!transaction.LookupResource(id, resourceType, publicId_))
        {
          throw OrthancException(ErrorCode_UnknownResource);
        }
        else
        {
          std::string value;
          int64_t expectedRevision;
          if (transaction.LookupMetadata(value, expectedRevision, id, type_))
          {
            if (hasRevision_)
            {
              std::string expectedMD5;
              Toolbox::ComputeMD5(expectedMD5, value);

              if (expectedRevision != revision_ ||
                  expectedMD5 != md5_)
              {
                throw OrthancException(ErrorCode_Revision);
              }
            }
            
            found_ = true;
            transaction.DeleteMetadata(id, type_);
            
            if (IsUserMetadata(type_))
            {
              transaction.LogChange(id, ChangeType_UpdatedMetadata, resourceType, publicId_);
            }
          }
          else
          {
            found_ = false;
          }
        }
      }
    };

    Operations operations(publicId, type, hasRevision, revision, md5);
    Apply(operations);
    return operations.HasFound();
  }


  uint64_t StatelessDatabaseOperations::IncrementGlobalSequence(GlobalProperty sequence,
                                                                bool shared)
  {
    class Operations : public IReadWriteOperations
    {
    private:
      uint64_t       newValue_;
      GlobalProperty sequence_;
      bool           shared_;
      bool           hasAtomicIncrementGlobalProperty_;

    public:
      Operations(GlobalProperty sequence,
                 bool shared,
                 bool hasAtomicIncrementGlobalProperty) :
        newValue_(0),  // Dummy initialization
        sequence_(sequence),
        shared_(shared),
        hasAtomicIncrementGlobalProperty_(hasAtomicIncrementGlobalProperty)
      {
      }

      uint64_t GetNewValue() const
      {
        return newValue_;
      }

      virtual void Apply(ReadWriteTransaction& transaction) ORTHANC_OVERRIDE
      {
        if (hasAtomicIncrementGlobalProperty_)
        {
          newValue_ = static_cast<uint64_t>(transaction.IncrementGlobalProperty(sequence_, shared_, 1));
        }
        else
        {
          std::string oldString;

          if (transaction.LookupGlobalProperty(oldString, sequence_, shared_))
          {
            uint64_t oldValue;
        
            try
            {
              oldValue = boost::lexical_cast<uint64_t>(oldString);
            }
            catch (boost::bad_lexical_cast&)
            {
              LOG(ERROR) << "Cannot read the global sequence "
                         << boost::lexical_cast<std::string>(sequence_) << ", resetting it";
              oldValue = 0;
            }

            newValue_ = oldValue + 1;
          }
          else
          {
            // Initialize the sequence at "1"
            newValue_ = 1;
          }

          transaction.SetGlobalProperty(sequence_, shared_, boost::lexical_cast<std::string>(newValue_));
        }
      }
    };

    Operations operations(sequence, shared, GetDatabaseCapabilities().HasAtomicIncrementGlobalProperty());
    Apply(operations);
    assert(operations.GetNewValue() != 0);
    return operations.GetNewValue();
  }


  void StatelessDatabaseOperations::DeleteChanges()
  {
    class Operations : public IReadWriteOperations
    {
    public:
      virtual void Apply(ReadWriteTransaction& transaction) ORTHANC_OVERRIDE
      {
        transaction.ClearChanges();
      }
    };

    Operations operations;
    Apply(operations);
  }

  
  void StatelessDatabaseOperations::DeleteExportedResources()
  {
    class Operations : public IReadWriteOperations
    {
    public:
      virtual void Apply(ReadWriteTransaction& transaction) ORTHANC_OVERRIDE
      {
        transaction.ClearExportedResources();
      }
    };

    Operations operations;
    Apply(operations);
  }


  void StatelessDatabaseOperations::SetGlobalProperty(GlobalProperty property,
                                                      bool shared,
                                                      const std::string& value)
  {
    class Operations : public IReadWriteOperations
    {
    private:
      GlobalProperty      property_;
      bool                shared_;
      const std::string&  value_;
      
    public:
      Operations(GlobalProperty property,
                 bool shared,
                 const std::string& value) :
        property_(property),
        shared_(shared),
        value_(value)
      {
      }
        
      virtual void Apply(ReadWriteTransaction& transaction) ORTHANC_OVERRIDE
      {
        transaction.SetGlobalProperty(property_, shared_, value_);
      }
    };

    Operations operations(property, shared, value);
    Apply(operations);
  }


  bool StatelessDatabaseOperations::DeleteAttachment(const std::string& publicId,
                                                     FileContentType type,
                                                     bool hasRevision,
                                                     int64_t revision,
                                                     const std::string& md5)
  {
    class Operations : public IReadWriteOperations
    {
    private:
      const std::string&  publicId_;
      FileContentType     type_;
      bool                hasRevision_;
      int64_t             revision_;
      const std::string&  md5_;
      bool                found_;

    public:
      Operations(const std::string& publicId,
                 FileContentType type,
                 bool hasRevision,
                 int64_t revision,
                 const std::string& md5) :
        publicId_(publicId),
        type_(type),
        hasRevision_(hasRevision),
        revision_(revision),
        md5_(md5),
        found_(false)
      {
      }
        
      bool HasFound() const
      {
        return found_;
      }
      
      virtual void Apply(ReadWriteTransaction& transaction) ORTHANC_OVERRIDE
      {
        ResourceType resourceType;
        int64_t id;
        if (!transaction.LookupResource(id, resourceType, publicId_))
        {
          throw OrthancException(ErrorCode_UnknownResource);
        }
        else
        {
          FileInfo info;
          int64_t expectedRevision;
          if (transaction.LookupAttachment(info, expectedRevision, id, type_))
          {
            if (hasRevision_ &&
                (expectedRevision != revision_ ||
                 info.GetUncompressedMD5() != md5_))
            {
              throw OrthancException(ErrorCode_Revision);
            }
            
            found_ = true;
            transaction.DeleteAttachment(id, type_);
          
            if (IsUserContentType(type_))
            {
              transaction.LogChange(id, ChangeType_UpdatedAttachment, resourceType, publicId_);
            }
          }
          else
          {
            found_ = false;
          }
        }
      }
    };

    Operations operations(publicId, type, hasRevision, revision, md5);
    Apply(operations);
    return operations.HasFound();
  }


  void StatelessDatabaseOperations::LogChange(int64_t internalId,
                                              ChangeType changeType,
                                              const std::string& publicId,
                                              ResourceType level)
  {
    class Operations : public IReadWriteOperations
    {
    private:
      int64_t             internalId_;
      ChangeType          changeType_;
      const std::string&  publicId_;
      ResourceType        level_;
      
    public:
      Operations(int64_t internalId,
                 ChangeType changeType,
                 const std::string& publicId,
                 ResourceType level) :
        internalId_(internalId),
        changeType_(changeType),
        publicId_(publicId),
        level_(level)
      {
      }
        
      virtual void Apply(ReadWriteTransaction& transaction) ORTHANC_OVERRIDE
      {
        int64_t id;
        ResourceType type;
        if (transaction.LookupResource(id, type, publicId_) &&
            id == internalId_)
        {
          /**
           * Make sure that the resource is still existing, with the
           * same internal ID, which indicates the absence of bouncing
           * (if deleting then recreating the same resource). Don't
           * throw an exception if the resource has been deleted,
           * because this function might e.g. be called from
           * "StatelessDatabaseOperations::UnstableResourcesMonitorThread()"
           * (for which a deleted resource is *not* an error case).
           **/
          if (type == level_)
          {
            transaction.LogChange(id, changeType_, type, publicId_);
          }
          else
          {
            // Consistency check
            throw OrthancException(ErrorCode_UnknownResource);
          }
        }
      }
    };

    Operations operations(internalId, changeType, publicId, level);
    Apply(operations);
  }


  static void GetMainDicomSequenceMetadataContent(std::string& result,
                                                  const DicomMap& dicomSummary,
                                                  ResourceType level)
  {
    DicomMap levelSummary;
    DicomMap levelSequences;

    dicomSummary.ExtractResourceInformation(levelSummary, level);
    levelSummary.ExtractSequences(levelSequences);

    if (levelSequences.GetSize() > 0)
    {
      Json::Value jsonMetadata;
      jsonMetadata["Version"] = 1;
      jsonMetadata["Sequences"] = Json::objectValue;
      FromDcmtkBridge::ToJson(jsonMetadata["Sequences"], levelSequences, DicomToJsonFormat_Full);

      Toolbox::WriteFastJson(result, jsonMetadata);
    }
  }


  void StatelessDatabaseOperations::ReconstructInstance(const ParsedDicomFile& dicom, bool limitToThisLevelDicomTags, ResourceType limitToLevel)
  {
    class Operations : public IReadWriteOperations
    {
    private:
      DicomMap                              summary_;
      std::unique_ptr<DicomInstanceHasher>  hasher_;
      bool                                  limitToThisLevelDicomTags_;
      ResourceType                          limitToLevel_;
      bool                                  hasTransferSyntax_;
      DicomTransferSyntax                   transferSyntax_;

      static void ReplaceMetadata(ReadWriteTransaction& transaction,
                                  int64_t instance,
                                  MetadataType metadata,
                                  const std::string& value)
      {
        std::string oldValue;
        int64_t oldRevision;
        
        if (transaction.LookupMetadata(oldValue, oldRevision, instance, metadata))
        {
          transaction.SetMetadata(instance, metadata, value, oldRevision + 1);
        }
        else
        {
          transaction.SetMetadata(instance, metadata, value, 0);
        }
      }
      
      static void SetMainDicomSequenceMetadata(ReadWriteTransaction& transaction,
                                               int64_t instance,
                                               const DicomMap& dicomSummary,
                                               ResourceType level)
      {
        std::string serialized;
        GetMainDicomSequenceMetadataContent(serialized, dicomSummary, level);

        if (!serialized.empty())
        {
          ReplaceMetadata(transaction, instance, MetadataType_MainDicomSequences, serialized);
        }
        else
        {
          transaction.DeleteMetadata(instance, MetadataType_MainDicomSequences);
        }
        
      }

    public:
      explicit Operations(const ParsedDicomFile& dicom, bool limitToThisLevelDicomTags, ResourceType limitToLevel)
        : limitToThisLevelDicomTags_(limitToThisLevelDicomTags),
          limitToLevel_(limitToLevel)
      {
        OrthancConfiguration::DefaultExtractDicomSummary(summary_, dicom);
        hasher_.reset(new DicomInstanceHasher(summary_));
        hasTransferSyntax_ = dicom.LookupTransferSyntax(transferSyntax_);
      }
        
      virtual void Apply(ReadWriteTransaction& transaction) ORTHANC_OVERRIDE
      {
        int64_t patient = -1, study = -1, series = -1, instance = -1;

        ResourceType type1, type2, type3, type4;      
        if (!transaction.LookupResource(patient, type1, hasher_->HashPatient()) ||
            !transaction.LookupResource(study, type2, hasher_->HashStudy()) ||
            !transaction.LookupResource(series, type3, hasher_->HashSeries()) ||
            !transaction.LookupResource(instance, type4, hasher_->HashInstance()) ||
            type1 != ResourceType_Patient ||
            type2 != ResourceType_Study ||
            type3 != ResourceType_Series ||
            type4 != ResourceType_Instance ||
            patient == -1 ||
            study == -1 ||
            series == -1 ||
            instance == -1)
        {
          throw OrthancException(ErrorCode_InternalError);
        }

        if (limitToThisLevelDicomTags_)
        {
          ResourcesContent content(false /* prevent the setting of metadata */);
          int64_t resource = -1;
          if (limitToLevel_ == ResourceType_Patient)
          {
            resource = patient;
          }
          else if (limitToLevel_ == ResourceType_Study)
          {
            resource = study;
          }
          else if (limitToLevel_ == ResourceType_Series)
          {
            resource = series;
          }
          else if (limitToLevel_ == ResourceType_Instance)
          {
            resource = instance;
          }

          transaction.ClearMainDicomTags(resource);
          content.AddResource(resource, limitToLevel_, summary_);
          transaction.SetResourcesContent(content);
          ReplaceMetadata(transaction, resource, MetadataType_MainDicomTagsSignature, DicomMap::GetMainDicomTagsSignature(limitToLevel_));
        }
        else
        {
          transaction.ClearMainDicomTags(patient);
          transaction.ClearMainDicomTags(study);
          transaction.ClearMainDicomTags(series);
          transaction.ClearMainDicomTags(instance);

          {
            ResourcesContent content(false /* prevent the setting of metadata */);
            content.AddResource(patient, ResourceType_Patient, summary_);
            content.AddResource(study, ResourceType_Study, summary_);
            content.AddResource(series, ResourceType_Series, summary_);
            content.AddResource(instance, ResourceType_Instance, summary_);

            transaction.SetResourcesContent(content);

            ReplaceMetadata(transaction, patient, MetadataType_MainDicomTagsSignature, DicomMap::GetMainDicomTagsSignature(ResourceType_Patient));    // New in Orthanc 1.11.0
            ReplaceMetadata(transaction, study, MetadataType_MainDicomTagsSignature, DicomMap::GetMainDicomTagsSignature(ResourceType_Study));        // New in Orthanc 1.11.0
            ReplaceMetadata(transaction, series, MetadataType_MainDicomTagsSignature, DicomMap::GetMainDicomTagsSignature(ResourceType_Series));      // New in Orthanc 1.11.0
            ReplaceMetadata(transaction, instance, MetadataType_MainDicomTagsSignature, DicomMap::GetMainDicomTagsSignature(ResourceType_Instance));  // New in Orthanc 1.11.0
          
            SetMainDicomSequenceMetadata(transaction, patient, summary_, ResourceType_Patient);
            SetMainDicomSequenceMetadata(transaction, study, summary_, ResourceType_Study);
            SetMainDicomSequenceMetadata(transaction, series, summary_, ResourceType_Series);
            SetMainDicomSequenceMetadata(transaction, instance, summary_, ResourceType_Instance);
          }

          if (hasTransferSyntax_)
          {
            ReplaceMetadata(transaction, instance, MetadataType_Instance_TransferSyntax, GetTransferSyntaxUid(transferSyntax_));
          }

          const DicomValue* value;
          if ((value = summary_.TestAndGetValue(DICOM_TAG_SOP_CLASS_UID)) != NULL &&
              !value->IsNull() &&
              !value->IsBinary())
          {
            ReplaceMetadata(transaction, instance, MetadataType_Instance_SopClassUid, value->GetContent());
          }
        }
      }
    };

    Operations operations(dicom, limitToThisLevelDicomTags, limitToLevel);
    Apply(operations);
  }


  bool StatelessDatabaseOperations::ReadWriteTransaction::HasReachedMaxStorageSize(uint64_t maximumStorageSize,
                                                                                   uint64_t addedInstanceSize)
  {
    if (maximumStorageSize != 0)
    {
      if (maximumStorageSize < addedInstanceSize)
      {
        throw OrthancException(ErrorCode_FullStorage, "Cannot store an instance of size " +
                               boost::lexical_cast<std::string>(addedInstanceSize) +
                               " bytes in a storage area limited to " +
                               boost::lexical_cast<std::string>(maximumStorageSize));
      }
      
      if (transaction_.IsDiskSizeAbove(maximumStorageSize - addedInstanceSize))
      {
        return true;
      }
    }

    return false;
  }                                                                           

  bool StatelessDatabaseOperations::ReadWriteTransaction::HasReachedMaxPatientCount(unsigned int maximumPatientCount,
                                                                                    const std::string& patientId)
  {
    if (maximumPatientCount != 0)
    {
      uint64_t patientCount = transaction_.GetResourcesCount(ResourceType_Patient);  // at this time, the new patient has already been added (as part of the transaction)
      return patientCount > maximumPatientCount;
    }

    return false;
  }
  
  bool StatelessDatabaseOperations::ReadWriteTransaction::IsRecyclingNeeded(uint64_t maximumStorageSize,
                                                                            unsigned int maximumPatients,
                                                                            uint64_t addedInstanceSize,
                                                                            const std::string& newPatientId)
  {
    return HasReachedMaxStorageSize(maximumStorageSize, addedInstanceSize)
      || HasReachedMaxPatientCount(maximumPatients, newPatientId);
  }

  void StatelessDatabaseOperations::ReadWriteTransaction::Recycle(uint64_t maximumStorageSize,
                                                                  unsigned int maximumPatients,
                                                                  uint64_t addedInstanceSize,
                                                                  const std::string& newPatientId)
  {
    // TODO - Performance: Avoid calls to "IsRecyclingNeeded()"
    
    if (IsRecyclingNeeded(maximumStorageSize, maximumPatients, addedInstanceSize, newPatientId))
    {
      // Check whether other DICOM instances from this patient are
      // already stored
      int64_t patientToAvoid;
      bool hasPatientToAvoid;

      if (newPatientId.empty())
      {
        hasPatientToAvoid = false;
      }
      else
      {
        ResourceType type;
        hasPatientToAvoid = transaction_.LookupResource(patientToAvoid, type, newPatientId);
        if (type != ResourceType_Patient)
        {
          throw OrthancException(ErrorCode_InternalError);
        }
      }

      // Iteratively select patient to remove until there is enough
      // space in the DICOM store
      int64_t patientToRecycle;
      while (true)
      {
        // If other instances of this patient are already in the store,
        // we must avoid to recycle them
        bool ok = (hasPatientToAvoid ?
                   transaction_.SelectPatientToRecycle(patientToRecycle, patientToAvoid) :
                   transaction_.SelectPatientToRecycle(patientToRecycle));
        
        if (!ok)
        {
          throw OrthancException(ErrorCode_FullStorage, "Cannot recycle more patients");
        }
      
        LOG(TRACE) << "Recycling one patient";
        transaction_.DeleteResource(patientToRecycle);

        if (!IsRecyclingNeeded(maximumStorageSize, maximumPatients, addedInstanceSize, newPatientId))
        {
          // OK, we're done
          return;
        }
      }
    }
  }


  void StatelessDatabaseOperations::StandaloneRecycling(MaxStorageMode maximumStorageMode,
                                                        uint64_t maximumStorageSize,
                                                        unsigned int maximumPatientCount)
  {
    class Operations : public IReadWriteOperations
    {
    private:
      uint64_t        maximumStorageSize_;
      unsigned int    maximumPatientCount_;
      
    public:
      Operations(uint64_t maximumStorageSize,
                 unsigned int maximumPatientCount) :
        maximumStorageSize_(maximumStorageSize),
        maximumPatientCount_(maximumPatientCount)
      {
      }
        
      virtual void Apply(ReadWriteTransaction& transaction) ORTHANC_OVERRIDE
      {
        transaction.Recycle(maximumStorageSize_, maximumPatientCount_, 0, "");
      }
    };

    if (maximumStorageMode == MaxStorageMode_Recycle 
        && (maximumStorageSize != 0 || maximumPatientCount != 0))
    {
      Operations operations(maximumStorageSize, maximumPatientCount);
      Apply(operations);
    }
  }


  StoreStatus StatelessDatabaseOperations::Store(std::map<MetadataType, std::string>& instanceMetadata,
                                                 const DicomMap& dicomSummary,
                                                 const Attachments& attachments,
                                                 const MetadataMap& metadata,
                                                 const DicomInstanceOrigin& origin,
                                                 bool overwrite,
                                                 bool hasTransferSyntax,
                                                 DicomTransferSyntax transferSyntax,
                                                 bool hasPixelDataOffset,
                                                 uint64_t pixelDataOffset,
                                                 ValueRepresentation pixelDataVR,
                                                 MaxStorageMode maximumStorageMode,
                                                 uint64_t maximumStorageSize,
                                                 unsigned int maximumPatients,
                                                 bool isReconstruct)
  {
    class Operations : public IReadWriteOperations
    {
    private:
      StoreStatus                          storeStatus_;
      std::map<MetadataType, std::string>& instanceMetadata_;
      const DicomMap&                      dicomSummary_;
      const Attachments&                   attachments_;
      const MetadataMap&                   metadata_;
      const DicomInstanceOrigin&           origin_;
      bool                                 overwrite_;
      bool                                 hasTransferSyntax_;
      DicomTransferSyntax                  transferSyntax_;
      bool                                 hasPixelDataOffset_;
      uint64_t                             pixelDataOffset_;
      ValueRepresentation                  pixelDataVR_;
      MaxStorageMode                       maximumStorageMode_;
      uint64_t                             maximumStorageSize_;
      unsigned int                         maximumPatientCount_;
      bool                                 isReconstruct_;

      // Auto-computed fields
      bool          hasExpectedInstances_;
      int64_t       expectedInstances_;
      std::string   hashPatient_;
      std::string   hashStudy_;
      std::string   hashSeries_;
      std::string   hashInstance_;

      
      static void SetInstanceMetadata(ResourcesContent& content,
                                      std::map<MetadataType, std::string>& instanceMetadata,
                                      int64_t instance,
                                      MetadataType metadata,
                                      const std::string& value)
      {
        content.AddMetadata(instance, metadata, value);
        instanceMetadata[metadata] = value;
      }

      static void SetMainDicomSequenceMetadata(ResourcesContent& content,
                                               int64_t resource,
                                               const DicomMap& dicomSummary,
                                               ResourceType level)
      {
        std::string serialized;
        GetMainDicomSequenceMetadataContent(serialized, dicomSummary, level);

        if (!serialized.empty())
        {
          content.AddMetadata(resource, MetadataType_MainDicomSequences, serialized);
        }
      }
      
      static bool ComputeExpectedNumberOfInstances(int64_t& target,
                                                   const DicomMap& dicomSummary)
      {
        try
        {
          const DicomValue* value;
          const DicomValue* value2;
          
          if ((value = dicomSummary.TestAndGetValue(DICOM_TAG_IMAGES_IN_ACQUISITION)) != NULL &&
              !value->IsNull() &&
              !value->IsBinary() &&
              (value2 = dicomSummary.TestAndGetValue(DICOM_TAG_NUMBER_OF_TEMPORAL_POSITIONS)) != NULL &&
              !value2->IsNull() &&
              !value2->IsBinary())
          {
            // Patch for series with temporal positions thanks to Will Ryder
            int64_t imagesInAcquisition = boost::lexical_cast<int64_t>(value->GetContent());
            int64_t countTemporalPositions = boost::lexical_cast<int64_t>(value2->GetContent());
            target = imagesInAcquisition * countTemporalPositions;
            return (target > 0);
          }

          else if ((value = dicomSummary.TestAndGetValue(DICOM_TAG_NUMBER_OF_SLICES)) != NULL &&
                   !value->IsNull() &&
                   !value->IsBinary() &&
                   (value2 = dicomSummary.TestAndGetValue(DICOM_TAG_NUMBER_OF_TIME_SLICES)) != NULL &&
                   !value2->IsBinary() &&
                   !value2->IsNull())
          {
            // Support of Cardio-PET images
            int64_t numberOfSlices = boost::lexical_cast<int64_t>(value->GetContent());
            int64_t numberOfTimeSlices = boost::lexical_cast<int64_t>(value2->GetContent());
            target = numberOfSlices * numberOfTimeSlices;
            return (target > 0);
          }

          else if ((value = dicomSummary.TestAndGetValue(DICOM_TAG_CARDIAC_NUMBER_OF_IMAGES)) != NULL &&
                   !value->IsNull() &&
                   !value->IsBinary())
          {
            target = boost::lexical_cast<int64_t>(value->GetContent());
            return (target > 0);
          }
        }
        catch (OrthancException&)
        {
        }
        catch (boost::bad_lexical_cast&)
        {
        }

        return false;
      }

    public:
      Operations(std::map<MetadataType, std::string>& instanceMetadata,
                 const DicomMap& dicomSummary,
                 const Attachments& attachments,
                 const MetadataMap& metadata,
                 const DicomInstanceOrigin& origin,
                 bool overwrite,
                 bool hasTransferSyntax,
                 DicomTransferSyntax transferSyntax,
                 bool hasPixelDataOffset,
                 uint64_t pixelDataOffset,
                 ValueRepresentation pixelDataVR,
                 MaxStorageMode maximumStorageMode,
                 uint64_t maximumStorageSize,
                 unsigned int maximumPatientCount,
                 bool isReconstruct) :
        storeStatus_(StoreStatus_Failure),
        instanceMetadata_(instanceMetadata),
        dicomSummary_(dicomSummary),
        attachments_(attachments),
        metadata_(metadata),
        origin_(origin),
        overwrite_(overwrite),
        hasTransferSyntax_(hasTransferSyntax),
        transferSyntax_(transferSyntax),
        hasPixelDataOffset_(hasPixelDataOffset),
        pixelDataOffset_(pixelDataOffset),
        pixelDataVR_(pixelDataVR),
        maximumStorageMode_(maximumStorageMode),
        maximumStorageSize_(maximumStorageSize),
        maximumPatientCount_(maximumPatientCount),
        isReconstruct_(isReconstruct)
      {
        hasExpectedInstances_ = ComputeExpectedNumberOfInstances(expectedInstances_, dicomSummary);
    
        instanceMetadata_.clear();

        DicomInstanceHasher hasher(dicomSummary);
        hashPatient_ = hasher.HashPatient();
        hashStudy_ = hasher.HashStudy();
        hashSeries_ = hasher.HashSeries();
        hashInstance_ = hasher.HashInstance();
      }

      StoreStatus GetStoreStatus() const
      {
        return storeStatus_;
      }
        
      virtual void Apply(ReadWriteTransaction& transaction) ORTHANC_OVERRIDE
      {
        IDatabaseWrapper::CreateInstanceResult status;
        int64_t instanceId;
        
        bool isNewInstance = transaction.CreateInstance(status, instanceId, hashPatient_,
                                                        hashStudy_, hashSeries_, hashInstance_);

        if (isReconstruct_ && isNewInstance)
        {
          // In case of reconstruct, we just want to modify the attachments and some metadata like the TransferSyntex
          // The DicomTags and many metadata have already been updated before we get here in ReconstructInstance
          throw OrthancException(ErrorCode_InternalError, "New instance while reconstructing; this should not happen.");
        }

        // Check whether this instance is already stored
        if (!isNewInstance && !isReconstruct_)
        {
          // The instance already exists
          if (overwrite_)
          {
            // Overwrite the old instance
            LOG(INFO) << "Overwriting instance: " << hashInstance_;
            transaction.DeleteResource(instanceId);

            // Re-create the instance, now that the old one is removed
            if (!transaction.CreateInstance(status, instanceId, hashPatient_,
                                            hashStudy_, hashSeries_, hashInstance_))
            {
              // Note that, sometime, it does not create a new instance, 
              // in very rare occasions in READ COMMITTED mode when multiple clients are pushing the same instance at the same time,
              // this thread will not create the instance because another thread has created it in the meantime.
              // At the end, there is always a thread that creates the instance and this is what we expect.

              // Note, we must delete the attachments that have already been stored from this failed insertion (they have not yet been added into the DB)
              throw OrthancException(ErrorCode_DuplicateResource, "No new instance while overwriting; this might happen if another client has pushed the same instance at the same time.");
            }
          }
          else
          {
            // Do nothing if the instance already exists and overwriting is disabled
            transaction.GetAllMetadata(instanceMetadata_, instanceId);
            storeStatus_ = StoreStatus_AlreadyStored;
            return;
          }
        }


        if (!isReconstruct_)  // don't signal new resources if this is a reconstruction
        {
          // Warn about the creation of new resources. The order must be
          // from instance to patient.

          // NB: In theory, could be sped up by grouping the underlying
          // calls to "transaction.LogChange()". However, this would only have an
          // impact when new patient/study/series get created, which
          // occurs far less often that creating new instances. The
          // positive impact looks marginal in practice.
          transaction.LogChange(instanceId, ChangeType_NewInstance, ResourceType_Instance, hashInstance_);

          if (status.isNewSeries_)
          {
            transaction.LogChange(status.seriesId_, ChangeType_NewSeries, ResourceType_Series, hashSeries_);
          }
      
          if (status.isNewStudy_)
          {
            transaction.LogChange(status.studyId_, ChangeType_NewStudy, ResourceType_Study, hashStudy_);
          }
      
          if (status.isNewPatient_)
          {
            transaction.LogChange(status.patientId_, ChangeType_NewPatient, ResourceType_Patient, hashPatient_);
          }
        }      
    
        // Ensure there is enough room in the storage for the new instance
        uint64_t instanceSize = 0;
        for (Attachments::const_iterator it = attachments_.begin();
             it != attachments_.end(); ++it)
        {
          instanceSize += it->GetCompressedSize();
        }

        if (!isReconstruct_)  // reconstruction should not affect recycling
        {
          if (maximumStorageMode_ == MaxStorageMode_Reject)
          {
            if (transaction.HasReachedMaxStorageSize(maximumStorageSize_, instanceSize))
            {
              storeStatus_ = StoreStatus_StorageFull;
              throw OrthancException(ErrorCode_FullStorage, HttpStatus_507_InsufficientStorage, "Maximum storage size reached"); // throw to cancel the transaction
            }
            if (transaction.HasReachedMaxPatientCount(maximumPatientCount_, hashPatient_))
            {
              storeStatus_ = StoreStatus_StorageFull;
              throw OrthancException(ErrorCode_FullStorage, HttpStatus_507_InsufficientStorage, "Maximum patient count reached");  // throw to cancel the transaction
            }
          }
          else
          {
            transaction.Recycle(maximumStorageSize_, maximumPatientCount_,
                                instanceSize, hashPatient_ /* don't consider the current patient for recycling */);
          }
        }  
    
        // Attach the files to the newly created instance
        for (Attachments::const_iterator it = attachments_.begin();
             it != attachments_.end(); ++it)
        {
          if (isReconstruct_)
          {
            // we are replacing attachments during a reconstruction
            transaction.DeleteAttachment(instanceId, it->GetContentType());
          }

          transaction.AddAttachment(instanceId, *it, 0 /* this is the first revision */);
        }

        ResourcesContent content(true /* new resource, metadata can be set */);

        // Attach the user-specified metadata (in case of reconstruction, metadata_ contains all past metadata, including the system ones we want to keep)
        for (MetadataMap::const_iterator 
                it = metadata_.begin(); it != metadata_.end(); ++it)
        {
          switch (it->first.first)
          {
            case ResourceType_Patient:
              content.AddMetadata(status.patientId_, it->first.second, it->second);
              break;

            case ResourceType_Study:
              content.AddMetadata(status.studyId_, it->first.second, it->second);
              break;

            case ResourceType_Series:
              content.AddMetadata(status.seriesId_, it->first.second, it->second);
              break;

            case ResourceType_Instance:
              SetInstanceMetadata(content, instanceMetadata_, instanceId,
                                  it->first.second, it->second);
              break;

            default:
              throw OrthancException(ErrorCode_ParameterOutOfRange);
          }
        }

        if (!isReconstruct_)
        {
          // Populate the tags of the newly-created resources
          content.AddResource(instanceId, ResourceType_Instance, dicomSummary_);
          SetInstanceMetadata(content, instanceMetadata_, instanceId, MetadataType_MainDicomTagsSignature, DicomMap::GetMainDicomTagsSignature(ResourceType_Instance));  // New in Orthanc 1.11.0
          SetMainDicomSequenceMetadata(content, instanceId, dicomSummary_, ResourceType_Instance);   // new in Orthanc 1.11.1

          if (status.isNewSeries_)
          {
            content.AddResource(status.seriesId_, ResourceType_Series, dicomSummary_);
            content.AddMetadata(status.seriesId_, MetadataType_MainDicomTagsSignature, DicomMap::GetMainDicomTagsSignature(ResourceType_Series));  // New in Orthanc 1.11.0
            SetMainDicomSequenceMetadata(content, status.seriesId_, dicomSummary_, ResourceType_Series);   // new in Orthanc 1.11.1
          }

          if (status.isNewStudy_)
          {
            content.AddResource(status.studyId_, ResourceType_Study, dicomSummary_);
            content.AddMetadata(status.studyId_, MetadataType_MainDicomTagsSignature, DicomMap::GetMainDicomTagsSignature(ResourceType_Study));  // New in Orthanc 1.11.0
            SetMainDicomSequenceMetadata(content, status.studyId_, dicomSummary_, ResourceType_Study);   // new in Orthanc 1.11.1
          }

          if (status.isNewPatient_)
          {
            content.AddResource(status.patientId_, ResourceType_Patient, dicomSummary_);
            content.AddMetadata(status.patientId_, MetadataType_MainDicomTagsSignature, DicomMap::GetMainDicomTagsSignature(ResourceType_Patient));  // New in Orthanc 1.11.0
            SetMainDicomSequenceMetadata(content, status.patientId_, dicomSummary_, ResourceType_Patient);   // new in Orthanc 1.11.1
          }

          // Attach the auto-computed metadata for the patient/study/series levels
          std::string now = SystemToolbox::GetNowIsoString(true /* use UTC time (not local time) */);
          content.AddMetadata(status.seriesId_, MetadataType_LastUpdate, now);
          content.AddMetadata(status.studyId_, MetadataType_LastUpdate, now);
          content.AddMetadata(status.patientId_, MetadataType_LastUpdate, now);

          if (status.isNewSeries_)
          {
            if (hasExpectedInstances_)
            {
              content.AddMetadata(status.seriesId_, MetadataType_Series_ExpectedNumberOfInstances,
                                  boost::lexical_cast<std::string>(expectedInstances_));
            }

            // New in Orthanc 1.9.0
            content.AddMetadata(status.seriesId_, MetadataType_RemoteAet,
                                origin_.GetRemoteAetC());
          }
          // Attach the auto-computed metadata for the instance level,
          // reflecting these additions into the input metadata map
          SetInstanceMetadata(content, instanceMetadata_, instanceId,
                              MetadataType_Instance_ReceptionDate, now);
          SetInstanceMetadata(content, instanceMetadata_, instanceId, MetadataType_RemoteAet,
                              origin_.GetRemoteAetC());
          SetInstanceMetadata(content, instanceMetadata_, instanceId, MetadataType_Instance_Origin, 
                              EnumerationToString(origin_.GetRequestOrigin()));

          std::string s;

          if (origin_.LookupRemoteIp(s))
          {
            // New in Orthanc 1.4.0
            SetInstanceMetadata(content, instanceMetadata_, instanceId,
                                MetadataType_Instance_RemoteIp, s);
          }

          if (origin_.LookupCalledAet(s))
          {
            // New in Orthanc 1.4.0
            SetInstanceMetadata(content, instanceMetadata_, instanceId,
                                MetadataType_Instance_CalledAet, s);
          }

          if (origin_.LookupHttpUsername(s))
          {
            // New in Orthanc 1.4.0
            SetInstanceMetadata(content, instanceMetadata_, instanceId,
                                MetadataType_Instance_HttpUsername, s);
          }
        }

        // Following metadatas are also updated if reconstructing the instance.
        // They might be missing since they have been introduced along Orthanc versions.

        if (hasTransferSyntax_)
        {
          // New in Orthanc 1.2.0
          SetInstanceMetadata(content, instanceMetadata_, instanceId,
                              MetadataType_Instance_TransferSyntax,
                              GetTransferSyntaxUid(transferSyntax_));
        }

        if (hasPixelDataOffset_)
        {
          // New in Orthanc 1.9.1
          SetInstanceMetadata(content, instanceMetadata_, instanceId,
                              MetadataType_Instance_PixelDataOffset,
                              boost::lexical_cast<std::string>(pixelDataOffset_));

          // New in Orthanc 1.12.1
          if (dicomSummary_.GuessPixelDataValueRepresentation(transferSyntax_) != pixelDataVR_)
          {
            // Store the VR of pixel data if it doesn't comply with the standard
            SetInstanceMetadata(content, instanceMetadata_, instanceId,
                                MetadataType_Instance_PixelDataVR,
                                EnumerationToString(pixelDataVR_));
          }
        }
    
        const DicomValue* value;
        if ((value = dicomSummary_.TestAndGetValue(DICOM_TAG_SOP_CLASS_UID)) != NULL &&
            !value->IsNull() &&
            !value->IsBinary())
        {
          SetInstanceMetadata(content, instanceMetadata_, instanceId,
                              MetadataType_Instance_SopClassUid, value->GetContent());
        }


        if ((value = dicomSummary_.TestAndGetValue(DICOM_TAG_INSTANCE_NUMBER)) != NULL ||
            (value = dicomSummary_.TestAndGetValue(DICOM_TAG_IMAGE_INDEX)) != NULL)
        {
          if (!value->IsNull() && 
              !value->IsBinary())
          {
            SetInstanceMetadata(content, instanceMetadata_, instanceId,
                                MetadataType_Instance_IndexInSeries, Toolbox::StripSpaces(value->GetContent()));
          }
        }

    
        transaction.SetResourcesContent(content);


        if (!isReconstruct_)  // a reconstruct shall not trigger any events
        {
          // Check whether the series of this new instance is now completed
          int64_t expectedNumberOfInstances;
          if (ComputeExpectedNumberOfInstances(expectedNumberOfInstances, dicomSummary_))
          {
            SeriesStatus seriesStatus = transaction.GetSeriesStatus(status.seriesId_, expectedNumberOfInstances);
            if (seriesStatus == SeriesStatus_Complete)
            {
              transaction.LogChange(status.seriesId_, ChangeType_CompletedSeries, ResourceType_Series, hashSeries_);
            }
          }
          
          transaction.LogChange(status.seriesId_, ChangeType_NewChildInstance, ResourceType_Series, hashSeries_);
          transaction.LogChange(status.studyId_, ChangeType_NewChildInstance, ResourceType_Study, hashStudy_);
          transaction.LogChange(status.patientId_, ChangeType_NewChildInstance, ResourceType_Patient, hashPatient_);
          
          // Mark the parent resources of this instance as unstable
          transaction.GetTransactionContext().MarkAsUnstable(ResourceType_Series, status.seriesId_, hashSeries_);
          transaction.GetTransactionContext().MarkAsUnstable(ResourceType_Study, status.studyId_, hashStudy_);
          transaction.GetTransactionContext().MarkAsUnstable(ResourceType_Patient, status.patientId_, hashPatient_);
        }

        transaction.GetTransactionContext().SignalAttachmentsAdded(instanceSize);
        storeStatus_ = StoreStatus_Success;
      }
    };


    Operations operations(instanceMetadata, dicomSummary, attachments, metadata, origin, overwrite,
                          hasTransferSyntax, transferSyntax, hasPixelDataOffset, pixelDataOffset,
                          pixelDataVR, maximumStorageMode, maximumStorageSize, maximumPatients, isReconstruct);

    try
    {
      Apply(operations);
      return operations.GetStoreStatus();
    }
    catch (OrthancException& e)
    {
      if (e.GetErrorCode() == ErrorCode_FullStorage)
      {
        return StoreStatus_StorageFull;
      }
      else
      {
        // the transaction has failed -> do not commit the current transaction (and retry)
        throw;
      }
    }
  }


  StoreStatus StatelessDatabaseOperations::AddAttachment(int64_t& newRevision,
                                                         const FileInfo& attachment,
                                                         const std::string& publicId,
                                                         uint64_t maximumStorageSize,
                                                         unsigned int maximumPatients,
                                                         bool hasOldRevision,
                                                         int64_t oldRevision,
                                                         const std::string& oldMD5)
  {
    class Operations : public IReadWriteOperations
    {
    private:
      int64_t&            newRevision_;
      StoreStatus         status_;
      const FileInfo&     attachment_;
      const std::string&  publicId_;
      uint64_t            maximumStorageSize_;
      unsigned int        maximumPatientCount_;
      bool                hasOldRevision_;
      int64_t             oldRevision_;
      const std::string&  oldMD5_;

    public:
      Operations(int64_t& newRevision,
                 const FileInfo& attachment,
                 const std::string& publicId,
                 uint64_t maximumStorageSize,
                 unsigned int maximumPatientCount,
                 bool hasOldRevision,
                 int64_t oldRevision,
                 const std::string& oldMD5) :
        newRevision_(newRevision),
        status_(StoreStatus_Failure),
        attachment_(attachment),
        publicId_(publicId),
        maximumStorageSize_(maximumStorageSize),
        maximumPatientCount_(maximumPatientCount),
        hasOldRevision_(hasOldRevision),
        oldRevision_(oldRevision),
        oldMD5_(oldMD5)
      {
      }

      StoreStatus GetStatus() const
      {
        return status_;
      }
        
      virtual void Apply(ReadWriteTransaction& transaction) ORTHANC_OVERRIDE
      {
        ResourceType resourceType;
        int64_t resourceId;
        if (!transaction.LookupResource(resourceId, resourceType, publicId_))
        {
          throw OrthancException(ErrorCode_InexistentItem, HttpStatus_404_NotFound);
        }
        else
        {
          // Possibly remove previous attachment
          {
            FileInfo oldFile;
            int64_t expectedRevision;
            if (transaction.LookupAttachment(oldFile, expectedRevision, resourceId, attachment_.GetContentType()))
            {
              if (hasOldRevision_ &&
                  (expectedRevision != oldRevision_ ||
                   oldFile.GetUncompressedMD5() != oldMD5_))
              {
                throw OrthancException(ErrorCode_Revision);
              }
              else
              {
                newRevision_ = expectedRevision + 1;
                transaction.DeleteAttachment(resourceId, attachment_.GetContentType());
              }
            }
            else
            {
              // The attachment is not existing yet: Ignore "oldRevision"
              // and initialize a new sequence of revisions
              newRevision_ = 0;
            }
          }

          // Locate the patient of the target resource
          int64_t patientId = resourceId;
          for (;;)
          {
            int64_t parent;
            if (transaction.LookupParent(parent, patientId))
            {
              // We have not reached the patient level yet
              patientId = parent;
            }
            else
            {
              // We have reached the patient level
              break;
            }
          }

          // Possibly apply the recycling mechanism while preserving this patient
          assert(transaction.GetResourceType(patientId) == ResourceType_Patient);
          transaction.Recycle(maximumStorageSize_, maximumPatientCount_,
                              attachment_.GetCompressedSize(), transaction.GetPublicId(patientId));

          transaction.AddAttachment(resourceId, attachment_, newRevision_);

          if (IsUserContentType(attachment_.GetContentType()))
          {
            transaction.LogChange(resourceId, ChangeType_UpdatedAttachment, resourceType, publicId_);
          }

          transaction.GetTransactionContext().SignalAttachmentsAdded(attachment_.GetCompressedSize());

          status_ = StoreStatus_Success;
        }
      }
    };


    Operations operations(newRevision, attachment, publicId, maximumStorageSize, maximumPatients,
                          hasOldRevision, oldRevision, oldMD5);
    Apply(operations);
    return operations.GetStatus();
  }


  void StatelessDatabaseOperations::ListLabels(std::set<std::string>& target,
                                               const std::string& publicId,
                                               ResourceType level)
  {
    class Operations : public ReadOnlyOperationsT3<std::set<std::string>&, const std::string&, ResourceType>
    {
    public:
      virtual void ApplyTuple(ReadOnlyTransaction& transaction,
                              const Tuple& tuple) ORTHANC_OVERRIDE
      {
        ResourceType type;
        int64_t id;
        if (!transaction.LookupResource(id, type, tuple.get<1>()) ||
            tuple.get<2>() != type)
        {
          throw OrthancException(ErrorCode_UnknownResource);
        }
        else
        {
          transaction.ListLabels(tuple.get<0>(), id);
        }
      }
    };

    Operations operations;
    operations.Apply(*this, target, publicId, level);
  }


  void StatelessDatabaseOperations::ListAllLabels(std::set<std::string>& target)
  {
    class Operations : public ReadOnlyOperationsT1<std::set<std::string>& >
    {
    public:
      virtual void ApplyTuple(ReadOnlyTransaction& transaction,
                              const Tuple& tuple) ORTHANC_OVERRIDE
      {
        transaction.ListAllLabels(tuple.get<0>());
      }
    };

    Operations operations;
    operations.Apply(*this, target);
  }
  

  void StatelessDatabaseOperations::AddLabels(const std::string& publicId,
                                              ResourceType level,
                                              const std::set<std::string>& labels)
  {
    for (std::set<std::string>::const_iterator it = labels.begin(); it != labels.end(); ++it)
    {
      ModifyLabel(publicId, level, *it, LabelOperation_Add);
    }
  }


  void StatelessDatabaseOperations::ModifyLabel(const std::string& publicId,
                                                ResourceType level,
                                                const std::string& label,
                                                LabelOperation operation)
  {
    class Operations : public IReadWriteOperations
    {
    private:
      const std::string& publicId_;
      ResourceType       level_;
      const std::string& label_;
      LabelOperation     operation_;

    public:
      Operations(const std::string& publicId,
                 ResourceType level,
                 const std::string& label,
                 LabelOperation operation) :
        publicId_(publicId),
        level_(level),
        label_(label),
        operation_(operation)
      {
      }

      virtual void Apply(ReadWriteTransaction& transaction) ORTHANC_OVERRIDE
      {
        ResourceType type;
        int64_t id;
        if (!transaction.LookupResource(id, type, publicId_) ||
            level_ != type)
        {
          throw OrthancException(ErrorCode_UnknownResource);
        }
        else
        {
          switch (operation_)
          {
            case LabelOperation_Add:
              transaction.AddLabel(id, label_);
              break;

            case LabelOperation_Remove:
              transaction.RemoveLabel(id, label_);
              break;

            default:
              throw OrthancException(ErrorCode_ParameterOutOfRange);
          }
        }
      }
    };

    ServerToolbox::CheckValidLabel(label);
    
    Operations operations(publicId, level, label, operation);
    Apply(operations);
  }


  bool StatelessDatabaseOperations::HasLabelsSupport()
  {
    boost::shared_lock<boost::shared_mutex> lock(mutex_);
    return db_.GetDatabaseCapabilities().HasLabelsSupport();
  }

<<<<<<< HEAD
  bool StatelessDatabaseOperations::HasExtendedChanges()
  {
    boost::shared_lock<boost::shared_mutex> lock(mutex_);
    return db_.GetDatabaseCapabilities().HasExtendedChanges();
=======

  void StatelessDatabaseOperations::ExecuteFind(FindResponse& response,
                                                const FindRequest& request)
  {
    class IntegratedFind : public ReadOnlyOperationsT3<FindResponse&, const FindRequest&,
                                                       const IDatabaseWrapper::Capabilities&>
    {
    public:
      virtual void ApplyTuple(ReadOnlyTransaction& transaction,
                              const Tuple& tuple) ORTHANC_OVERRIDE
      {
        transaction.ExecuteFind(tuple.get<0>(), tuple.get<1>(), tuple.get<2>());
      }
    };

    class FindStage : public ReadOnlyOperationsT3<std::list<std::string>&, const IDatabaseWrapper::Capabilities&, const FindRequest& >
    {
    public:
      virtual void ApplyTuple(ReadOnlyTransaction& transaction,
                              const Tuple& tuple) ORTHANC_OVERRIDE
      {
        transaction.ExecuteFind(tuple.get<0>(), tuple.get<1>(), tuple.get<2>());
      }
    };

    class ExpandStage : public ReadOnlyOperationsT4<FindResponse&, const IDatabaseWrapper::Capabilities&, const FindRequest&, const std::string&>
    {
    public:
      virtual void ApplyTuple(ReadOnlyTransaction& transaction,
                              const Tuple& tuple) ORTHANC_OVERRIDE
      {
        transaction.ExecuteExpand(tuple.get<0>(), tuple.get<1>(), tuple.get<2>(), tuple.get<3>());
      }
    };

    IDatabaseWrapper::Capabilities capabilities = db_.GetDatabaseCapabilities();

    if (db_.HasIntegratedFind())
    {
      /**
       * In this flavor, the "find" and the "expand" phases are
       * executed in one single transaction.
       **/
      IntegratedFind operations;
      operations.Apply(*this, response, request, capabilities);
    }
    else
    {
      /**
       * In this flavor, the "find" and the "expand" phases for each
       * found resource are executed in distinct transactions. This is
       * the compatibility mode equivalent to Orthanc <= 1.12.3.
       **/
      std::list<std::string> identifiers;

      FindStage find;
      find.Apply(*this, identifiers, capabilities, request);

      ExpandStage expand;

      for (std::list<std::string>::const_iterator it = identifiers.begin(); it != identifiers.end(); ++it)
      {
        /**
         * Not that the resource might have been deleted (as we are in
         * another transaction). The database engine must ignore such
         * error cases.
         **/
        expand.Apply(*this, response, capabilities, request, *it);
      }
    }
>>>>>>> e90d43b2
  }
}<|MERGE_RESOLUTION|>--- conflicted
+++ resolved
@@ -3710,12 +3710,11 @@
     return db_.GetDatabaseCapabilities().HasLabelsSupport();
   }
 
-<<<<<<< HEAD
   bool StatelessDatabaseOperations::HasExtendedChanges()
   {
     boost::shared_lock<boost::shared_mutex> lock(mutex_);
     return db_.GetDatabaseCapabilities().HasExtendedChanges();
-=======
+  }
 
   void StatelessDatabaseOperations::ExecuteFind(FindResponse& response,
                                                 const FindRequest& request)
@@ -3786,6 +3785,5 @@
         expand.Apply(*this, response, capabilities, request, *it);
       }
     }
->>>>>>> e90d43b2
   }
 }