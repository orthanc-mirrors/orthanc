/**
 * Orthanc - A Lightweight, RESTful DICOM Store
 * Copyright (C) 2012-2016 Sebastien Jodogne, Medical Physics
 * Department, University Hospital of Liege, Belgium
 * Copyright (C) 2017-2023 Osimis S.A., Belgium
 * Copyright (C) 2024-2024 Orthanc Team SRL, Belgium
 * Copyright (C) 2021-2024 Sebastien Jodogne, ICTEAM UCLouvain, Belgium
 *
 * This program is free software: you can redistribute it and/or
 * modify it under the terms of the GNU General Public License as
 * published by the Free Software Foundation, either version 3 of the
 * License, or (at your option) any later version.
 * 
 * This program is distributed in the hope that it will be useful, but
 * WITHOUT ANY WARRANTY; without even the implied warranty of
 * MERCHANTABILITY or FITNESS FOR A PARTICULAR PURPOSE. See the GNU
 * General Public License for more details.
 *
 * You should have received a copy of the GNU General Public License
 * along with this program. If not, see <http://www.gnu.org/licenses/>.
 **/


#include "../PrecompiledHeadersServer.h"
#include "StatelessDatabaseOperations.h"

#ifndef NOMINMAX
#define NOMINMAX
#endif

#include "../../../OrthancFramework/Sources/DicomParsing/FromDcmtkBridge.h"
#include "../../../OrthancFramework/Sources/DicomParsing/ParsedDicomFile.h"
#include "../../../OrthancFramework/Sources/Logging.h"
#include "../../../OrthancFramework/Sources/OrthancException.h"
#include "../OrthancConfiguration.h"
#include "../Search/DatabaseLookup.h"
#include "../ServerIndexChange.h"
#include "../ServerToolbox.h"
#include "ResourcesContent.h"

#include <boost/lexical_cast.hpp>
#include <boost/thread.hpp>
#include <boost/tuple/tuple.hpp>
#include <stack>


namespace Orthanc
{
  namespace
  {
    /**
     * Some handy templates to reduce the verbosity in the definitions
     * of the internal classes.
     **/
    
    template <typename Operations,
              typename Tuple>
    class TupleOperationsWrapper : public StatelessDatabaseOperations::IReadOnlyOperations
    {
    protected:
      Operations&   operations_;
      const Tuple&  tuple_;
    
    public:
      TupleOperationsWrapper(Operations& operations,
                             const Tuple& tuple) :
        operations_(operations),
        tuple_(tuple)
      {
      }
    
      virtual void Apply(StatelessDatabaseOperations::ReadOnlyTransaction& transaction) ORTHANC_OVERRIDE
      {
        operations_.ApplyTuple(transaction, tuple_);
      }
    };


    template <typename T1>
    class ReadOnlyOperationsT1 : public boost::noncopyable
    {
    public:
      typedef typename boost::tuple<T1>  Tuple;
      
      virtual ~ReadOnlyOperationsT1()
      {
      }

      virtual void ApplyTuple(StatelessDatabaseOperations::ReadOnlyTransaction& transaction,
                              const Tuple& tuple) = 0;

      void Apply(StatelessDatabaseOperations& index,
                 T1 t1)
      {
        const Tuple tuple(t1);
        TupleOperationsWrapper<ReadOnlyOperationsT1, Tuple> wrapper(*this, tuple);
        index.Apply(wrapper);
      }
    };


    template <typename T1,
              typename T2>
    class ReadOnlyOperationsT2 : public boost::noncopyable
    {
    public:
      typedef typename boost::tuple<T1, T2>  Tuple;
      
      virtual ~ReadOnlyOperationsT2()
      {
      }

      virtual void ApplyTuple(StatelessDatabaseOperations::ReadOnlyTransaction& transaction,
                              const Tuple& tuple) = 0;

      void Apply(StatelessDatabaseOperations& index,
                 T1 t1,
                 T2 t2)
      {
        const Tuple tuple(t1, t2);
        TupleOperationsWrapper<ReadOnlyOperationsT2, Tuple> wrapper(*this, tuple);
        index.Apply(wrapper);
      }
    };


    template <typename T1,
              typename T2,
              typename T3>
    class ReadOnlyOperationsT3 : public boost::noncopyable
    {
    public:
      typedef typename boost::tuple<T1, T2, T3>  Tuple;
      
      virtual ~ReadOnlyOperationsT3()
      {
      }

      virtual void ApplyTuple(StatelessDatabaseOperations::ReadOnlyTransaction& transaction,
                              const Tuple& tuple) = 0;

      void Apply(StatelessDatabaseOperations& index,
                 T1 t1,
                 T2 t2,
                 T3 t3)
      {
        const Tuple tuple(t1, t2, t3);
        TupleOperationsWrapper<ReadOnlyOperationsT3, Tuple> wrapper(*this, tuple);
        index.Apply(wrapper);
      }
    };


    template <typename T1,
              typename T2,
              typename T3,
              typename T4>
    class ReadOnlyOperationsT4 : public boost::noncopyable
    {
    public:
      typedef typename boost::tuple<T1, T2, T3, T4>  Tuple;
      
      virtual ~ReadOnlyOperationsT4()
      {
      }

      virtual void ApplyTuple(StatelessDatabaseOperations::ReadOnlyTransaction& transaction,
                              const Tuple& tuple) = 0;

      void Apply(StatelessDatabaseOperations& index,
                 T1 t1,
                 T2 t2,
                 T3 t3,
                 T4 t4)
      {
        const Tuple tuple(t1, t2, t3, t4);
        TupleOperationsWrapper<ReadOnlyOperationsT4, Tuple> wrapper(*this, tuple);
        index.Apply(wrapper);
      }
    };


    template <typename T1,
              typename T2,
              typename T3,
              typename T4,
              typename T5>
    class ReadOnlyOperationsT5 : public boost::noncopyable
    {
    public:
      typedef typename boost::tuple<T1, T2, T3, T4, T5>  Tuple;
      
      virtual ~ReadOnlyOperationsT5()
      {
      }

      virtual void ApplyTuple(StatelessDatabaseOperations::ReadOnlyTransaction& transaction,
                              const Tuple& tuple) = 0;

      void Apply(StatelessDatabaseOperations& index,
                 T1 t1,
                 T2 t2,
                 T3 t3,
                 T4 t4,
                 T5 t5)
      {
        const Tuple tuple(t1, t2, t3, t4, t5);
        TupleOperationsWrapper<ReadOnlyOperationsT5, Tuple> wrapper(*this, tuple);
        index.Apply(wrapper);
      }
    };


    template <typename T1,
              typename T2,
              typename T3,
              typename T4,
              typename T5,
              typename T6>
    class ReadOnlyOperationsT6 : public boost::noncopyable
    {
    public:
      typedef typename boost::tuple<T1, T2, T3, T4, T5, T6>  Tuple;
      
      virtual ~ReadOnlyOperationsT6()
      {
      }

      virtual void ApplyTuple(StatelessDatabaseOperations::ReadOnlyTransaction& transaction,
                              const Tuple& tuple) = 0;

      void Apply(StatelessDatabaseOperations& index,
                 T1 t1,
                 T2 t2,
                 T3 t3,
                 T4 t4,
                 T5 t5,
                 T6 t6)
      {
        const Tuple tuple(t1, t2, t3, t4, t5, t6);
        TupleOperationsWrapper<ReadOnlyOperationsT6, Tuple> wrapper(*this, tuple);
        index.Apply(wrapper);
      }
    };
  }


  template <typename T>
  static void FormatLog(Json::Value& target,
                        const std::list<T>& log,
                        const std::string& name,
                        bool done,
                        int64_t since,
                        bool hasLast,
                        int64_t last)
  {
    Json::Value items = Json::arrayValue;
    for (typename std::list<T>::const_iterator
           it = log.begin(); it != log.end(); ++it)
    {
      Json::Value item;
      it->Format(item);
      items.append(item);
    }

    target = Json::objectValue;
    target[name] = items;
    target["Done"] = done;

    if (!hasLast)
    {
      // Best-effort guess of the last index in the sequence
      if (log.empty())
      {
        last = since;
      }
      else
      {
        last = log.back().GetSeq();
      }
    }
    
    target["Last"] = static_cast<int>(last);
  }


  static void CopyListToVector(std::vector<std::string>& target,
                               const std::list<std::string>& source)
  {
    target.resize(source.size());

    size_t pos = 0;
    
    for (std::list<std::string>::const_iterator
           it = source.begin(); it != source.end(); ++it)
    {
      target[pos] = *it;
      pos ++;
    }      
  }


<<<<<<< HEAD
=======
  class StatelessDatabaseOperations::MainDicomTagsRegistry : public boost::noncopyable
  {
  private:
    class TagInfo
    {
    private:
      ResourceType  level_;
      DicomTagType  type_;

    public:
      TagInfo()
      {
      }

      TagInfo(ResourceType level,
              DicomTagType type) :
        level_(level),
        type_(type)
      {
      }

      ResourceType GetLevel() const
      {
        return level_;
      }

      DicomTagType GetType() const
      {
        return type_;
      }
    };
      
    typedef std::map<DicomTag, TagInfo>   Registry;


    Registry  registry_;
      
    void LoadTags(ResourceType level)
    {
      {
        const DicomTag* tags = NULL;
        size_t size;
  
        ServerToolbox::LoadIdentifiers(tags, size, level);
  
        for (size_t i = 0; i < size; i++)
        {
          if (registry_.find(tags[i]) == registry_.end())
          {
            registry_[tags[i]] = TagInfo(level, DicomTagType_Identifier);
          }
          else
          {
            // These patient-level tags are copied in the study level
            assert(level == ResourceType_Study &&
                   (tags[i] == DICOM_TAG_PATIENT_ID ||
                    tags[i] == DICOM_TAG_PATIENT_NAME ||
                    tags[i] == DICOM_TAG_PATIENT_BIRTH_DATE));
          }
        }
      }

      {
        std::set<DicomTag> tags;
        DicomMap::GetMainDicomTags(tags, level);

        for (std::set<DicomTag>::const_iterator
               tag = tags.begin(); tag != tags.end(); ++tag)
        {
          if (registry_.find(*tag) == registry_.end())
          {
            registry_[*tag] = TagInfo(level, DicomTagType_Main);
          }
        }
      }
    }

    void LookupTag(ResourceType& level,
                   DicomTagType& type,
                   const DicomTag& tag) const
    {
      Registry::const_iterator it = registry_.find(tag);

      if (it == registry_.end())
      {
        // Default values
        level = ResourceType_Instance;
        type = DicomTagType_Generic;
      }
      else
      {
        level = it->second.GetLevel();
        type = it->second.GetType();
      }
    }

  public:
    MainDicomTagsRegistry()
    {
      LoadTags(ResourceType_Patient);
      LoadTags(ResourceType_Study);
      LoadTags(ResourceType_Series);
      LoadTags(ResourceType_Instance);
    }

    void NormalizeLookup(DatabaseConstraints& target,
                         const DatabaseLookup& source,
                         ResourceType queryLevel) const
    {
      target.Clear();

      for (size_t i = 0; i < source.GetConstraintsCount(); i++)
      {
        ResourceType level;
        DicomTagType type;

        LookupTag(level, type, source.GetConstraint(i).GetTag());

        if (type == DicomTagType_Identifier ||
            type == DicomTagType_Main)
        {
          // Use the fact that patient-level tags are copied at the study level
          if (level == ResourceType_Patient &&
              queryLevel != ResourceType_Patient)
          {
            level = ResourceType_Study;
          }

          target.AddConstraint(source.GetConstraint(i).ConvertToDatabaseConstraint(level, type));
        }
      }
    }
  };


>>>>>>> 9708f8ca
  void StatelessDatabaseOperations::ReadWriteTransaction::LogChange(int64_t internalId,
                                                                    ChangeType changeType,
                                                                    ResourceType resourceType,
                                                                    const std::string& publicId)
  {
    ServerIndexChange change(changeType, resourceType, publicId);

    if (changeType <= ChangeType_INTERNAL_LastLogged)
    {
      transaction_.LogChange(changeType, resourceType, internalId, publicId, change.GetDate());
    }

    GetTransactionContext().SignalChange(change);
  }


  SeriesStatus StatelessDatabaseOperations::ReadOnlyTransaction::GetSeriesStatus(int64_t id,
                                                                                 int64_t expectedNumberOfInstances)
  {
    std::list<std::string> values;
    transaction_.GetChildrenMetadata(values, id, MetadataType_Instance_IndexInSeries);

    std::set<int64_t> instances;

    for (std::list<std::string>::const_iterator
           it = values.begin(); it != values.end(); ++it)
    {
      int64_t index;

      try
      {
        index = boost::lexical_cast<int64_t>(*it);
      }
      catch (boost::bad_lexical_cast&)
      {
        return SeriesStatus_Unknown;
      }
      
      if (!(index > 0 && index <= expectedNumberOfInstances))
      {
        // Out-of-range instance index
        return SeriesStatus_Inconsistent;
      }

      if (instances.find(index) != instances.end())
      {
        // Twice the same instance index
        return SeriesStatus_Inconsistent;
      }

      instances.insert(index);
    }

    if (static_cast<int64_t>(instances.size()) == expectedNumberOfInstances)
    {
      return SeriesStatus_Complete;
    }
    else
    {
      return SeriesStatus_Missing;
    }
  }


  class StatelessDatabaseOperations::Transaction : public boost::noncopyable
  {
  private:
    IDatabaseWrapper&                                db_;
    std::unique_ptr<IDatabaseWrapper::ITransaction>  transaction_;
    std::unique_ptr<ITransactionContext>             context_;
    bool                                             isCommitted_;
    
  public:
    Transaction(IDatabaseWrapper& db,
                ITransactionContextFactory& factory,
                TransactionType type) :
      db_(db),
      isCommitted_(false)
    {
      context_.reset(factory.Create());
      if (context_.get() == NULL)
      {
        throw OrthancException(ErrorCode_NullPointer);
      }      
      
      transaction_.reset(db_.StartTransaction(type, *context_));
      if (transaction_.get() == NULL)
      {
        throw OrthancException(ErrorCode_NullPointer);
      }
    }

    ~Transaction()
    {
      if (!isCommitted_)
      {
        try
        {
          transaction_->Rollback();
        }
        catch (OrthancException& e)
        {
          LOG(INFO) << "Cannot rollback transaction: " << e.What();
        }
      }
    }

    IDatabaseWrapper::ITransaction& GetDatabaseTransaction()
    {
      assert(transaction_.get() != NULL);
      return *transaction_;
    }

    void Commit()
    {
      if (isCommitted_)
      {
        throw OrthancException(ErrorCode_BadSequenceOfCalls);
      }
      else
      {
        int64_t delta = context_->GetCompressedSizeDelta();

        transaction_->Commit(delta);
        context_->Commit();
        isCommitted_ = true;
      }
    }

    ITransactionContext& GetContext() const
    {
      assert(context_.get() != NULL);
      return *context_;
    }
  };
  

  void StatelessDatabaseOperations::ApplyInternal(IReadOnlyOperations* readOperations,
                                                  IReadWriteOperations* writeOperations)
  {
    boost::shared_lock<boost::shared_mutex> lock(mutex_);  // To protect "factory_" and "maxRetries_"

    if ((readOperations == NULL && writeOperations == NULL) ||
        (readOperations != NULL && writeOperations != NULL))
    {
      throw OrthancException(ErrorCode_InternalError);
    }

    if (factory_.get() == NULL)
    {
      throw OrthancException(ErrorCode_BadSequenceOfCalls, "No transaction context was provided");     
    }
    
    unsigned int attempt = 0;

    for (;;)
    {
      try
      {
        if (readOperations != NULL)
        {
          /**
           * IMPORTANT: In Orthanc <= 1.9.1, there was no transaction
           * in this case. This was OK because of the presence of the
           * global mutex that was protecting the database.
           **/
          
          Transaction transaction(db_, *factory_, TransactionType_ReadOnly);  // TODO - Only if not "TransactionType_Implicit"
          {
            ReadOnlyTransaction t(transaction.GetDatabaseTransaction(), transaction.GetContext());
            readOperations->Apply(t);
          }
          transaction.Commit();
        }
        else
        {
          assert(writeOperations != NULL);
          
          Transaction transaction(db_, *factory_, TransactionType_ReadWrite);
          {
            ReadWriteTransaction t(transaction.GetDatabaseTransaction(), transaction.GetContext());
            writeOperations->Apply(t);
          }
          transaction.Commit();
        }
        
        return;  // Success
      }
      catch (OrthancException& e)
      {
        if (e.GetErrorCode() == ErrorCode_DatabaseCannotSerialize)
        {
          if (attempt >= maxRetries_)
          {
            LOG(ERROR) << "Maximum transactions retries reached " << e.GetDetails();
            throw;
          }
          else
          {
            attempt++;

            // The "rand()" adds some jitter to de-synchronize writers
            boost::this_thread::sleep(boost::posix_time::milliseconds(100 * attempt + 5 * (rand() % 10)));
          }          
        }
        else
        {
          throw;
        }
      }
    }
  }

  
  StatelessDatabaseOperations::StatelessDatabaseOperations(IDatabaseWrapper& db) : 
    db_(db),
    mainDicomTagsRegistry_(new MainDicomTagsRegistry),
    maxRetries_(0)
  {
  }


  void StatelessDatabaseOperations::FlushToDisk()
  {
    try
    {
      db_.FlushToDisk();
    }
    catch (OrthancException&)
    {
      LOG(ERROR) << "Cannot flush the SQLite database to the disk (is your filesystem full?)";
    }
  }


  void StatelessDatabaseOperations::SetTransactionContextFactory(ITransactionContextFactory* factory)
  {
    boost::unique_lock<boost::shared_mutex> lock(mutex_);

    if (factory == NULL)
    {
      throw OrthancException(ErrorCode_NullPointer);
    }
    else if (factory_.get() != NULL)
    {
      throw OrthancException(ErrorCode_BadSequenceOfCalls);
    }
    else
    {
      factory_.reset(factory);
    }
  }
    

  void StatelessDatabaseOperations::SetMaxDatabaseRetries(unsigned int maxRetries)
  {
    boost::unique_lock<boost::shared_mutex> lock(mutex_);
    maxRetries_ = maxRetries;
  }
  

  void StatelessDatabaseOperations::Apply(IReadOnlyOperations& operations)
  {
    ApplyInternal(&operations, NULL);
  }
  

  void StatelessDatabaseOperations::Apply(IReadWriteOperations& operations)
  {
    ApplyInternal(NULL, &operations);
  }
  

  bool StatelessDatabaseOperations::ExpandResource(ExpandedResource& target,
                                                   const std::string& publicId,
                                                   ResourceType level,
                                                   const std::set<DicomTag>& requestedTags,
                                                   ExpandResourceFlags expandFlags)
  {    
    class Operations : public ReadOnlyOperationsT6<
      bool&, ExpandedResource&, const std::string&, ResourceType, const std::set<DicomTag>&, ExpandResourceFlags>
    {
    private:
      bool hasLabelsSupport_;

      static bool LookupStringMetadata(std::string& result,
                                       const std::map<MetadataType, std::string>& metadata,
                                       MetadataType type)
      {
        std::map<MetadataType, std::string>::const_iterator found = metadata.find(type);

        if (found == metadata.end())
        {
          return false;
        }
        else
        {
          result = found->second;
          return true;
        }
      }


      static bool LookupIntegerMetadata(int64_t& result,
                                        const std::map<MetadataType, std::string>& metadata,
                                        MetadataType type)
      {
        std::string s;
        if (!LookupStringMetadata(s, metadata, type))
        {
          return false;
        }

        try
        {
          result = boost::lexical_cast<int64_t>(s);
          return true;
        }
        catch (boost::bad_lexical_cast&)
        {
          return false;
        }
      }


    public:
      explicit Operations(bool hasLabelsSupport) :
        hasLabelsSupport_(hasLabelsSupport)
      {
      }

      virtual void ApplyTuple(ReadOnlyTransaction& transaction,
                              const Tuple& tuple) ORTHANC_OVERRIDE
      {
        // Lookup for the requested resource
        int64_t internalId;
        ResourceType type;
        std::string parent;
        if (!transaction.LookupResourceAndParent(internalId, type, parent, tuple.get<2>()) ||
            type != tuple.get<3>())
        {
          tuple.get<0>() = false;
        }
        else
        {
          ExpandedResource& target = tuple.get<1>();
          ExpandResourceFlags expandFlags = tuple.get<5>();

          // Set information about the parent resource (if it exists)
          if (type == ResourceType_Patient)
          {
            if (!parent.empty())
            {
              throw OrthancException(ErrorCode_DatabasePlugin);
            }
          }
          else
          {
            if (parent.empty())
            {
              throw OrthancException(ErrorCode_DatabasePlugin);
            }

            target.parentId_ = parent;
          }

          target.SetResource(type, tuple.get<2>());

          if (expandFlags & ExpandResourceFlags_IncludeChildren)
          {
            // List the children resources
            transaction.GetChildrenPublicId(target.childrenIds_, internalId);
          }

          if (expandFlags & ExpandResourceFlags_IncludeMetadata)
          {
            // Extract the metadata
            transaction.GetAllMetadata(target.metadata_, internalId);

            switch (type)
            {
              case ResourceType_Patient:
              case ResourceType_Study:
                break;

              case ResourceType_Series:
              {
                int64_t i;
                if (LookupIntegerMetadata(i, target.metadata_, MetadataType_Series_ExpectedNumberOfInstances))
                {
                  target.expectedNumberOfInstances_ = static_cast<int>(i);
                  target.status_ = EnumerationToString(transaction.GetSeriesStatus(internalId, i));
                }
                else
                {
                  target.expectedNumberOfInstances_ = -1;
                  target.status_ = EnumerationToString(SeriesStatus_Unknown);
                }

                break;
              }

              case ResourceType_Instance:
              {
                FileInfo attachment;
                int64_t revision;  // ignored
                if (!transaction.LookupAttachment(attachment, revision, internalId, FileContentType_Dicom))
                {
                  throw OrthancException(ErrorCode_InternalError);
                }

                target.fileSize_ = static_cast<unsigned int>(attachment.GetUncompressedSize());
                target.fileUuid_ = attachment.GetUuid();

                int64_t i;
                if (LookupIntegerMetadata(i, target.metadata_, MetadataType_Instance_IndexInSeries))
                {
                  target.indexInSeries_ = static_cast<int>(i);
                }
                else
                {
                  target.indexInSeries_ = -1;
                }

                break;
              }

              default:
                throw OrthancException(ErrorCode_InternalError);
            }

            // check the main dicom tags list has not changed since the resource was stored
            target.mainDicomTagsSignature_ = DicomMap::GetDefaultMainDicomTagsSignature(type);
            LookupStringMetadata(target.mainDicomTagsSignature_, target.metadata_, MetadataType_MainDicomTagsSignature);
          }

          if (expandFlags & ExpandResourceFlags_IncludeMainDicomTags)
          {
            // read all tags from DB
            transaction.GetMainDicomTags(target.GetMainDicomTags(), internalId);

            // read all main sequences from DB
            std::string serializedSequences;
            if (LookupStringMetadata(serializedSequences, target.metadata_, MetadataType_MainDicomSequences))
            {
              Json::Value jsonMetadata;
              Toolbox::ReadJson(jsonMetadata, serializedSequences);

              assert(jsonMetadata["Version"].asInt() == 1);
              target.GetMainDicomTags().FromDicomAsJson(jsonMetadata["Sequences"], true /* append */, true /* parseSequences */);
            }

            // check if we have access to all requestedTags or if we must get tags from parents
            const std::set<DicomTag>& requestedTags = tuple.get<4>();

            if (requestedTags.size() > 0)
            {
              std::set<DicomTag> savedMainDicomTags;
              
              FromDcmtkBridge::ParseListOfTags(savedMainDicomTags, target.mainDicomTagsSignature_);

              // read parent main dicom tags as long as we have not gathered all requested tags
              ResourceType currentLevel = target.GetLevel();
              int64_t currentInternalId = internalId;
              Toolbox::GetMissingsFromSet(target.missingRequestedTags_, requestedTags, savedMainDicomTags);

              while ((target.missingRequestedTags_.size() > 0)
                     && currentLevel != ResourceType_Patient)
              {
                currentLevel = GetParentResourceType(currentLevel);

                int64_t currentParentId;
                if (!transaction.LookupParent(currentParentId, currentInternalId))
                {
                  break;
                }

                std::map<MetadataType, std::string> parentMetadata;
                transaction.GetAllMetadata(parentMetadata, currentParentId);

                std::string parentMainDicomTagsSignature = DicomMap::GetDefaultMainDicomTagsSignature(currentLevel);
                LookupStringMetadata(parentMainDicomTagsSignature, parentMetadata, MetadataType_MainDicomTagsSignature);

                std::set<DicomTag> parentSavedMainDicomTags;
                FromDcmtkBridge::ParseListOfTags(parentSavedMainDicomTags, parentMainDicomTagsSignature);
                
                size_t previousMissingCount = target.missingRequestedTags_.size();
                Toolbox::AppendSets(savedMainDicomTags, parentSavedMainDicomTags);
                Toolbox::GetMissingsFromSet(target.missingRequestedTags_, requestedTags, savedMainDicomTags);

                // read the parent tags from DB only if it reduces the number of missing tags
                if (target.missingRequestedTags_.size() < previousMissingCount)
                { 
                  Toolbox::AppendSets(savedMainDicomTags, parentSavedMainDicomTags);

                  DicomMap parentTags;
                  transaction.GetMainDicomTags(parentTags, currentParentId);

                  target.GetMainDicomTags().Merge(parentTags);
                }

                currentInternalId = currentParentId;
              }
            }
          }

          if ((expandFlags & ExpandResourceFlags_IncludeLabels) &&
              hasLabelsSupport_)
          {
            transaction.ListLabels(target.labels_, internalId);
          }

          std::string tmp;

          if (LookupStringMetadata(tmp, target.metadata_, MetadataType_AnonymizedFrom))
          {
            target.anonymizedFrom_ = tmp;
          }

          if (LookupStringMetadata(tmp, target.metadata_, MetadataType_ModifiedFrom))
          {
            target.modifiedFrom_ = tmp;
          }

          if (type == ResourceType_Patient ||
              type == ResourceType_Study ||
              type == ResourceType_Series)
          {
            target.isStable_ = !transaction.GetTransactionContext().IsUnstableResource(type, internalId);

            if (LookupStringMetadata(tmp, target.metadata_, MetadataType_LastUpdate))
            {
              target.lastUpdate_ = tmp;
            }
          }
          else
          {
            target.isStable_ = false;
          }

          tuple.get<0>() = true;
        }
      }
    };

    bool found;
    Operations operations(db_.GetDatabaseCapabilities().HasLabelsSupport());
    operations.Apply(*this, found, target, publicId, level, requestedTags, expandFlags);
    return found;
  }


  void StatelessDatabaseOperations::GetAllMetadata(std::map<MetadataType, std::string>& target,
                                                   const std::string& publicId,
                                                   ResourceType level)
  {
    class Operations : public ReadOnlyOperationsT3<std::map<MetadataType, std::string>&, const std::string&, ResourceType>
    {
    public:
      virtual void ApplyTuple(ReadOnlyTransaction& transaction,
                              const Tuple& tuple) ORTHANC_OVERRIDE
      {
        ResourceType type;
        int64_t id;
        if (!transaction.LookupResource(id, type, tuple.get<1>()) ||
            tuple.get<2>() != type)
        {
          throw OrthancException(ErrorCode_UnknownResource);
        }
        else
        {
          transaction.GetAllMetadata(tuple.get<0>(), id);
        }
      }
    };

    Operations operations;
    operations.Apply(*this, target, publicId, level);
  }


  bool StatelessDatabaseOperations::LookupAttachment(FileInfo& attachment,
                                                     int64_t& revision,
                                                     const std::string& instancePublicId,
                                                     FileContentType contentType)
  {
    class Operations : public ReadOnlyOperationsT5<bool&, FileInfo&, int64_t&, const std::string&, FileContentType>
    {
    public:
      virtual void ApplyTuple(ReadOnlyTransaction& transaction,
                              const Tuple& tuple) ORTHANC_OVERRIDE
      {
        int64_t internalId;
        ResourceType type;
        if (!transaction.LookupResource(internalId, type, tuple.get<3>()))
        {
          throw OrthancException(ErrorCode_UnknownResource);
        }
        else if (transaction.LookupAttachment(tuple.get<1>(), tuple.get<2>(), internalId, tuple.get<4>()))
        {
          assert(tuple.get<1>().GetContentType() == tuple.get<4>());
          tuple.get<0>() = true;
        }
        else
        {
          tuple.get<0>() = false;
        }
      }
    };

    bool found;
    Operations operations;
    operations.Apply(*this, found, attachment, revision, instancePublicId, contentType);
    return found;
  }


  void StatelessDatabaseOperations::GetAllUuids(std::list<std::string>& target,
                                                ResourceType resourceType)
  {
    class Operations : public ReadOnlyOperationsT2<std::list<std::string>&, ResourceType>
    {
    public:
      virtual void ApplyTuple(ReadOnlyTransaction& transaction,
                              const Tuple& tuple) ORTHANC_OVERRIDE
      {
        // TODO - CANDIDATE FOR "TransactionType_Implicit"
        transaction.GetAllPublicIds(tuple.get<0>(), tuple.get<1>());
      }
    };

    Operations operations;
    operations.Apply(*this, target, resourceType);
  }


  void StatelessDatabaseOperations::GetAllUuids(std::list<std::string>& target,
                                                ResourceType resourceType,
                                                size_t since,
                                                uint32_t limit)
  {
    if (limit == 0)
    {
      target.clear();
    }
    else
    {
      class Operations : public ReadOnlyOperationsT4<std::list<std::string>&, ResourceType, size_t, size_t>
      {
      public:
        virtual void ApplyTuple(ReadOnlyTransaction& transaction,
                                const Tuple& tuple) ORTHANC_OVERRIDE
        {
          // TODO - CANDIDATE FOR "TransactionType_Implicit"
          transaction.GetAllPublicIds(tuple.get<0>(), tuple.get<1>(), tuple.get<2>(), tuple.get<3>());
        }
      };

      Operations operations;
      operations.Apply(*this, target, resourceType, since, limit);
    }
  }


  void StatelessDatabaseOperations::GetGlobalStatistics(/* out */ uint64_t& diskSize,
                                                        /* out */ uint64_t& uncompressedSize,
                                                        /* out */ uint64_t& countPatients, 
                                                        /* out */ uint64_t& countStudies, 
                                                        /* out */ uint64_t& countSeries, 
                                                        /* out */ uint64_t& countInstances)
  {
    // Code introduced in Orthanc 1.12.3 that updates and gets all statistics.
    // I.e, PostgreSQL now store "changes" to apply to the statistics to prevent row locking
    // of the GlobalIntegers table while multiple clients are inserting/deleting new resources.
    // Then, the statistics are updated when requested to make sure they are correct.
    class Operations : public IReadWriteOperations
    {
    private:
      int64_t diskSize_;
      int64_t uncompressedSize_;
      int64_t countPatients_;
      int64_t countStudies_;
      int64_t countSeries_;
      int64_t countInstances_;

    public:
      Operations() :
        diskSize_(0),
        uncompressedSize_(0),
        countPatients_(0),
        countStudies_(0),
        countSeries_(0),
        countInstances_(0)
      {
      }

      void GetValues(uint64_t& diskSize,
                     uint64_t& uncompressedSize,
                     uint64_t& countPatients, 
                     uint64_t& countStudies, 
                     uint64_t& countSeries, 
                     uint64_t& countInstances) const
      {
        diskSize = static_cast<uint64_t>(diskSize_);
        uncompressedSize = static_cast<uint64_t>(uncompressedSize_);
        countPatients = static_cast<uint64_t>(countPatients_);
        countStudies = static_cast<uint64_t>(countStudies_);
        countSeries = static_cast<uint64_t>(countSeries_);
        countInstances = static_cast<uint64_t>(countInstances_);
      }

      virtual void Apply(ReadWriteTransaction& transaction) ORTHANC_OVERRIDE
      {
        transaction.UpdateAndGetStatistics(countPatients_, countStudies_, countSeries_, countInstances_, diskSize_, uncompressedSize_);
      }
    };

    // Compatibility with Orthanc SDK <= 1.12.2 that reads each entry individualy
    class LegacyOperations : public ReadOnlyOperationsT6<uint64_t&, uint64_t&, uint64_t&, uint64_t&, uint64_t&, uint64_t&>
    {
    public:
      virtual void ApplyTuple(ReadOnlyTransaction& transaction,
                              const Tuple& tuple) ORTHANC_OVERRIDE
      {
        tuple.get<0>() = transaction.GetTotalCompressedSize();
        tuple.get<1>() = transaction.GetTotalUncompressedSize();
        tuple.get<2>() = transaction.GetResourcesCount(ResourceType_Patient);
        tuple.get<3>() = transaction.GetResourcesCount(ResourceType_Study);
        tuple.get<4>() = transaction.GetResourcesCount(ResourceType_Series);
        tuple.get<5>() = transaction.GetResourcesCount(ResourceType_Instance);
      }
    };

    if (GetDatabaseCapabilities().HasUpdateAndGetStatistics())
    {
      Operations operations;
      Apply(operations);

      operations.GetValues(diskSize, uncompressedSize, countPatients, countStudies, countSeries, countInstances);
    } 
    else
    {   
      LegacyOperations operations;
      operations.Apply(*this, diskSize, uncompressedSize, countPatients,
                       countStudies, countSeries, countInstances);
    }
  }


  void StatelessDatabaseOperations::GetChanges(Json::Value& target,
                                               int64_t since,                               
                                               unsigned int maxResults)
  {
    class Operations : public ReadOnlyOperationsT3<Json::Value&, int64_t, unsigned int>
    {
    public:
      virtual void ApplyTuple(ReadOnlyTransaction& transaction,
                              const Tuple& tuple) ORTHANC_OVERRIDE
      {
        // NB: In Orthanc <= 1.3.2, a transaction was missing, as
        // "GetLastChange()" involves calls to "GetPublicId()"

        std::list<ServerIndexChange> changes;
        bool done;
        bool hasLast = false;
        int64_t last = 0;

        transaction.GetChanges(changes, done, tuple.get<1>(), tuple.get<2>());
        if (changes.empty())
        {
          last = transaction.GetLastChangeIndex();
          hasLast = true;
        }

        FormatLog(tuple.get<0>(), changes, "Changes", done, tuple.get<1>(), hasLast, last);
      }
    };
    
    Operations operations;
    operations.Apply(*this, target, since, maxResults);
  }


  void StatelessDatabaseOperations::GetLastChange(Json::Value& target)
  {
    class Operations : public ReadOnlyOperationsT1<Json::Value&>
    {
    public:
      virtual void ApplyTuple(ReadOnlyTransaction& transaction,
                              const Tuple& tuple) ORTHANC_OVERRIDE
      {
        // NB: In Orthanc <= 1.3.2, a transaction was missing, as
        // "GetLastChange()" involves calls to "GetPublicId()"

        std::list<ServerIndexChange> changes;
        bool hasLast = false;
        int64_t last = 0;

        transaction.GetLastChange(changes);
        if (changes.empty())
        {
          last = transaction.GetLastChangeIndex();
          hasLast = true;
        }

        FormatLog(tuple.get<0>(), changes, "Changes", true, 0, hasLast, last);
      }
    };
    
    Operations operations;
    operations.Apply(*this, target);
  }


  void StatelessDatabaseOperations::GetExportedResources(Json::Value& target,
                                                         int64_t since,
                                                         unsigned int maxResults)
  {
    class Operations : public ReadOnlyOperationsT3<Json::Value&, int64_t, unsigned int>
    {
    public:
      virtual void ApplyTuple(ReadOnlyTransaction& transaction,
                              const Tuple& tuple) ORTHANC_OVERRIDE
      {
        // TODO - CANDIDATE FOR "TransactionType_Implicit"

        std::list<ExportedResource> exported;
        bool done;
        transaction.GetExportedResources(exported, done, tuple.get<1>(), tuple.get<2>());
        FormatLog(tuple.get<0>(), exported, "Exports", done, tuple.get<1>(), false, -1);
      }
    };
    
    Operations operations;
    operations.Apply(*this, target, since, maxResults);
  }


  void StatelessDatabaseOperations::GetLastExportedResource(Json::Value& target)
  {
    class Operations : public ReadOnlyOperationsT1<Json::Value&>
    {
    public:
      virtual void ApplyTuple(ReadOnlyTransaction& transaction,
                              const Tuple& tuple) ORTHANC_OVERRIDE
      {
        // TODO - CANDIDATE FOR "TransactionType_Implicit"

        std::list<ExportedResource> exported;
        transaction.GetLastExportedResource(exported);
        FormatLog(tuple.get<0>(), exported, "Exports", true, 0, false, -1);
      }
    };
    
    Operations operations;
    operations.Apply(*this, target);
  }


  bool StatelessDatabaseOperations::IsProtectedPatient(const std::string& publicId)
  {
    class Operations : public ReadOnlyOperationsT2<bool&, const std::string&>
    {
    public:
      virtual void ApplyTuple(ReadOnlyTransaction& transaction,
                              const Tuple& tuple) ORTHANC_OVERRIDE
      {
        // Lookup for the requested resource
        int64_t id;
        ResourceType type;
        if (!transaction.LookupResource(id, type, tuple.get<1>()) ||
            type != ResourceType_Patient)
        {
          throw OrthancException(ErrorCode_ParameterOutOfRange);
        }
        else
        {
          tuple.get<0>() = transaction.IsProtectedPatient(id);
        }
      }
    };

    bool isProtected;
    Operations operations;
    operations.Apply(*this, isProtected, publicId);
    return isProtected;
  }


  void StatelessDatabaseOperations::GetChildren(std::list<std::string>& result,
                                                const std::string& publicId)
  {
    class Operations : public ReadOnlyOperationsT2<std::list<std::string>&, const std::string&>
    {
    public:
      virtual void ApplyTuple(ReadOnlyTransaction& transaction,
                              const Tuple& tuple) ORTHANC_OVERRIDE
      {
        ResourceType type;
        int64_t resource;
        if (!transaction.LookupResource(resource, type, tuple.get<1>()))
        {
          throw OrthancException(ErrorCode_UnknownResource);
        }
        else if (type == ResourceType_Instance)
        {
          // An instance cannot have a child
          throw OrthancException(ErrorCode_BadParameterType);
        }
        else
        {
          std::list<int64_t> tmp;
          transaction.GetChildrenInternalId(tmp, resource);

          tuple.get<0>().clear();

          for (std::list<int64_t>::const_iterator 
                 it = tmp.begin(); it != tmp.end(); ++it)
          {
            tuple.get<0>().push_back(transaction.GetPublicId(*it));
          }
        }
      }
    };
    
    Operations operations;
    operations.Apply(*this, result, publicId);
  }


  void StatelessDatabaseOperations::GetChildInstances(std::list<std::string>& result,
                                                      const std::string& publicId)
  {
    class Operations : public ReadOnlyOperationsT2<std::list<std::string>&, const std::string&>
    {
    public:
      virtual void ApplyTuple(ReadOnlyTransaction& transaction,
                              const Tuple& tuple) ORTHANC_OVERRIDE
      {
        tuple.get<0>().clear();
        
        ResourceType type;
        int64_t top;
        if (!transaction.LookupResource(top, type, tuple.get<1>()))
        {
          throw OrthancException(ErrorCode_UnknownResource);
        }
        else if (type == ResourceType_Instance)
        {
          // The resource is already an instance: Do not go down the hierarchy
          tuple.get<0>().push_back(tuple.get<1>());
        }
        else
        {
          std::stack<int64_t> toExplore;
          toExplore.push(top);

          std::list<int64_t> tmp;
          while (!toExplore.empty())
          {
            // Get the internal ID of the current resource
            int64_t resource = toExplore.top();
            toExplore.pop();

            // TODO - This could be optimized by seeing how many
            // levels "type == transaction.GetResourceType(top)" is
            // above the "instances level"
            if (transaction.GetResourceType(resource) == ResourceType_Instance)
            {
              tuple.get<0>().push_back(transaction.GetPublicId(resource));
            }
            else
            {
              // Tag all the children of this resource as to be explored
              transaction.GetChildrenInternalId(tmp, resource);
              for (std::list<int64_t>::const_iterator 
                     it = tmp.begin(); it != tmp.end(); ++it)
              {
                toExplore.push(*it);
              }
            }
          }
        }
      }
    };
    
    Operations operations;
    operations.Apply(*this, result, publicId);
  }


  bool StatelessDatabaseOperations::LookupMetadata(std::string& target,
                                                   int64_t& revision,
                                                   const std::string& publicId,
                                                   ResourceType expectedType,
                                                   MetadataType type)
  {
    class Operations : public ReadOnlyOperationsT6<bool&, std::string&, int64_t&,
                                                   const std::string&, ResourceType, MetadataType>
    {
    public:
      virtual void ApplyTuple(ReadOnlyTransaction& transaction,
                              const Tuple& tuple) ORTHANC_OVERRIDE
      {
        ResourceType resourceType;
        int64_t id;
        if (!transaction.LookupResource(id, resourceType, tuple.get<3>()) ||
            resourceType != tuple.get<4>())
        {
          throw OrthancException(ErrorCode_UnknownResource);
        }
        else
        {
          tuple.get<0>() = transaction.LookupMetadata(tuple.get<1>(), tuple.get<2>(), id, tuple.get<5>());
        }
      }
    };

    bool found;
    Operations operations;
    operations.Apply(*this, found, target, revision, publicId, expectedType, type);
    return found;
  }


  void StatelessDatabaseOperations::ListAvailableAttachments(std::set<FileContentType>& target,
                                                             const std::string& publicId,
                                                             ResourceType expectedType)
  {
    class Operations : public ReadOnlyOperationsT3<std::set<FileContentType>&, const std::string&, ResourceType>
    {
    public:
      virtual void ApplyTuple(ReadOnlyTransaction& transaction,
                              const Tuple& tuple) ORTHANC_OVERRIDE
      {
        ResourceType type;
        int64_t id;
        if (!transaction.LookupResource(id, type, tuple.get<1>()) ||
            tuple.get<2>() != type)
        {
          throw OrthancException(ErrorCode_UnknownResource);
        }
        else
        {
          transaction.ListAvailableAttachments(tuple.get<0>(), id);
        }
      }
    };
    
    Operations operations;
    operations.Apply(*this, target, publicId, expectedType);
  }


  bool StatelessDatabaseOperations::LookupParent(std::string& target,
                                                 const std::string& publicId)
  {
    class Operations : public ReadOnlyOperationsT3<bool&, std::string&, const std::string&>
    {
    public:
      virtual void ApplyTuple(ReadOnlyTransaction& transaction,
                              const Tuple& tuple) ORTHANC_OVERRIDE
      {
        ResourceType type;
        int64_t id;
        if (!transaction.LookupResource(id, type, tuple.get<2>()))
        {
          throw OrthancException(ErrorCode_UnknownResource);
        }
        else
        {
          int64_t parentId;
          if (transaction.LookupParent(parentId, id))
          {
            tuple.get<1>() = transaction.GetPublicId(parentId);
            tuple.get<0>() = true;
          }
          else
          {
            tuple.get<0>() = false;
          }
        }
      }
    };

    bool found;
    Operations operations;
    operations.Apply(*this, found, target, publicId);
    return found;
  }


  void StatelessDatabaseOperations::GetResourceStatistics(/* out */ ResourceType& type,
                                                          /* out */ uint64_t& diskSize, 
                                                          /* out */ uint64_t& uncompressedSize, 
                                                          /* out */ unsigned int& countStudies, 
                                                          /* out */ unsigned int& countSeries, 
                                                          /* out */ unsigned int& countInstances, 
                                                          /* out */ uint64_t& dicomDiskSize, 
                                                          /* out */ uint64_t& dicomUncompressedSize, 
                                                          const std::string& publicId)
  {
    class Operations : public IReadOnlyOperations
    {
    private:
      ResourceType&      type_;
      uint64_t&          diskSize_; 
      uint64_t&          uncompressedSize_; 
      unsigned int&      countStudies_; 
      unsigned int&      countSeries_; 
      unsigned int&      countInstances_; 
      uint64_t&          dicomDiskSize_; 
      uint64_t&          dicomUncompressedSize_; 
      const std::string& publicId_;
        
    public:
      explicit Operations(ResourceType& type,
                          uint64_t& diskSize, 
                          uint64_t& uncompressedSize, 
                          unsigned int& countStudies, 
                          unsigned int& countSeries, 
                          unsigned int& countInstances, 
                          uint64_t& dicomDiskSize, 
                          uint64_t& dicomUncompressedSize, 
                          const std::string& publicId) :
        type_(type),
        diskSize_(diskSize),
        uncompressedSize_(uncompressedSize),
        countStudies_(countStudies),
        countSeries_(countSeries),
        countInstances_(countInstances),
        dicomDiskSize_(dicomDiskSize),
        dicomUncompressedSize_(dicomUncompressedSize),
        publicId_(publicId)
      {
      }
      
      virtual void Apply(ReadOnlyTransaction& transaction) ORTHANC_OVERRIDE
      {
        int64_t top;
        if (!transaction.LookupResource(top, type_, publicId_))
        {
          throw OrthancException(ErrorCode_UnknownResource);
        }
        else
        {
          countInstances_ = 0;
          countSeries_ = 0;
          countStudies_ = 0;
          diskSize_ = 0;
          uncompressedSize_ = 0;
          dicomDiskSize_ = 0;
          dicomUncompressedSize_ = 0;

          std::stack<int64_t> toExplore;
          toExplore.push(top);

          while (!toExplore.empty())
          {
            // Get the internal ID of the current resource
            int64_t resource = toExplore.top();
            toExplore.pop();

            ResourceType thisType = transaction.GetResourceType(resource);

            std::set<FileContentType> f;
            transaction.ListAvailableAttachments(f, resource);

            for (std::set<FileContentType>::const_iterator
                   it = f.begin(); it != f.end(); ++it)
            {
              FileInfo attachment;
              int64_t revision;  // ignored
              if (transaction.LookupAttachment(attachment, revision, resource, *it))
              {
                if (attachment.GetContentType() == FileContentType_Dicom)
                {
                  dicomDiskSize_ += attachment.GetCompressedSize();
                  dicomUncompressedSize_ += attachment.GetUncompressedSize();
                }
          
                diskSize_ += attachment.GetCompressedSize();
                uncompressedSize_ += attachment.GetUncompressedSize();
              }
            }

            if (thisType == ResourceType_Instance)
            {
              countInstances_++;
            }
            else
            {
              switch (thisType)
              {
                case ResourceType_Study:
                  countStudies_++;
                  break;

                case ResourceType_Series:
                  countSeries_++;
                  break;

                default:
                  break;
              }

              // Tag all the children of this resource as to be explored
              std::list<int64_t> tmp;
              transaction.GetChildrenInternalId(tmp, resource);
              for (std::list<int64_t>::const_iterator 
                     it = tmp.begin(); it != tmp.end(); ++it)
              {
                toExplore.push(*it);
              }
            }
          }

          if (countStudies_ == 0)
          {
            countStudies_ = 1;
          }

          if (countSeries_ == 0)
          {
            countSeries_ = 1;
          }
        }
      }
    };

    Operations operations(type, diskSize, uncompressedSize, countStudies, countSeries,
                          countInstances, dicomDiskSize, dicomUncompressedSize, publicId);
    Apply(operations);
  }


  void StatelessDatabaseOperations::LookupIdentifierExact(std::vector<std::string>& result,
                                                          ResourceType level,
                                                          const DicomTag& tag,
                                                          const std::string& value)
  {
    assert((level == ResourceType_Patient && tag == DICOM_TAG_PATIENT_ID) ||
           (level == ResourceType_Study && tag == DICOM_TAG_STUDY_INSTANCE_UID) ||
           (level == ResourceType_Study && tag == DICOM_TAG_ACCESSION_NUMBER) ||
           (level == ResourceType_Series && tag == DICOM_TAG_SERIES_INSTANCE_UID) ||
           (level == ResourceType_Instance && tag == DICOM_TAG_SOP_INSTANCE_UID));
    
    result.clear();

    DicomTagConstraint c(tag, ConstraintType_Equal, value, true, true);

    DatabaseConstraints query;
    query.AddConstraint(c.ConvertToDatabaseConstraint(level, DicomTagType_Identifier));


    class Operations : public IReadOnlyOperations
    {
    private:
      std::vector<std::string>&   result_;
      const DatabaseConstraints&  query_;
      ResourceType                level_;
      
    public:
      Operations(std::vector<std::string>& result,
                 const DatabaseConstraints& query,
                 ResourceType level) :
        result_(result),
        query_(query),
        level_(level)
      {
      }

      virtual void Apply(ReadOnlyTransaction& transaction) ORTHANC_OVERRIDE
      {
        // TODO - CANDIDATE FOR "TransactionType_Implicit"
        std::list<std::string> tmp;
        std::set<std::string> labels;
        transaction.ApplyLookupResources(tmp, NULL, query_, level_, labels, LabelsConstraint_Any, 0);
        CopyListToVector(result_, tmp);
      }
    };

    Operations operations(result, query, level);
    Apply(operations);
  }


  bool StatelessDatabaseOperations::LookupGlobalProperty(std::string& value,
                                                         GlobalProperty property,
                                                         bool shared)
  {
    class Operations : public ReadOnlyOperationsT4<bool&, std::string&, GlobalProperty, bool>
    {
    public:
      virtual void ApplyTuple(ReadOnlyTransaction& transaction,
                              const Tuple& tuple) ORTHANC_OVERRIDE
      {
        // TODO - CANDIDATE FOR "TransactionType_Implicit"
        tuple.get<0>() = transaction.LookupGlobalProperty(tuple.get<1>(), tuple.get<2>(), tuple.get<3>());
      }
    };

    bool found;
    Operations operations;
    operations.Apply(*this, found, value, property, shared);
    return found;
  }
  

  std::string StatelessDatabaseOperations::GetGlobalProperty(GlobalProperty property,
                                                             bool shared,
                                                             const std::string& defaultValue)
  {
    std::string s;
    if (LookupGlobalProperty(s, property, shared))
    {
      return s;
    }
    else
    {
      return defaultValue;
    }
  }


  bool StatelessDatabaseOperations::GetMainDicomTags(DicomMap& result,
                                                     const std::string& publicId,
                                                     ResourceType expectedType,
                                                     ResourceType levelOfInterest)
  {
    // Yes, the following test could be shortened, but we wish to make it as clear as possible
    if (!(expectedType == ResourceType_Patient  && levelOfInterest == ResourceType_Patient) &&
        !(expectedType == ResourceType_Study    && levelOfInterest == ResourceType_Patient) &&
        !(expectedType == ResourceType_Study    && levelOfInterest == ResourceType_Study)   &&
        !(expectedType == ResourceType_Series   && levelOfInterest == ResourceType_Series)  &&
        !(expectedType == ResourceType_Instance && levelOfInterest == ResourceType_Instance))
    {
      throw OrthancException(ErrorCode_ParameterOutOfRange);
    }


    class Operations : public ReadOnlyOperationsT5<bool&, DicomMap&, const std::string&, ResourceType, ResourceType>
    {
    public:
      virtual void ApplyTuple(ReadOnlyTransaction& transaction,
                              const Tuple& tuple) ORTHANC_OVERRIDE
      {
        // Lookup for the requested resource
        int64_t id;
        ResourceType type;
        if (!transaction.LookupResource(id, type, tuple.get<2>()) ||
            type != tuple.get<3>())
        {
          tuple.get<0>() = false;
        }
        else if (type == ResourceType_Study)
        {
          DicomMap tmp;
          transaction.GetMainDicomTags(tmp, id);

          switch (tuple.get<4>())
          {
            case ResourceType_Patient:
              tmp.ExtractPatientInformation(tuple.get<1>());
              tuple.get<0>() = true;
              break;

            case ResourceType_Study:
              tmp.ExtractStudyInformation(tuple.get<1>());
              tuple.get<0>() = true;
              break;

            default:
              throw OrthancException(ErrorCode_InternalError);
          }
        }
        else
        {
          transaction.GetMainDicomTags(tuple.get<1>(), id);
          tuple.get<0>() = true;
        }    
      }
    };

    result.Clear();

    bool found;
    Operations operations;
    operations.Apply(*this, found, result, publicId, expectedType, levelOfInterest);
    return found;
  }


  bool StatelessDatabaseOperations::GetAllMainDicomTags(DicomMap& result,
                                                        const std::string& instancePublicId)
  {
    class Operations : public ReadOnlyOperationsT3<bool&, DicomMap&, const std::string&>
    {
    public:
      virtual void ApplyTuple(ReadOnlyTransaction& transaction,
                              const Tuple& tuple) ORTHANC_OVERRIDE
      {
        // Lookup for the requested resource
        int64_t instance;
        ResourceType type;
        if (!transaction.LookupResource(instance, type, tuple.get<2>()) ||
            type != ResourceType_Instance)
        {
          tuple.get<0>() =  false;
        }
        else
        {
          DicomMap tmp;

          transaction.GetMainDicomTags(tmp, instance);
          tuple.get<1>().Merge(tmp);

          int64_t series;
          if (!transaction.LookupParent(series, instance))
          {
            throw OrthancException(ErrorCode_InternalError);
          }

          tmp.Clear();
          transaction.GetMainDicomTags(tmp, series);
          tuple.get<1>().Merge(tmp);

          int64_t study;
          if (!transaction.LookupParent(study, series))
          {
            throw OrthancException(ErrorCode_InternalError);
          }

          tmp.Clear();
          transaction.GetMainDicomTags(tmp, study);
          tuple.get<1>().Merge(tmp);

#ifndef NDEBUG
          {
            // Sanity test to check that all the main DICOM tags from the
            // patient level are copied at the study level
        
            int64_t patient;
            if (!transaction.LookupParent(patient, study))
            {
              throw OrthancException(ErrorCode_InternalError);
            }

            tmp.Clear();
            transaction.GetMainDicomTags(tmp, study);

            std::set<DicomTag> patientTags;
            tmp.GetTags(patientTags);

            for (std::set<DicomTag>::const_iterator
                   it = patientTags.begin(); it != patientTags.end(); ++it)
            {
              assert(tuple.get<1>().HasTag(*it));
            }
          }
#endif
      
          tuple.get<0>() =  true;
        }
      }
    };

    result.Clear();
    
    bool found;
    Operations operations;
    operations.Apply(*this, found, result, instancePublicId);
    return found;
  }


  bool StatelessDatabaseOperations::LookupResourceType(ResourceType& type,
                                                       const std::string& publicId)
  {
    class Operations : public ReadOnlyOperationsT3<bool&, ResourceType&, const std::string&>
    {
    public:
      virtual void ApplyTuple(ReadOnlyTransaction& transaction,
                              const Tuple& tuple) ORTHANC_OVERRIDE
      {
        // TODO - CANDIDATE FOR "TransactionType_Implicit"
        int64_t id;
        tuple.get<0>() = transaction.LookupResource(id, tuple.get<1>(), tuple.get<2>());
      }
    };

    bool found;
    Operations operations;
    operations.Apply(*this, found, type, publicId);
    return found;
  }


  bool StatelessDatabaseOperations::LookupParent(std::string& target,
                                                 const std::string& publicId,
                                                 ResourceType parentType)
  {
    class Operations : public ReadOnlyOperationsT4<bool&, std::string&, const std::string&, ResourceType>
    {
    public:
      virtual void ApplyTuple(ReadOnlyTransaction& transaction,
                              const Tuple& tuple) ORTHANC_OVERRIDE
      {
        ResourceType type;
        int64_t id;
        if (!transaction.LookupResource(id, type, tuple.get<2>()))
        {
          throw OrthancException(ErrorCode_UnknownResource);
        }

        while (type != tuple.get<3>())
        {
          int64_t parentId;

          if (type == ResourceType_Patient ||    // Cannot further go up in hierarchy
              !transaction.LookupParent(parentId, id))
          {
            tuple.get<0>() = false;
            return;
          }

          id = parentId;
          type = GetParentResourceType(type);
        }

        tuple.get<0>() = true;
        tuple.get<1>() = transaction.GetPublicId(id);
      }
    };

    bool found;
    Operations operations;
    operations.Apply(*this, found, target, publicId, parentType);
    return found;
  }


  void StatelessDatabaseOperations::ApplyLookupResources(std::vector<std::string>& resourcesId,
                                                         std::vector<std::string>* instancesId,
                                                         const DatabaseLookup& lookup,
                                                         ResourceType queryLevel,
                                                         const std::set<std::string>& labels,
                                                         LabelsConstraint labelsConstraint,
                                                         uint32_t limit)
  {
    class Operations : public ReadOnlyOperationsT6<bool, const DatabaseConstraints&, ResourceType,
                                                   const std::set<std::string>&, LabelsConstraint, size_t>
    {
    private:
      std::list<std::string>  resourcesList_;
      std::list<std::string>  instancesList_;
      
    public:
      const std::list<std::string>& GetResourcesList() const
      {
        return resourcesList_;
      }

      const std::list<std::string>& GetInstancesList() const
      {
        return instancesList_;
      }

      virtual void ApplyTuple(ReadOnlyTransaction& transaction,
                              const Tuple& tuple) ORTHANC_OVERRIDE
      {
        // TODO - CANDIDATE FOR "TransactionType_Implicit"
        if (tuple.get<0>())
        {
          transaction.ApplyLookupResources(
            resourcesList_, &instancesList_, tuple.get<1>(), tuple.get<2>(), tuple.get<3>(), tuple.get<4>(), tuple.get<5>());
        }
        else
        {
          transaction.ApplyLookupResources(
            resourcesList_, NULL, tuple.get<1>(), tuple.get<2>(), tuple.get<3>(), tuple.get<4>(), tuple.get<5>());
        }
      }
    };

    if (!labels.empty() &&
        !db_.GetDatabaseCapabilities().HasLabelsSupport())
    {
      throw OrthancException(ErrorCode_NotImplemented, "The database backend doesn't support labels");
    }

    for (std::set<std::string>::const_iterator it = labels.begin(); it != labels.end(); ++it)
    {
      ServerToolbox::CheckValidLabel(*it);
    }

    DatabaseConstraints normalized;

    assert(mainDicomTagsRegistry_.get() != NULL);
    mainDicomTagsRegistry_->NormalizeLookup(normalized, lookup, queryLevel);

    Operations operations;
    operations.Apply(*this, (instancesId != NULL), normalized, queryLevel, labels, labelsConstraint, limit);
    
    CopyListToVector(resourcesId, operations.GetResourcesList());

    if (instancesId != NULL)
    { 
      CopyListToVector(*instancesId, operations.GetInstancesList());
    }
  }


  bool StatelessDatabaseOperations::DeleteResource(Json::Value& remainingAncestor,
                                                   const std::string& uuid,
                                                   ResourceType expectedType)
  {
    class Operations : public IReadWriteOperations
    {
    private:
      bool                found_;
      Json::Value&        remainingAncestor_;
      const std::string&  uuid_;
      ResourceType        expectedType_;
      
    public:
      Operations(Json::Value& remainingAncestor,
                 const std::string& uuid,
                 ResourceType expectedType) :
        found_(false),
        remainingAncestor_(remainingAncestor),
        uuid_(uuid),
        expectedType_(expectedType)
      {
      }

      bool IsFound() const
      {
        return found_;
      }

      virtual void Apply(ReadWriteTransaction& transaction) ORTHANC_OVERRIDE
      {
        int64_t id;
        ResourceType type;
        if (!transaction.LookupResource(id, type, uuid_) ||
            expectedType_ != type)
        {
          found_ = false;
        }
        else
        {
          found_ = true;
          transaction.DeleteResource(id);

          std::string remainingPublicId;
          ResourceType remainingLevel;
          if (transaction.GetTransactionContext().LookupRemainingLevel(remainingPublicId, remainingLevel))
          {
            remainingAncestor_["RemainingAncestor"] = Json::Value(Json::objectValue);
            remainingAncestor_["RemainingAncestor"]["Path"] = GetBasePath(remainingLevel, remainingPublicId);
            remainingAncestor_["RemainingAncestor"]["Type"] = EnumerationToString(remainingLevel);
            remainingAncestor_["RemainingAncestor"]["ID"] = remainingPublicId;

            { // update the LastUpdate metadata of all parents
              std::string now = SystemToolbox::GetNowIsoString(true /* use UTC time (not local time) */);
              ResourcesContent content(true);

              int64_t parentId = 0;
              if (transaction.LookupResource(parentId, remainingLevel, remainingPublicId))
              {

                do
                {
                  content.AddMetadata(parentId, MetadataType_LastUpdate, now);
                }
                while (transaction.LookupParent(parentId, parentId));
    
                transaction.SetResourcesContent(content);
              }
            }
          }
          else
          {
            remainingAncestor_["RemainingAncestor"] = Json::nullValue;
          }
        }
      }
    };

    Operations operations(remainingAncestor, uuid, expectedType);
    Apply(operations);
    return operations.IsFound();
  }


  void StatelessDatabaseOperations::LogExportedResource(const std::string& publicId,
                                                        const std::string& remoteModality)
  {
    class Operations : public IReadWriteOperations
    {
    private:
      const std::string&  publicId_;
      const std::string&  remoteModality_;

    public:
      Operations(const std::string& publicId,
                 const std::string& remoteModality) :
        publicId_(publicId),
        remoteModality_(remoteModality)
      {
      }
      
      virtual void Apply(ReadWriteTransaction& transaction) ORTHANC_OVERRIDE
      {
        int64_t id;
        ResourceType type;
        if (!transaction.LookupResource(id, type, publicId_))
        {
          throw OrthancException(ErrorCode_InexistentItem);
        }

        std::string patientId;
        std::string studyInstanceUid;
        std::string seriesInstanceUid;
        std::string sopInstanceUid;

        int64_t currentId = id;
        ResourceType currentType = type;

        // Iteratively go up inside the patient/study/series/instance hierarchy
        bool done = false;
        while (!done)
        {
          DicomMap map;
          transaction.GetMainDicomTags(map, currentId);

          switch (currentType)
          {
            case ResourceType_Patient:
              if (map.HasTag(DICOM_TAG_PATIENT_ID))
              {
                patientId = map.GetValue(DICOM_TAG_PATIENT_ID).GetContent();
              }
              done = true;
              break;

            case ResourceType_Study:
              if (map.HasTag(DICOM_TAG_STUDY_INSTANCE_UID))
              {
                studyInstanceUid = map.GetValue(DICOM_TAG_STUDY_INSTANCE_UID).GetContent();
              }
              currentType = ResourceType_Patient;
              break;

            case ResourceType_Series:
              if (map.HasTag(DICOM_TAG_SERIES_INSTANCE_UID))
              {
                seriesInstanceUid = map.GetValue(DICOM_TAG_SERIES_INSTANCE_UID).GetContent();
              }
              currentType = ResourceType_Study;
              break;

            case ResourceType_Instance:
              if (map.HasTag(DICOM_TAG_SOP_INSTANCE_UID))
              {
                sopInstanceUid = map.GetValue(DICOM_TAG_SOP_INSTANCE_UID).GetContent();
              }
              currentType = ResourceType_Series;
              break;

            default:
              throw OrthancException(ErrorCode_InternalError);
          }

          // If we have not reached the Patient level, find the parent of
          // the current resource
          if (!done)
          {
            bool ok = transaction.LookupParent(currentId, currentId);
            (void) ok;  // Remove warning about unused variable in release builds
            assert(ok);
          }
        }

        ExportedResource resource(-1, 
                                  type,
                                  publicId_,
                                  remoteModality_,
                                  SystemToolbox::GetNowIsoString(true /* use UTC time (not local time) */),
                                  patientId,
                                  studyInstanceUid,
                                  seriesInstanceUid,
                                  sopInstanceUid);

        transaction.LogExportedResource(resource);
      }
    };

    Operations operations(publicId, remoteModality);
    Apply(operations);
  }


  void StatelessDatabaseOperations::SetProtectedPatient(const std::string& publicId,
                                                        bool isProtected)
  {
    class Operations : public IReadWriteOperations
    {
    private:
      const std::string&  publicId_;
      bool                isProtected_;

    public:
      Operations(const std::string& publicId,
                 bool isProtected) :
        publicId_(publicId),
        isProtected_(isProtected)
      {
      }

      virtual void Apply(ReadWriteTransaction& transaction) ORTHANC_OVERRIDE
      {
        // Lookup for the requested resource
        int64_t id;
        ResourceType type;
        if (!transaction.LookupResource(id, type, publicId_) ||
            type != ResourceType_Patient)
        {
          throw OrthancException(ErrorCode_ParameterOutOfRange);
        }
        else
        {
          transaction.SetProtectedPatient(id, isProtected_);
        }
      }
    };

    Operations operations(publicId, isProtected);
    Apply(operations);

    if (isProtected)
    {
      LOG(INFO) << "Patient " << publicId << " has been protected";
    }
    else
    {
      LOG(INFO) << "Patient " << publicId << " has been unprotected";
    }
  }


  void StatelessDatabaseOperations::SetMetadata(int64_t& newRevision,
                                                const std::string& publicId,
                                                MetadataType type,
                                                const std::string& value,
                                                bool hasOldRevision,
                                                int64_t oldRevision,
                                                const std::string& oldMD5)
  {
    class Operations : public IReadWriteOperations
    {
    private:
      int64_t&            newRevision_;
      const std::string&  publicId_;
      MetadataType        type_;
      const std::string&  value_;
      bool                hasOldRevision_;
      int64_t             oldRevision_;
      const std::string&  oldMD5_;

    public:
      Operations(int64_t& newRevision,
                 const std::string& publicId,
                 MetadataType type,
                 const std::string& value,
                 bool hasOldRevision,
                 int64_t oldRevision,
                 const std::string& oldMD5) :
        newRevision_(newRevision),
        publicId_(publicId),
        type_(type),
        value_(value),
        hasOldRevision_(hasOldRevision),
        oldRevision_(oldRevision),
        oldMD5_(oldMD5)
      {
      }

      virtual void Apply(ReadWriteTransaction& transaction) ORTHANC_OVERRIDE
      {
        ResourceType resourceType;
        int64_t id;
        if (!transaction.LookupResource(id, resourceType, publicId_))
        {
          throw OrthancException(ErrorCode_UnknownResource);
        }
        else
        {
          std::string oldValue;
          int64_t expectedRevision;
          if (transaction.LookupMetadata(oldValue, expectedRevision, id, type_))
          {
            if (hasOldRevision_)
            {
              std::string expectedMD5;
              Toolbox::ComputeMD5(expectedMD5, oldValue);

              if (expectedRevision != oldRevision_ ||
                  expectedMD5 != oldMD5_)
              {
                throw OrthancException(ErrorCode_Revision);
              }              
            }
            
            newRevision_ = expectedRevision + 1;
          }
          else
          {
            // The metadata is not existing yet: Ignore "oldRevision"
            // and initialize a new sequence of revisions
            newRevision_ = 0;
          }

          transaction.SetMetadata(id, type_, value_, newRevision_);
          
          if (IsUserMetadata(type_))
          {
            transaction.LogChange(id, ChangeType_UpdatedMetadata, resourceType, publicId_);
          }
        }
      }
    };

    Operations operations(newRevision, publicId, type, value, hasOldRevision, oldRevision, oldMD5);
    Apply(operations);
  }


  void StatelessDatabaseOperations::OverwriteMetadata(const std::string& publicId,
                                                      MetadataType type,
                                                      const std::string& value)
  {
    int64_t newRevision;  // Unused
    SetMetadata(newRevision, publicId, type, value, false /* no old revision */, -1 /* dummy */, "" /* dummy */);
  }


  bool StatelessDatabaseOperations::DeleteMetadata(const std::string& publicId,
                                                   MetadataType type,
                                                   bool hasRevision,
                                                   int64_t revision,
                                                   const std::string& md5)
  {
    class Operations : public IReadWriteOperations
    {
    private:
      const std::string&  publicId_;
      MetadataType        type_;
      bool                hasRevision_;
      int64_t             revision_;
      const std::string&  md5_;
      bool                found_;

    public:
      Operations(const std::string& publicId,
                 MetadataType type,
                 bool hasRevision,
                 int64_t revision,
                 const std::string& md5) :
        publicId_(publicId),
        type_(type),
        hasRevision_(hasRevision),
        revision_(revision),
        md5_(md5),
        found_(false)
      {
      }

      bool HasFound() const
      {
        return found_;
      }

      virtual void Apply(ReadWriteTransaction& transaction) ORTHANC_OVERRIDE
      {
        ResourceType resourceType;
        int64_t id;
        if (!transaction.LookupResource(id, resourceType, publicId_))
        {
          throw OrthancException(ErrorCode_UnknownResource);
        }
        else
        {
          std::string value;
          int64_t expectedRevision;
          if (transaction.LookupMetadata(value, expectedRevision, id, type_))
          {
            if (hasRevision_)
            {
              std::string expectedMD5;
              Toolbox::ComputeMD5(expectedMD5, value);

              if (expectedRevision != revision_ ||
                  expectedMD5 != md5_)
              {
                throw OrthancException(ErrorCode_Revision);
              }
            }
            
            found_ = true;
            transaction.DeleteMetadata(id, type_);
            
            if (IsUserMetadata(type_))
            {
              transaction.LogChange(id, ChangeType_UpdatedMetadata, resourceType, publicId_);
            }
          }
          else
          {
            found_ = false;
          }
        }
      }
    };

    Operations operations(publicId, type, hasRevision, revision, md5);
    Apply(operations);
    return operations.HasFound();
  }


  uint64_t StatelessDatabaseOperations::IncrementGlobalSequence(GlobalProperty sequence,
                                                                bool shared)
  {
    class Operations : public IReadWriteOperations
    {
    private:
      uint64_t       newValue_;
      GlobalProperty sequence_;
      bool           shared_;
      bool           hasAtomicIncrementGlobalProperty_;

    public:
      Operations(GlobalProperty sequence,
                 bool shared,
                 bool hasAtomicIncrementGlobalProperty) :
        newValue_(0),  // Dummy initialization
        sequence_(sequence),
        shared_(shared),
        hasAtomicIncrementGlobalProperty_(hasAtomicIncrementGlobalProperty)
      {
      }

      uint64_t GetNewValue() const
      {
        return newValue_;
      }

      virtual void Apply(ReadWriteTransaction& transaction) ORTHANC_OVERRIDE
      {
        if (hasAtomicIncrementGlobalProperty_)
        {
          newValue_ = static_cast<uint64_t>(transaction.IncrementGlobalProperty(sequence_, shared_, 1));
        }
        else
        {
          std::string oldString;

          if (transaction.LookupGlobalProperty(oldString, sequence_, shared_))
          {
            uint64_t oldValue;
        
            try
            {
              oldValue = boost::lexical_cast<uint64_t>(oldString);
            }
            catch (boost::bad_lexical_cast&)
            {
              LOG(ERROR) << "Cannot read the global sequence "
                         << boost::lexical_cast<std::string>(sequence_) << ", resetting it";
              oldValue = 0;
            }

            newValue_ = oldValue + 1;
          }
          else
          {
            // Initialize the sequence at "1"
            newValue_ = 1;
          }

          transaction.SetGlobalProperty(sequence_, shared_, boost::lexical_cast<std::string>(newValue_));
        }
      }
    };

    Operations operations(sequence, shared, GetDatabaseCapabilities().HasAtomicIncrementGlobalProperty());
    Apply(operations);
    assert(operations.GetNewValue() != 0);
    return operations.GetNewValue();
  }


  void StatelessDatabaseOperations::DeleteChanges()
  {
    class Operations : public IReadWriteOperations
    {
    public:
      virtual void Apply(ReadWriteTransaction& transaction) ORTHANC_OVERRIDE
      {
        transaction.ClearChanges();
      }
    };

    Operations operations;
    Apply(operations);
  }

  
  void StatelessDatabaseOperations::DeleteExportedResources()
  {
    class Operations : public IReadWriteOperations
    {
    public:
      virtual void Apply(ReadWriteTransaction& transaction) ORTHANC_OVERRIDE
      {
        transaction.ClearExportedResources();
      }
    };

    Operations operations;
    Apply(operations);
  }


  void StatelessDatabaseOperations::SetGlobalProperty(GlobalProperty property,
                                                      bool shared,
                                                      const std::string& value)
  {
    class Operations : public IReadWriteOperations
    {
    private:
      GlobalProperty      property_;
      bool                shared_;
      const std::string&  value_;
      
    public:
      Operations(GlobalProperty property,
                 bool shared,
                 const std::string& value) :
        property_(property),
        shared_(shared),
        value_(value)
      {
      }
        
      virtual void Apply(ReadWriteTransaction& transaction) ORTHANC_OVERRIDE
      {
        transaction.SetGlobalProperty(property_, shared_, value_);
      }
    };

    Operations operations(property, shared, value);
    Apply(operations);
  }


  bool StatelessDatabaseOperations::DeleteAttachment(const std::string& publicId,
                                                     FileContentType type,
                                                     bool hasRevision,
                                                     int64_t revision,
                                                     const std::string& md5)
  {
    class Operations : public IReadWriteOperations
    {
    private:
      const std::string&  publicId_;
      FileContentType     type_;
      bool                hasRevision_;
      int64_t             revision_;
      const std::string&  md5_;
      bool                found_;

    public:
      Operations(const std::string& publicId,
                 FileContentType type,
                 bool hasRevision,
                 int64_t revision,
                 const std::string& md5) :
        publicId_(publicId),
        type_(type),
        hasRevision_(hasRevision),
        revision_(revision),
        md5_(md5),
        found_(false)
      {
      }
        
      bool HasFound() const
      {
        return found_;
      }
      
      virtual void Apply(ReadWriteTransaction& transaction) ORTHANC_OVERRIDE
      {
        ResourceType resourceType;
        int64_t id;
        if (!transaction.LookupResource(id, resourceType, publicId_))
        {
          throw OrthancException(ErrorCode_UnknownResource);
        }
        else
        {
          FileInfo info;
          int64_t expectedRevision;
          if (transaction.LookupAttachment(info, expectedRevision, id, type_))
          {
            if (hasRevision_ &&
                (expectedRevision != revision_ ||
                 info.GetUncompressedMD5() != md5_))
            {
              throw OrthancException(ErrorCode_Revision);
            }
            
            found_ = true;
            transaction.DeleteAttachment(id, type_);
          
            if (IsUserContentType(type_))
            {
              transaction.LogChange(id, ChangeType_UpdatedAttachment, resourceType, publicId_);
            }
          }
          else
          {
            found_ = false;
          }
        }
      }
    };

    Operations operations(publicId, type, hasRevision, revision, md5);
    Apply(operations);
    return operations.HasFound();
  }


  void StatelessDatabaseOperations::LogChange(int64_t internalId,
                                              ChangeType changeType,
                                              const std::string& publicId,
                                              ResourceType level)
  {
    class Operations : public IReadWriteOperations
    {
    private:
      int64_t             internalId_;
      ChangeType          changeType_;
      const std::string&  publicId_;
      ResourceType        level_;
      
    public:
      Operations(int64_t internalId,
                 ChangeType changeType,
                 const std::string& publicId,
                 ResourceType level) :
        internalId_(internalId),
        changeType_(changeType),
        publicId_(publicId),
        level_(level)
      {
      }
        
      virtual void Apply(ReadWriteTransaction& transaction) ORTHANC_OVERRIDE
      {
        int64_t id;
        ResourceType type;
        if (transaction.LookupResource(id, type, publicId_) &&
            id == internalId_)
        {
          /**
           * Make sure that the resource is still existing, with the
           * same internal ID, which indicates the absence of bouncing
           * (if deleting then recreating the same resource). Don't
           * throw an exception if the resource has been deleted,
           * because this function might e.g. be called from
           * "StatelessDatabaseOperations::UnstableResourcesMonitorThread()"
           * (for which a deleted resource is *not* an error case).
           **/
          if (type == level_)
          {
            transaction.LogChange(id, changeType_, type, publicId_);
          }
          else
          {
            // Consistency check
            throw OrthancException(ErrorCode_UnknownResource);
          }
        }
      }
    };

    Operations operations(internalId, changeType, publicId, level);
    Apply(operations);
  }


  static void GetMainDicomSequenceMetadataContent(std::string& result,
                                                  const DicomMap& dicomSummary,
                                                  ResourceType level)
  {
    DicomMap levelSummary;
    DicomMap levelSequences;

    dicomSummary.ExtractResourceInformation(levelSummary, level);
    levelSummary.ExtractSequences(levelSequences);

    if (levelSequences.GetSize() > 0)
    {
      Json::Value jsonMetadata;
      jsonMetadata["Version"] = 1;
      jsonMetadata["Sequences"] = Json::objectValue;
      FromDcmtkBridge::ToJson(jsonMetadata["Sequences"], levelSequences, DicomToJsonFormat_Full);

      Toolbox::WriteFastJson(result, jsonMetadata);
    }
  }


  void StatelessDatabaseOperations::ReconstructInstance(const ParsedDicomFile& dicom, bool limitToThisLevelDicomTags, ResourceType limitToLevel)
  {
    class Operations : public IReadWriteOperations
    {
    private:
      DicomMap                              summary_;
      std::unique_ptr<DicomInstanceHasher>  hasher_;
      bool                                  limitToThisLevelDicomTags_;
      ResourceType                          limitToLevel_;
      bool                                  hasTransferSyntax_;
      DicomTransferSyntax                   transferSyntax_;

      static void ReplaceMetadata(ReadWriteTransaction& transaction,
                                  int64_t instance,
                                  MetadataType metadata,
                                  const std::string& value)
      {
        std::string oldValue;
        int64_t oldRevision;
        
        if (transaction.LookupMetadata(oldValue, oldRevision, instance, metadata))
        {
          transaction.SetMetadata(instance, metadata, value, oldRevision + 1);
        }
        else
        {
          transaction.SetMetadata(instance, metadata, value, 0);
        }
      }
      
      static void SetMainDicomSequenceMetadata(ReadWriteTransaction& transaction,
                                               int64_t instance,
                                               const DicomMap& dicomSummary,
                                               ResourceType level)
      {
        std::string serialized;
        GetMainDicomSequenceMetadataContent(serialized, dicomSummary, level);

        if (!serialized.empty())
        {
          ReplaceMetadata(transaction, instance, MetadataType_MainDicomSequences, serialized);
        }
        else
        {
          transaction.DeleteMetadata(instance, MetadataType_MainDicomSequences);
        }
        
      }

    public:
      explicit Operations(const ParsedDicomFile& dicom, bool limitToThisLevelDicomTags, ResourceType limitToLevel)
        : limitToThisLevelDicomTags_(limitToThisLevelDicomTags),
          limitToLevel_(limitToLevel)
      {
        OrthancConfiguration::DefaultExtractDicomSummary(summary_, dicom);
        hasher_.reset(new DicomInstanceHasher(summary_));
        hasTransferSyntax_ = dicom.LookupTransferSyntax(transferSyntax_);
      }
        
      virtual void Apply(ReadWriteTransaction& transaction) ORTHANC_OVERRIDE
      {
        int64_t patient = -1, study = -1, series = -1, instance = -1;

        ResourceType type1, type2, type3, type4;      
        if (!transaction.LookupResource(patient, type1, hasher_->HashPatient()) ||
            !transaction.LookupResource(study, type2, hasher_->HashStudy()) ||
            !transaction.LookupResource(series, type3, hasher_->HashSeries()) ||
            !transaction.LookupResource(instance, type4, hasher_->HashInstance()) ||
            type1 != ResourceType_Patient ||
            type2 != ResourceType_Study ||
            type3 != ResourceType_Series ||
            type4 != ResourceType_Instance ||
            patient == -1 ||
            study == -1 ||
            series == -1 ||
            instance == -1)
        {
          throw OrthancException(ErrorCode_InternalError);
        }

        if (limitToThisLevelDicomTags_)
        {
          ResourcesContent content(false /* prevent the setting of metadata */);
          int64_t resource = -1;
          if (limitToLevel_ == ResourceType_Patient)
          {
            resource = patient;
          }
          else if (limitToLevel_ == ResourceType_Study)
          {
            resource = study;
          }
          else if (limitToLevel_ == ResourceType_Series)
          {
            resource = series;
          }
          else if (limitToLevel_ == ResourceType_Instance)
          {
            resource = instance;
          }

          transaction.ClearMainDicomTags(resource);
          content.AddResource(resource, limitToLevel_, summary_);
          transaction.SetResourcesContent(content);
          ReplaceMetadata(transaction, resource, MetadataType_MainDicomTagsSignature, DicomMap::GetMainDicomTagsSignature(limitToLevel_));
        }
        else
        {
          transaction.ClearMainDicomTags(patient);
          transaction.ClearMainDicomTags(study);
          transaction.ClearMainDicomTags(series);
          transaction.ClearMainDicomTags(instance);

          {
            ResourcesContent content(false /* prevent the setting of metadata */);
            content.AddResource(patient, ResourceType_Patient, summary_);
            content.AddResource(study, ResourceType_Study, summary_);
            content.AddResource(series, ResourceType_Series, summary_);
            content.AddResource(instance, ResourceType_Instance, summary_);

            transaction.SetResourcesContent(content);

            ReplaceMetadata(transaction, patient, MetadataType_MainDicomTagsSignature, DicomMap::GetMainDicomTagsSignature(ResourceType_Patient));    // New in Orthanc 1.11.0
            ReplaceMetadata(transaction, study, MetadataType_MainDicomTagsSignature, DicomMap::GetMainDicomTagsSignature(ResourceType_Study));        // New in Orthanc 1.11.0
            ReplaceMetadata(transaction, series, MetadataType_MainDicomTagsSignature, DicomMap::GetMainDicomTagsSignature(ResourceType_Series));      // New in Orthanc 1.11.0
            ReplaceMetadata(transaction, instance, MetadataType_MainDicomTagsSignature, DicomMap::GetMainDicomTagsSignature(ResourceType_Instance));  // New in Orthanc 1.11.0
          
            SetMainDicomSequenceMetadata(transaction, patient, summary_, ResourceType_Patient);
            SetMainDicomSequenceMetadata(transaction, study, summary_, ResourceType_Study);
            SetMainDicomSequenceMetadata(transaction, series, summary_, ResourceType_Series);
            SetMainDicomSequenceMetadata(transaction, instance, summary_, ResourceType_Instance);
          }

          if (hasTransferSyntax_)
          {
            ReplaceMetadata(transaction, instance, MetadataType_Instance_TransferSyntax, GetTransferSyntaxUid(transferSyntax_));
          }

          const DicomValue* value;
          if ((value = summary_.TestAndGetValue(DICOM_TAG_SOP_CLASS_UID)) != NULL &&
              !value->IsNull() &&
              !value->IsBinary())
          {
            ReplaceMetadata(transaction, instance, MetadataType_Instance_SopClassUid, value->GetContent());
          }
        }
      }
    };

    Operations operations(dicom, limitToThisLevelDicomTags, limitToLevel);
    Apply(operations);
  }


  bool StatelessDatabaseOperations::ReadWriteTransaction::HasReachedMaxStorageSize(uint64_t maximumStorageSize,
                                                                                   uint64_t addedInstanceSize)
  {
    if (maximumStorageSize != 0)
    {
      if (maximumStorageSize < addedInstanceSize)
      {
        throw OrthancException(ErrorCode_FullStorage, "Cannot store an instance of size " +
                               boost::lexical_cast<std::string>(addedInstanceSize) +
                               " bytes in a storage area limited to " +
                               boost::lexical_cast<std::string>(maximumStorageSize));
      }
      
      if (transaction_.IsDiskSizeAbove(maximumStorageSize - addedInstanceSize))
      {
        return true;
      }
    }

    return false;
  }                                                                           

  bool StatelessDatabaseOperations::ReadWriteTransaction::HasReachedMaxPatientCount(unsigned int maximumPatientCount,
                                                                                    const std::string& patientId)
  {
    if (maximumPatientCount != 0)
    {
      uint64_t patientCount = transaction_.GetResourcesCount(ResourceType_Patient);  // at this time, the new patient has already been added (as part of the transaction)
      return patientCount > maximumPatientCount;
    }

    return false;
  }
  
  bool StatelessDatabaseOperations::ReadWriteTransaction::IsRecyclingNeeded(uint64_t maximumStorageSize,
                                                                            unsigned int maximumPatients,
                                                                            uint64_t addedInstanceSize,
                                                                            const std::string& newPatientId)
  {
    return HasReachedMaxStorageSize(maximumStorageSize, addedInstanceSize)
      || HasReachedMaxPatientCount(maximumPatients, newPatientId);
  }

  void StatelessDatabaseOperations::ReadWriteTransaction::Recycle(uint64_t maximumStorageSize,
                                                                  unsigned int maximumPatients,
                                                                  uint64_t addedInstanceSize,
                                                                  const std::string& newPatientId)
  {
    // TODO - Performance: Avoid calls to "IsRecyclingNeeded()"
    
    if (IsRecyclingNeeded(maximumStorageSize, maximumPatients, addedInstanceSize, newPatientId))
    {
      // Check whether other DICOM instances from this patient are
      // already stored
      int64_t patientToAvoid;
      bool hasPatientToAvoid;

      if (newPatientId.empty())
      {
        hasPatientToAvoid = false;
      }
      else
      {
        ResourceType type;
        hasPatientToAvoid = transaction_.LookupResource(patientToAvoid, type, newPatientId);
        if (type != ResourceType_Patient)
        {
          throw OrthancException(ErrorCode_InternalError);
        }
      }

      // Iteratively select patient to remove until there is enough
      // space in the DICOM store
      int64_t patientToRecycle;
      while (true)
      {
        // If other instances of this patient are already in the store,
        // we must avoid to recycle them
        bool ok = (hasPatientToAvoid ?
                   transaction_.SelectPatientToRecycle(patientToRecycle, patientToAvoid) :
                   transaction_.SelectPatientToRecycle(patientToRecycle));
        
        if (!ok)
        {
          throw OrthancException(ErrorCode_FullStorage, "Cannot recycle more patients");
        }
      
        LOG(TRACE) << "Recycling one patient";
        transaction_.DeleteResource(patientToRecycle);

        if (!IsRecyclingNeeded(maximumStorageSize, maximumPatients, addedInstanceSize, newPatientId))
        {
          // OK, we're done
          return;
        }
      }
    }
  }


  void StatelessDatabaseOperations::StandaloneRecycling(MaxStorageMode maximumStorageMode,
                                                        uint64_t maximumStorageSize,
                                                        unsigned int maximumPatientCount)
  {
    class Operations : public IReadWriteOperations
    {
    private:
      uint64_t        maximumStorageSize_;
      unsigned int    maximumPatientCount_;
      
    public:
      Operations(uint64_t maximumStorageSize,
                 unsigned int maximumPatientCount) :
        maximumStorageSize_(maximumStorageSize),
        maximumPatientCount_(maximumPatientCount)
      {
      }
        
      virtual void Apply(ReadWriteTransaction& transaction) ORTHANC_OVERRIDE
      {
        transaction.Recycle(maximumStorageSize_, maximumPatientCount_, 0, "");
      }
    };

    if (maximumStorageMode == MaxStorageMode_Recycle 
        && (maximumStorageSize != 0 || maximumPatientCount != 0))
    {
      Operations operations(maximumStorageSize, maximumPatientCount);
      Apply(operations);
    }
  }


  StoreStatus StatelessDatabaseOperations::Store(std::map<MetadataType, std::string>& instanceMetadata,
                                                 const DicomMap& dicomSummary,
                                                 const Attachments& attachments,
                                                 const MetadataMap& metadata,
                                                 const DicomInstanceOrigin& origin,
                                                 bool overwrite,
                                                 bool hasTransferSyntax,
                                                 DicomTransferSyntax transferSyntax,
                                                 bool hasPixelDataOffset,
                                                 uint64_t pixelDataOffset,
                                                 ValueRepresentation pixelDataVR,
                                                 MaxStorageMode maximumStorageMode,
                                                 uint64_t maximumStorageSize,
                                                 unsigned int maximumPatients,
                                                 bool isReconstruct)
  {
    class Operations : public IReadWriteOperations
    {
    private:
      StoreStatus                          storeStatus_;
      std::map<MetadataType, std::string>& instanceMetadata_;
      const DicomMap&                      dicomSummary_;
      const Attachments&                   attachments_;
      const MetadataMap&                   metadata_;
      const DicomInstanceOrigin&           origin_;
      bool                                 overwrite_;
      bool                                 hasTransferSyntax_;
      DicomTransferSyntax                  transferSyntax_;
      bool                                 hasPixelDataOffset_;
      uint64_t                             pixelDataOffset_;
      ValueRepresentation                  pixelDataVR_;
      MaxStorageMode                       maximumStorageMode_;
      uint64_t                             maximumStorageSize_;
      unsigned int                         maximumPatientCount_;
      bool                                 isReconstruct_;

      // Auto-computed fields
      bool          hasExpectedInstances_;
      int64_t       expectedInstances_;
      std::string   hashPatient_;
      std::string   hashStudy_;
      std::string   hashSeries_;
      std::string   hashInstance_;

      
      static void SetInstanceMetadata(ResourcesContent& content,
                                      std::map<MetadataType, std::string>& instanceMetadata,
                                      int64_t instance,
                                      MetadataType metadata,
                                      const std::string& value)
      {
        content.AddMetadata(instance, metadata, value);
        instanceMetadata[metadata] = value;
      }

      static void SetMainDicomSequenceMetadata(ResourcesContent& content,
                                               int64_t resource,
                                               const DicomMap& dicomSummary,
                                               ResourceType level)
      {
        std::string serialized;
        GetMainDicomSequenceMetadataContent(serialized, dicomSummary, level);

        if (!serialized.empty())
        {
          content.AddMetadata(resource, MetadataType_MainDicomSequences, serialized);
        }
      }
      
      static bool ComputeExpectedNumberOfInstances(int64_t& target,
                                                   const DicomMap& dicomSummary)
      {
        try
        {
          const DicomValue* value;
          const DicomValue* value2;
          
          if ((value = dicomSummary.TestAndGetValue(DICOM_TAG_IMAGES_IN_ACQUISITION)) != NULL &&
              !value->IsNull() &&
              !value->IsBinary() &&
              (value2 = dicomSummary.TestAndGetValue(DICOM_TAG_NUMBER_OF_TEMPORAL_POSITIONS)) != NULL &&
              !value2->IsNull() &&
              !value2->IsBinary())
          {
            // Patch for series with temporal positions thanks to Will Ryder
            int64_t imagesInAcquisition = boost::lexical_cast<int64_t>(value->GetContent());
            int64_t countTemporalPositions = boost::lexical_cast<int64_t>(value2->GetContent());
            target = imagesInAcquisition * countTemporalPositions;
            return (target > 0);
          }

          else if ((value = dicomSummary.TestAndGetValue(DICOM_TAG_NUMBER_OF_SLICES)) != NULL &&
                   !value->IsNull() &&
                   !value->IsBinary() &&
                   (value2 = dicomSummary.TestAndGetValue(DICOM_TAG_NUMBER_OF_TIME_SLICES)) != NULL &&
                   !value2->IsBinary() &&
                   !value2->IsNull())
          {
            // Support of Cardio-PET images
            int64_t numberOfSlices = boost::lexical_cast<int64_t>(value->GetContent());
            int64_t numberOfTimeSlices = boost::lexical_cast<int64_t>(value2->GetContent());
            target = numberOfSlices * numberOfTimeSlices;
            return (target > 0);
          }

          else if ((value = dicomSummary.TestAndGetValue(DICOM_TAG_CARDIAC_NUMBER_OF_IMAGES)) != NULL &&
                   !value->IsNull() &&
                   !value->IsBinary())
          {
            target = boost::lexical_cast<int64_t>(value->GetContent());
            return (target > 0);
          }
        }
        catch (OrthancException&)
        {
        }
        catch (boost::bad_lexical_cast&)
        {
        }

        return false;
      }

    public:
      Operations(std::map<MetadataType, std::string>& instanceMetadata,
                 const DicomMap& dicomSummary,
                 const Attachments& attachments,
                 const MetadataMap& metadata,
                 const DicomInstanceOrigin& origin,
                 bool overwrite,
                 bool hasTransferSyntax,
                 DicomTransferSyntax transferSyntax,
                 bool hasPixelDataOffset,
                 uint64_t pixelDataOffset,
                 ValueRepresentation pixelDataVR,
                 MaxStorageMode maximumStorageMode,
                 uint64_t maximumStorageSize,
                 unsigned int maximumPatientCount,
                 bool isReconstruct) :
        storeStatus_(StoreStatus_Failure),
        instanceMetadata_(instanceMetadata),
        dicomSummary_(dicomSummary),
        attachments_(attachments),
        metadata_(metadata),
        origin_(origin),
        overwrite_(overwrite),
        hasTransferSyntax_(hasTransferSyntax),
        transferSyntax_(transferSyntax),
        hasPixelDataOffset_(hasPixelDataOffset),
        pixelDataOffset_(pixelDataOffset),
        pixelDataVR_(pixelDataVR),
        maximumStorageMode_(maximumStorageMode),
        maximumStorageSize_(maximumStorageSize),
        maximumPatientCount_(maximumPatientCount),
        isReconstruct_(isReconstruct)
      {
        hasExpectedInstances_ = ComputeExpectedNumberOfInstances(expectedInstances_, dicomSummary);
    
        instanceMetadata_.clear();

        DicomInstanceHasher hasher(dicomSummary);
        hashPatient_ = hasher.HashPatient();
        hashStudy_ = hasher.HashStudy();
        hashSeries_ = hasher.HashSeries();
        hashInstance_ = hasher.HashInstance();
      }

      StoreStatus GetStoreStatus() const
      {
        return storeStatus_;
      }
        
      virtual void Apply(ReadWriteTransaction& transaction) ORTHANC_OVERRIDE
      {
        IDatabaseWrapper::CreateInstanceResult status;
        int64_t instanceId;
        
        bool isNewInstance = transaction.CreateInstance(status, instanceId, hashPatient_,
                                                        hashStudy_, hashSeries_, hashInstance_);

        if (isReconstruct_ && isNewInstance)
        {
          // In case of reconstruct, we just want to modify the attachments and some metadata like the TransferSyntex
          // The DicomTags and many metadata have already been updated before we get here in ReconstructInstance
          throw OrthancException(ErrorCode_InternalError, "New instance while reconstructing; this should not happen.");
        }

        // Check whether this instance is already stored
        if (!isNewInstance && !isReconstruct_)
        {
          // The instance already exists
          if (overwrite_)
          {
            // Overwrite the old instance
            LOG(INFO) << "Overwriting instance: " << hashInstance_;
            transaction.DeleteResource(instanceId);

            // Re-create the instance, now that the old one is removed
            if (!transaction.CreateInstance(status, instanceId, hashPatient_,
                                            hashStudy_, hashSeries_, hashInstance_))
            {
              // Note that, sometime, it does not create a new instance, 
              // in very rare occasions in READ COMMITTED mode when multiple clients are pushing the same instance at the same time,
              // this thread will not create the instance because another thread has created it in the meantime.
              // At the end, there is always a thread that creates the instance and this is what we expect.

              // Note, we must delete the attachments that have already been stored from this failed insertion (they have not yet been added into the DB)
              throw OrthancException(ErrorCode_DuplicateResource, "No new instance while overwriting; this might happen if another client has pushed the same instance at the same time.");
            }
          }
          else
          {
            // Do nothing if the instance already exists and overwriting is disabled
            transaction.GetAllMetadata(instanceMetadata_, instanceId);
            storeStatus_ = StoreStatus_AlreadyStored;
            return;
          }
        }


        if (!isReconstruct_)  // don't signal new resources if this is a reconstruction
        {
          // Warn about the creation of new resources. The order must be
          // from instance to patient.

          // NB: In theory, could be sped up by grouping the underlying
          // calls to "transaction.LogChange()". However, this would only have an
          // impact when new patient/study/series get created, which
          // occurs far less often that creating new instances. The
          // positive impact looks marginal in practice.
          transaction.LogChange(instanceId, ChangeType_NewInstance, ResourceType_Instance, hashInstance_);

          if (status.isNewSeries_)
          {
            transaction.LogChange(status.seriesId_, ChangeType_NewSeries, ResourceType_Series, hashSeries_);
          }
      
          if (status.isNewStudy_)
          {
            transaction.LogChange(status.studyId_, ChangeType_NewStudy, ResourceType_Study, hashStudy_);
          }
      
          if (status.isNewPatient_)
          {
            transaction.LogChange(status.patientId_, ChangeType_NewPatient, ResourceType_Patient, hashPatient_);
          }
        }      
    
        // Ensure there is enough room in the storage for the new instance
        uint64_t instanceSize = 0;
        for (Attachments::const_iterator it = attachments_.begin();
             it != attachments_.end(); ++it)
        {
          instanceSize += it->GetCompressedSize();
        }

        if (!isReconstruct_)  // reconstruction should not affect recycling
        {
          if (maximumStorageMode_ == MaxStorageMode_Reject)
          {
            if (transaction.HasReachedMaxStorageSize(maximumStorageSize_, instanceSize))
            {
              storeStatus_ = StoreStatus_StorageFull;
              throw OrthancException(ErrorCode_FullStorage, HttpStatus_507_InsufficientStorage, "Maximum storage size reached"); // throw to cancel the transaction
            }
            if (transaction.HasReachedMaxPatientCount(maximumPatientCount_, hashPatient_))
            {
              storeStatus_ = StoreStatus_StorageFull;
              throw OrthancException(ErrorCode_FullStorage, HttpStatus_507_InsufficientStorage, "Maximum patient count reached");  // throw to cancel the transaction
            }
          }
          else
          {
            transaction.Recycle(maximumStorageSize_, maximumPatientCount_,
                                instanceSize, hashPatient_ /* don't consider the current patient for recycling */);
          }
        }  
    
        // Attach the files to the newly created instance
        for (Attachments::const_iterator it = attachments_.begin();
             it != attachments_.end(); ++it)
        {
          if (isReconstruct_)
          {
            // we are replacing attachments during a reconstruction
            transaction.DeleteAttachment(instanceId, it->GetContentType());
          }

          transaction.AddAttachment(instanceId, *it, 0 /* this is the first revision */);
        }

        ResourcesContent content(true /* new resource, metadata can be set */);

        // Attach the user-specified metadata (in case of reconstruction, metadata_ contains all past metadata, including the system ones we want to keep)
        for (MetadataMap::const_iterator 
                it = metadata_.begin(); it != metadata_.end(); ++it)
        {
          switch (it->first.first)
          {
            case ResourceType_Patient:
              content.AddMetadata(status.patientId_, it->first.second, it->second);
              break;

            case ResourceType_Study:
              content.AddMetadata(status.studyId_, it->first.second, it->second);
              break;

            case ResourceType_Series:
              content.AddMetadata(status.seriesId_, it->first.second, it->second);
              break;

            case ResourceType_Instance:
              SetInstanceMetadata(content, instanceMetadata_, instanceId,
                                  it->first.second, it->second);
              break;

            default:
              throw OrthancException(ErrorCode_ParameterOutOfRange);
          }
        }

        if (!isReconstruct_)
        {
          // Populate the tags of the newly-created resources
          content.AddResource(instanceId, ResourceType_Instance, dicomSummary_);
          SetInstanceMetadata(content, instanceMetadata_, instanceId, MetadataType_MainDicomTagsSignature, DicomMap::GetMainDicomTagsSignature(ResourceType_Instance));  // New in Orthanc 1.11.0
          SetMainDicomSequenceMetadata(content, instanceId, dicomSummary_, ResourceType_Instance);   // new in Orthanc 1.11.1

          if (status.isNewSeries_)
          {
            content.AddResource(status.seriesId_, ResourceType_Series, dicomSummary_);
            content.AddMetadata(status.seriesId_, MetadataType_MainDicomTagsSignature, DicomMap::GetMainDicomTagsSignature(ResourceType_Series));  // New in Orthanc 1.11.0
            SetMainDicomSequenceMetadata(content, status.seriesId_, dicomSummary_, ResourceType_Series);   // new in Orthanc 1.11.1
          }

          if (status.isNewStudy_)
          {
            content.AddResource(status.studyId_, ResourceType_Study, dicomSummary_);
            content.AddMetadata(status.studyId_, MetadataType_MainDicomTagsSignature, DicomMap::GetMainDicomTagsSignature(ResourceType_Study));  // New in Orthanc 1.11.0
            SetMainDicomSequenceMetadata(content, status.studyId_, dicomSummary_, ResourceType_Study);   // new in Orthanc 1.11.1
          }

          if (status.isNewPatient_)
          {
            content.AddResource(status.patientId_, ResourceType_Patient, dicomSummary_);
            content.AddMetadata(status.patientId_, MetadataType_MainDicomTagsSignature, DicomMap::GetMainDicomTagsSignature(ResourceType_Patient));  // New in Orthanc 1.11.0
            SetMainDicomSequenceMetadata(content, status.patientId_, dicomSummary_, ResourceType_Patient);   // new in Orthanc 1.11.1
          }

          // Attach the auto-computed metadata for the patient/study/series levels
          std::string now = SystemToolbox::GetNowIsoString(true /* use UTC time (not local time) */);
          content.AddMetadata(status.seriesId_, MetadataType_LastUpdate, now);
          content.AddMetadata(status.studyId_, MetadataType_LastUpdate, now);
          content.AddMetadata(status.patientId_, MetadataType_LastUpdate, now);

          if (status.isNewSeries_)
          {
            if (hasExpectedInstances_)
            {
              content.AddMetadata(status.seriesId_, MetadataType_Series_ExpectedNumberOfInstances,
                                  boost::lexical_cast<std::string>(expectedInstances_));
            }

            // New in Orthanc 1.9.0
            content.AddMetadata(status.seriesId_, MetadataType_RemoteAet,
                                origin_.GetRemoteAetC());
          }
          // Attach the auto-computed metadata for the instance level,
          // reflecting these additions into the input metadata map
          SetInstanceMetadata(content, instanceMetadata_, instanceId,
                              MetadataType_Instance_ReceptionDate, now);
          SetInstanceMetadata(content, instanceMetadata_, instanceId, MetadataType_RemoteAet,
                              origin_.GetRemoteAetC());
          SetInstanceMetadata(content, instanceMetadata_, instanceId, MetadataType_Instance_Origin, 
                              EnumerationToString(origin_.GetRequestOrigin()));

          std::string s;

          if (origin_.LookupRemoteIp(s))
          {
            // New in Orthanc 1.4.0
            SetInstanceMetadata(content, instanceMetadata_, instanceId,
                                MetadataType_Instance_RemoteIp, s);
          }

          if (origin_.LookupCalledAet(s))
          {
            // New in Orthanc 1.4.0
            SetInstanceMetadata(content, instanceMetadata_, instanceId,
                                MetadataType_Instance_CalledAet, s);
          }

          if (origin_.LookupHttpUsername(s))
          {
            // New in Orthanc 1.4.0
            SetInstanceMetadata(content, instanceMetadata_, instanceId,
                                MetadataType_Instance_HttpUsername, s);
          }
        }

        // Following metadatas are also updated if reconstructing the instance.
        // They might be missing since they have been introduced along Orthanc versions.

        if (hasTransferSyntax_)
        {
          // New in Orthanc 1.2.0
          SetInstanceMetadata(content, instanceMetadata_, instanceId,
                              MetadataType_Instance_TransferSyntax,
                              GetTransferSyntaxUid(transferSyntax_));
        }

        if (hasPixelDataOffset_)
        {
          // New in Orthanc 1.9.1
          SetInstanceMetadata(content, instanceMetadata_, instanceId,
                              MetadataType_Instance_PixelDataOffset,
                              boost::lexical_cast<std::string>(pixelDataOffset_));

          // New in Orthanc 1.12.1
          if (dicomSummary_.GuessPixelDataValueRepresentation(transferSyntax_) != pixelDataVR_)
          {
            // Store the VR of pixel data if it doesn't comply with the standard
            SetInstanceMetadata(content, instanceMetadata_, instanceId,
                                MetadataType_Instance_PixelDataVR,
                                EnumerationToString(pixelDataVR_));
          }
        }
    
        const DicomValue* value;
        if ((value = dicomSummary_.TestAndGetValue(DICOM_TAG_SOP_CLASS_UID)) != NULL &&
            !value->IsNull() &&
            !value->IsBinary())
        {
          SetInstanceMetadata(content, instanceMetadata_, instanceId,
                              MetadataType_Instance_SopClassUid, value->GetContent());
        }


        if ((value = dicomSummary_.TestAndGetValue(DICOM_TAG_INSTANCE_NUMBER)) != NULL ||
            (value = dicomSummary_.TestAndGetValue(DICOM_TAG_IMAGE_INDEX)) != NULL)
        {
          if (!value->IsNull() && 
              !value->IsBinary())
          {
            SetInstanceMetadata(content, instanceMetadata_, instanceId,
                                MetadataType_Instance_IndexInSeries, Toolbox::StripSpaces(value->GetContent()));
          }
        }

    
        transaction.SetResourcesContent(content);


        if (!isReconstruct_)  // a reconstruct shall not trigger any events
        {
          // Check whether the series of this new instance is now completed
          int64_t expectedNumberOfInstances;
          if (ComputeExpectedNumberOfInstances(expectedNumberOfInstances, dicomSummary_))
          {
            SeriesStatus seriesStatus = transaction.GetSeriesStatus(status.seriesId_, expectedNumberOfInstances);
            if (seriesStatus == SeriesStatus_Complete)
            {
              transaction.LogChange(status.seriesId_, ChangeType_CompletedSeries, ResourceType_Series, hashSeries_);
            }
          }
          
          transaction.LogChange(status.seriesId_, ChangeType_NewChildInstance, ResourceType_Series, hashSeries_);
          transaction.LogChange(status.studyId_, ChangeType_NewChildInstance, ResourceType_Study, hashStudy_);
          transaction.LogChange(status.patientId_, ChangeType_NewChildInstance, ResourceType_Patient, hashPatient_);
          
          // Mark the parent resources of this instance as unstable
          transaction.GetTransactionContext().MarkAsUnstable(ResourceType_Series, status.seriesId_, hashSeries_);
          transaction.GetTransactionContext().MarkAsUnstable(ResourceType_Study, status.studyId_, hashStudy_);
          transaction.GetTransactionContext().MarkAsUnstable(ResourceType_Patient, status.patientId_, hashPatient_);
        }

        transaction.GetTransactionContext().SignalAttachmentsAdded(instanceSize);
        storeStatus_ = StoreStatus_Success;
      }
    };


    Operations operations(instanceMetadata, dicomSummary, attachments, metadata, origin, overwrite,
                          hasTransferSyntax, transferSyntax, hasPixelDataOffset, pixelDataOffset,
                          pixelDataVR, maximumStorageMode, maximumStorageSize, maximumPatients, isReconstruct);

    try
    {
      Apply(operations);
      return operations.GetStoreStatus();
    }
    catch (OrthancException& e)
    {
      if (e.GetErrorCode() == ErrorCode_FullStorage)
      {
        return StoreStatus_StorageFull;
      }
      else
      {
        // the transaction has failed -> do not commit the current transaction (and retry)
        throw;
      }
    }
  }


  StoreStatus StatelessDatabaseOperations::AddAttachment(int64_t& newRevision,
                                                         const FileInfo& attachment,
                                                         const std::string& publicId,
                                                         uint64_t maximumStorageSize,
                                                         unsigned int maximumPatients,
                                                         bool hasOldRevision,
                                                         int64_t oldRevision,
                                                         const std::string& oldMD5)
  {
    class Operations : public IReadWriteOperations
    {
    private:
      int64_t&            newRevision_;
      StoreStatus         status_;
      const FileInfo&     attachment_;
      const std::string&  publicId_;
      uint64_t            maximumStorageSize_;
      unsigned int        maximumPatientCount_;
      bool                hasOldRevision_;
      int64_t             oldRevision_;
      const std::string&  oldMD5_;

    public:
      Operations(int64_t& newRevision,
                 const FileInfo& attachment,
                 const std::string& publicId,
                 uint64_t maximumStorageSize,
                 unsigned int maximumPatientCount,
                 bool hasOldRevision,
                 int64_t oldRevision,
                 const std::string& oldMD5) :
        newRevision_(newRevision),
        status_(StoreStatus_Failure),
        attachment_(attachment),
        publicId_(publicId),
        maximumStorageSize_(maximumStorageSize),
        maximumPatientCount_(maximumPatientCount),
        hasOldRevision_(hasOldRevision),
        oldRevision_(oldRevision),
        oldMD5_(oldMD5)
      {
      }

      StoreStatus GetStatus() const
      {
        return status_;
      }
        
      virtual void Apply(ReadWriteTransaction& transaction) ORTHANC_OVERRIDE
      {
        ResourceType resourceType;
        int64_t resourceId;
        if (!transaction.LookupResource(resourceId, resourceType, publicId_))
        {
          throw OrthancException(ErrorCode_InexistentItem, HttpStatus_404_NotFound);
        }
        else
        {
          // Possibly remove previous attachment
          {
            FileInfo oldFile;
            int64_t expectedRevision;
            if (transaction.LookupAttachment(oldFile, expectedRevision, resourceId, attachment_.GetContentType()))
            {
              if (hasOldRevision_ &&
                  (expectedRevision != oldRevision_ ||
                   oldFile.GetUncompressedMD5() != oldMD5_))
              {
                throw OrthancException(ErrorCode_Revision);
              }
              else
              {
                newRevision_ = expectedRevision + 1;
                transaction.DeleteAttachment(resourceId, attachment_.GetContentType());
              }
            }
            else
            {
              // The attachment is not existing yet: Ignore "oldRevision"
              // and initialize a new sequence of revisions
              newRevision_ = 0;
            }
          }

          // Locate the patient of the target resource
          int64_t patientId = resourceId;
          for (;;)
          {
            int64_t parent;
            if (transaction.LookupParent(parent, patientId))
            {
              // We have not reached the patient level yet
              patientId = parent;
            }
            else
            {
              // We have reached the patient level
              break;
            }
          }

          // Possibly apply the recycling mechanism while preserving this patient
          assert(transaction.GetResourceType(patientId) == ResourceType_Patient);
          transaction.Recycle(maximumStorageSize_, maximumPatientCount_,
                              attachment_.GetCompressedSize(), transaction.GetPublicId(patientId));

          transaction.AddAttachment(resourceId, attachment_, newRevision_);

          if (IsUserContentType(attachment_.GetContentType()))
          {
            transaction.LogChange(resourceId, ChangeType_UpdatedAttachment, resourceType, publicId_);
          }

          transaction.GetTransactionContext().SignalAttachmentsAdded(attachment_.GetCompressedSize());

          status_ = StoreStatus_Success;
        }
      }
    };


    Operations operations(newRevision, attachment, publicId, maximumStorageSize, maximumPatients,
                          hasOldRevision, oldRevision, oldMD5);
    Apply(operations);
    return operations.GetStatus();
  }


  void StatelessDatabaseOperations::ListLabels(std::set<std::string>& target,
                                               const std::string& publicId,
                                               ResourceType level)
  {
    class Operations : public ReadOnlyOperationsT3<std::set<std::string>&, const std::string&, ResourceType>
    {
    public:
      virtual void ApplyTuple(ReadOnlyTransaction& transaction,
                              const Tuple& tuple) ORTHANC_OVERRIDE
      {
        ResourceType type;
        int64_t id;
        if (!transaction.LookupResource(id, type, tuple.get<1>()) ||
            tuple.get<2>() != type)
        {
          throw OrthancException(ErrorCode_UnknownResource);
        }
        else
        {
          transaction.ListLabels(tuple.get<0>(), id);
        }
      }
    };

    Operations operations;
    operations.Apply(*this, target, publicId, level);
  }


  void StatelessDatabaseOperations::ListAllLabels(std::set<std::string>& target)
  {
    class Operations : public ReadOnlyOperationsT1<std::set<std::string>& >
    {
    public:
      virtual void ApplyTuple(ReadOnlyTransaction& transaction,
                              const Tuple& tuple) ORTHANC_OVERRIDE
      {
        transaction.ListAllLabels(tuple.get<0>());
      }
    };

    Operations operations;
    operations.Apply(*this, target);
  }
  

  void StatelessDatabaseOperations::AddLabels(const std::string& publicId,
                                              ResourceType level,
                                              const std::set<std::string>& labels)
  {
    for (std::set<std::string>::const_iterator it = labels.begin(); it != labels.end(); ++it)
    {
      ModifyLabel(publicId, level, *it, LabelOperation_Add);
    }
  }


  void StatelessDatabaseOperations::ModifyLabel(const std::string& publicId,
                                                ResourceType level,
                                                const std::string& label,
                                                LabelOperation operation)
  {
    class Operations : public IReadWriteOperations
    {
    private:
      const std::string& publicId_;
      ResourceType       level_;
      const std::string& label_;
      LabelOperation     operation_;

    public:
      Operations(const std::string& publicId,
                 ResourceType level,
                 const std::string& label,
                 LabelOperation operation) :
        publicId_(publicId),
        level_(level),
        label_(label),
        operation_(operation)
      {
      }

      virtual void Apply(ReadWriteTransaction& transaction) ORTHANC_OVERRIDE
      {
        ResourceType type;
        int64_t id;
        if (!transaction.LookupResource(id, type, publicId_) ||
            level_ != type)
        {
          throw OrthancException(ErrorCode_UnknownResource);
        }
        else
        {
          switch (operation_)
          {
            case LabelOperation_Add:
              transaction.AddLabel(id, label_);
              break;

            case LabelOperation_Remove:
              transaction.RemoveLabel(id, label_);
              break;

            default:
              throw OrthancException(ErrorCode_ParameterOutOfRange);
          }
        }
      }
    };

    ServerToolbox::CheckValidLabel(label);
    
    Operations operations(publicId, level, label, operation);
    Apply(operations);
  }


  bool StatelessDatabaseOperations::HasLabelsSupport()
  {
    boost::shared_lock<boost::shared_mutex> lock(mutex_);
    return db_.GetDatabaseCapabilities().HasLabelsSupport();
  }


  void StatelessDatabaseOperations::ExecuteFind(FindResponse& response,
                                                const FindRequest& request)
  {
    class IntegratedFind : public ReadOnlyOperationsT3<FindResponse&, const FindRequest&,
                                                       const IDatabaseWrapper::Capabilities&>
    {
    public:
      virtual void ApplyTuple(ReadOnlyTransaction& transaction,
                              const Tuple& tuple) ORTHANC_OVERRIDE
      {
        transaction.ExecuteFind(tuple.get<0>(), tuple.get<1>(), tuple.get<2>());
      }
    };

    class FindStage : public ReadOnlyOperationsT3<std::list<std::string>&, const FindRequest&,
                                                  const IDatabaseWrapper::Capabilities&>
    {
    public:
      virtual void ApplyTuple(ReadOnlyTransaction& transaction,
                              const Tuple& tuple) ORTHANC_OVERRIDE
      {
        transaction.ExecuteFind(tuple.get<0>(), tuple.get<1>(), tuple.get<2>());
      }
    };

    class ExpandStage : public ReadOnlyOperationsT3<FindResponse&, const FindRequest&, const std::string&>
    {
    public:
      virtual void ApplyTuple(ReadOnlyTransaction& transaction,
                              const Tuple& tuple) ORTHANC_OVERRIDE
      {
        transaction.ExecuteExpand(tuple.get<0>(), tuple.get<1>(), tuple.get<2>());
      }
    };

    IDatabaseWrapper::Capabilities capabilities = db_.GetDatabaseCapabilities();

    if (db_.HasIntegratedFind())
    {
      /**
       * In this flavor, the "find" and the "expand" phases are
       * executed in one single transaction.
       **/
      IntegratedFind operations;
      operations.Apply(*this, response, request, capabilities);
    }
    else
    {
      /**
       * In this flavor, the "find" and the "expand" phases for each
       * found resource are executed in distinct transactions. This is
       * the compatibility mode equivalent to Orthanc <= 1.12.3.
       **/
      std::list<std::string> identifiers;

      FindStage find;
      find.Apply(*this, identifiers, request, capabilities);

      ExpandStage expand;

      for (std::list<std::string>::const_iterator it = identifiers.begin(); it != identifiers.end(); ++it)
      {
        /**
         * Not that the resource might have been deleted (as we are in
         * another transaction). The database engine must ignore such
         * error cases.
         **/
        expand.Apply(*this, response, request, *it);
      }
    }
  }
}<|MERGE_RESOLUTION|>--- conflicted
+++ resolved
@@ -300,144 +300,6 @@
   }
 
 
-<<<<<<< HEAD
-=======
-  class StatelessDatabaseOperations::MainDicomTagsRegistry : public boost::noncopyable
-  {
-  private:
-    class TagInfo
-    {
-    private:
-      ResourceType  level_;
-      DicomTagType  type_;
-
-    public:
-      TagInfo()
-      {
-      }
-
-      TagInfo(ResourceType level,
-              DicomTagType type) :
-        level_(level),
-        type_(type)
-      {
-      }
-
-      ResourceType GetLevel() const
-      {
-        return level_;
-      }
-
-      DicomTagType GetType() const
-      {
-        return type_;
-      }
-    };
-      
-    typedef std::map<DicomTag, TagInfo>   Registry;
-
-
-    Registry  registry_;
-      
-    void LoadTags(ResourceType level)
-    {
-      {
-        const DicomTag* tags = NULL;
-        size_t size;
-  
-        ServerToolbox::LoadIdentifiers(tags, size, level);
-  
-        for (size_t i = 0; i < size; i++)
-        {
-          if (registry_.find(tags[i]) == registry_.end())
-          {
-            registry_[tags[i]] = TagInfo(level, DicomTagType_Identifier);
-          }
-          else
-          {
-            // These patient-level tags are copied in the study level
-            assert(level == ResourceType_Study &&
-                   (tags[i] == DICOM_TAG_PATIENT_ID ||
-                    tags[i] == DICOM_TAG_PATIENT_NAME ||
-                    tags[i] == DICOM_TAG_PATIENT_BIRTH_DATE));
-          }
-        }
-      }
-
-      {
-        std::set<DicomTag> tags;
-        DicomMap::GetMainDicomTags(tags, level);
-
-        for (std::set<DicomTag>::const_iterator
-               tag = tags.begin(); tag != tags.end(); ++tag)
-        {
-          if (registry_.find(*tag) == registry_.end())
-          {
-            registry_[*tag] = TagInfo(level, DicomTagType_Main);
-          }
-        }
-      }
-    }
-
-    void LookupTag(ResourceType& level,
-                   DicomTagType& type,
-                   const DicomTag& tag) const
-    {
-      Registry::const_iterator it = registry_.find(tag);
-
-      if (it == registry_.end())
-      {
-        // Default values
-        level = ResourceType_Instance;
-        type = DicomTagType_Generic;
-      }
-      else
-      {
-        level = it->second.GetLevel();
-        type = it->second.GetType();
-      }
-    }
-
-  public:
-    MainDicomTagsRegistry()
-    {
-      LoadTags(ResourceType_Patient);
-      LoadTags(ResourceType_Study);
-      LoadTags(ResourceType_Series);
-      LoadTags(ResourceType_Instance);
-    }
-
-    void NormalizeLookup(DatabaseConstraints& target,
-                         const DatabaseLookup& source,
-                         ResourceType queryLevel) const
-    {
-      target.Clear();
-
-      for (size_t i = 0; i < source.GetConstraintsCount(); i++)
-      {
-        ResourceType level;
-        DicomTagType type;
-
-        LookupTag(level, type, source.GetConstraint(i).GetTag());
-
-        if (type == DicomTagType_Identifier ||
-            type == DicomTagType_Main)
-        {
-          // Use the fact that patient-level tags are copied at the study level
-          if (level == ResourceType_Patient &&
-              queryLevel != ResourceType_Patient)
-          {
-            level = ResourceType_Study;
-          }
-
-          target.AddConstraint(source.GetConstraint(i).ConvertToDatabaseConstraint(level, type));
-        }
-      }
-    }
-  };
-
-
->>>>>>> 9708f8ca
   void StatelessDatabaseOperations::ReadWriteTransaction::LogChange(int64_t internalId,
                                                                     ChangeType changeType,
                                                                     ResourceType resourceType,
