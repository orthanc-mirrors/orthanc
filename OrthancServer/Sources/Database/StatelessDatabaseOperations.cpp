/**
 * Orthanc - A Lightweight, RESTful DICOM Store
 * Copyright (C) 2012-2016 Sebastien Jodogne, Medical Physics
 * Department, University Hospital of Liege, Belgium
 * Copyright (C) 2017-2023 Osimis S.A., Belgium
 * Copyright (C) 2024-2024 Orthanc Team SRL, Belgium
 * Copyright (C) 2021-2024 Sebastien Jodogne, ICTEAM UCLouvain, Belgium
 *
 * This program is free software: you can redistribute it and/or
 * modify it under the terms of the GNU General Public License as
 * published by the Free Software Foundation, either version 3 of the
 * License, or (at your option) any later version.
 * 
 * This program is distributed in the hope that it will be useful, but
 * WITHOUT ANY WARRANTY; without even the implied warranty of
 * MERCHANTABILITY or FITNESS FOR A PARTICULAR PURPOSE. See the GNU
 * General Public License for more details.
 *
 * You should have received a copy of the GNU General Public License
 * along with this program. If not, see <http://www.gnu.org/licenses/>.
 **/


#include "../PrecompiledHeadersServer.h"
#include "StatelessDatabaseOperations.h"

#ifndef NOMINMAX
#define NOMINMAX
#endif

#include "../../../OrthancFramework/Sources/DicomParsing/FromDcmtkBridge.h"
#include "../../../OrthancFramework/Sources/DicomParsing/ParsedDicomFile.h"
#include "../../../OrthancFramework/Sources/Logging.h"
#include "../../../OrthancFramework/Sources/OrthancException.h"
#include "../OrthancConfiguration.h"
#include "../Search/DatabaseLookup.h"
#include "../ServerIndexChange.h"
#include "../ServerToolbox.h"
#include "ResourcesContent.h"

#include <boost/lexical_cast.hpp>
#include <boost/thread.hpp>
#include <boost/tuple/tuple.hpp>
#include <stack>


namespace Orthanc
{
  namespace
  {
    /**
     * Some handy templates to reduce the verbosity in the definitions
     * of the internal classes.
     **/
    
    template <typename Operations,
              typename Tuple>
    class TupleOperationsWrapper : public StatelessDatabaseOperations::IReadOnlyOperations
    {
    protected:
      Operations&   operations_;
      const Tuple&  tuple_;
    
    public:
      TupleOperationsWrapper(Operations& operations,
                             const Tuple& tuple) :
        operations_(operations),
        tuple_(tuple)
      {
      }
    
      virtual void Apply(StatelessDatabaseOperations::ReadOnlyTransaction& transaction) ORTHANC_OVERRIDE
      {
        operations_.ApplyTuple(transaction, tuple_);
      }
    };


    template <typename T1>
    class ReadOnlyOperationsT1 : public boost::noncopyable
    {
    public:
      typedef typename boost::tuple<T1>  Tuple;
      
      virtual ~ReadOnlyOperationsT1()
      {
      }

      virtual void ApplyTuple(StatelessDatabaseOperations::ReadOnlyTransaction& transaction,
                              const Tuple& tuple) = 0;

      void Apply(StatelessDatabaseOperations& index,
                 T1 t1)
      {
        const Tuple tuple(t1);
        TupleOperationsWrapper<ReadOnlyOperationsT1, Tuple> wrapper(*this, tuple);
        index.Apply(wrapper);
      }
    };


    template <typename T1,
              typename T2>
    class ReadOnlyOperationsT2 : public boost::noncopyable
    {
    public:
      typedef typename boost::tuple<T1, T2>  Tuple;
      
      virtual ~ReadOnlyOperationsT2()
      {
      }

      virtual void ApplyTuple(StatelessDatabaseOperations::ReadOnlyTransaction& transaction,
                              const Tuple& tuple) = 0;

      void Apply(StatelessDatabaseOperations& index,
                 T1 t1,
                 T2 t2)
      {
        const Tuple tuple(t1, t2);
        TupleOperationsWrapper<ReadOnlyOperationsT2, Tuple> wrapper(*this, tuple);
        index.Apply(wrapper);
      }
    };


    template <typename T1,
              typename T2,
              typename T3>
    class ReadOnlyOperationsT3 : public boost::noncopyable
    {
    public:
      typedef typename boost::tuple<T1, T2, T3>  Tuple;
      
      virtual ~ReadOnlyOperationsT3()
      {
      }

      virtual void ApplyTuple(StatelessDatabaseOperations::ReadOnlyTransaction& transaction,
                              const Tuple& tuple) = 0;

      void Apply(StatelessDatabaseOperations& index,
                 T1 t1,
                 T2 t2,
                 T3 t3)
      {
        const Tuple tuple(t1, t2, t3);
        TupleOperationsWrapper<ReadOnlyOperationsT3, Tuple> wrapper(*this, tuple);
        index.Apply(wrapper);
      }
    };


    template <typename T1,
              typename T2,
              typename T3,
              typename T4>
    class ReadOnlyOperationsT4 : public boost::noncopyable
    {
    public:
      typedef typename boost::tuple<T1, T2, T3, T4>  Tuple;
      
      virtual ~ReadOnlyOperationsT4()
      {
      }

      virtual void ApplyTuple(StatelessDatabaseOperations::ReadOnlyTransaction& transaction,
                              const Tuple& tuple) = 0;

      void Apply(StatelessDatabaseOperations& index,
                 T1 t1,
                 T2 t2,
                 T3 t3,
                 T4 t4)
      {
        const Tuple tuple(t1, t2, t3, t4);
        TupleOperationsWrapper<ReadOnlyOperationsT4, Tuple> wrapper(*this, tuple);
        index.Apply(wrapper);
      }
    };


    template <typename T1,
              typename T2,
              typename T3,
              typename T4,
              typename T5>
    class ReadOnlyOperationsT5 : public boost::noncopyable
    {
    public:
      typedef typename boost::tuple<T1, T2, T3, T4, T5>  Tuple;
      
      virtual ~ReadOnlyOperationsT5()
      {
      }

      virtual void ApplyTuple(StatelessDatabaseOperations::ReadOnlyTransaction& transaction,
                              const Tuple& tuple) = 0;

      void Apply(StatelessDatabaseOperations& index,
                 T1 t1,
                 T2 t2,
                 T3 t3,
                 T4 t4,
                 T5 t5)
      {
        const Tuple tuple(t1, t2, t3, t4, t5);
        TupleOperationsWrapper<ReadOnlyOperationsT5, Tuple> wrapper(*this, tuple);
        index.Apply(wrapper);
      }
    };


    template <typename T1,
              typename T2,
              typename T3,
              typename T4,
              typename T5,
              typename T6>
    class ReadOnlyOperationsT6 : public boost::noncopyable
    {
    public:
      typedef typename boost::tuple<T1, T2, T3, T4, T5, T6>  Tuple;
      
      virtual ~ReadOnlyOperationsT6()
      {
      }

      virtual void ApplyTuple(StatelessDatabaseOperations::ReadOnlyTransaction& transaction,
                              const Tuple& tuple) = 0;

      void Apply(StatelessDatabaseOperations& index,
                 T1 t1,
                 T2 t2,
                 T3 t3,
                 T4 t4,
                 T5 t5,
                 T6 t6)
      {
        const Tuple tuple(t1, t2, t3, t4, t5, t6);
        TupleOperationsWrapper<ReadOnlyOperationsT6, Tuple> wrapper(*this, tuple);
        index.Apply(wrapper);
      }
    };
  }


  template <typename T>
  static void FormatLog(Json::Value& target,
                        const std::list<T>& log,
                        const std::string& name,
                        bool done,
                        int64_t since,
                        bool hasLast,
                        int64_t last)
  {
    Json::Value items = Json::arrayValue;
    for (typename std::list<T>::const_iterator
           it = log.begin(); it != log.end(); ++it)
    {
      Json::Value item;
      it->Format(item);
      items.append(item);
    }

    target = Json::objectValue;
    target[name] = items;
    target["Done"] = done;

    if (!hasLast)
    {
      // Best-effort guess of the last index in the sequence
      if (log.empty())
      {
        last = since;
      }
      else
      {
        last = log.back().GetSeq();
      }
    }
    
    target["Last"] = static_cast<int>(last);
    if (!log.empty())
    {
      target["First"] = static_cast<int>(log.front().GetSeq());
    }
  }


  static void CopyListToVector(std::vector<std::string>& target,
                               const std::list<std::string>& source)
  {
    target.resize(source.size());

    size_t pos = 0;
    
    for (std::list<std::string>::const_iterator
           it = source.begin(); it != source.end(); ++it)
    {
      target[pos] = *it;
      pos ++;
    }      
  }


  void StatelessDatabaseOperations::ReadWriteTransaction::LogChange(int64_t internalId,
                                                                    ChangeType changeType,
                                                                    ResourceType resourceType,
                                                                    const std::string& publicId)
  {
    ServerIndexChange change(changeType, resourceType, publicId);

    if (changeType <= ChangeType_INTERNAL_LastLogged)
    {
      transaction_.LogChange(changeType, resourceType, internalId, publicId, change.GetDate());
    }

    GetTransactionContext().SignalChange(change);
  }


  SeriesStatus StatelessDatabaseOperations::ReadOnlyTransaction::GetSeriesStatus(int64_t id,
                                                                                 int64_t expectedNumberOfInstances)
  {
    std::list<std::string> values;
    transaction_.GetChildrenMetadata(values, id, MetadataType_Instance_IndexInSeries);

    std::set<int64_t> instances;

    for (std::list<std::string>::const_iterator
           it = values.begin(); it != values.end(); ++it)
    {
      int64_t index;

      try
      {
        index = boost::lexical_cast<int64_t>(*it);
      }
      catch (boost::bad_lexical_cast&)
      {
        return SeriesStatus_Unknown;
      }
      
      if (!(index > 0 && index <= expectedNumberOfInstances))
      {
        // Out-of-range instance index
        return SeriesStatus_Inconsistent;
      }

      if (instances.find(index) != instances.end())
      {
        // Twice the same instance index
        return SeriesStatus_Inconsistent;
      }

      instances.insert(index);
    }

    if (static_cast<int64_t>(instances.size()) == expectedNumberOfInstances)
    {
      return SeriesStatus_Complete;
    }
    else
    {
      return SeriesStatus_Missing;
    }
  }


  class StatelessDatabaseOperations::Transaction : public boost::noncopyable
  {
  private:
    IDatabaseWrapper&                                db_;
    std::unique_ptr<IDatabaseWrapper::ITransaction>  transaction_;
    std::unique_ptr<ITransactionContext>             context_;
    bool                                             isCommitted_;
    
  public:
    Transaction(IDatabaseWrapper& db,
                ITransactionContextFactory& factory,
                TransactionType type) :
      db_(db),
      isCommitted_(false)
    {
      context_.reset(factory.Create());
      if (context_.get() == NULL)
      {
        throw OrthancException(ErrorCode_NullPointer);
      }      
      
      transaction_.reset(db_.StartTransaction(type, *context_));
      if (transaction_.get() == NULL)
      {
        throw OrthancException(ErrorCode_NullPointer);
      }
    }

    ~Transaction()
    {
      if (!isCommitted_)
      {
        try
        {
          transaction_->Rollback();
        }
        catch (OrthancException& e)
        {
          LOG(INFO) << "Cannot rollback transaction: " << e.What();
        }
      }
    }

    IDatabaseWrapper::ITransaction& GetDatabaseTransaction()
    {
      assert(transaction_.get() != NULL);
      return *transaction_;
    }

    void Commit()
    {
      if (isCommitted_)
      {
        throw OrthancException(ErrorCode_BadSequenceOfCalls);
      }
      else
      {
        int64_t delta = context_->GetCompressedSizeDelta();

        transaction_->Commit(delta);
        context_->Commit();
        isCommitted_ = true;
      }
    }

    ITransactionContext& GetContext() const
    {
      assert(context_.get() != NULL);
      return *context_;
    }
  };
  

  void StatelessDatabaseOperations::ApplyInternal(IReadOnlyOperations* readOperations,
                                                  IReadWriteOperations* writeOperations)
  {
    boost::shared_lock<boost::shared_mutex> lock(mutex_);  // To protect "factory_" and "maxRetries_"

    if ((readOperations == NULL && writeOperations == NULL) ||
        (readOperations != NULL && writeOperations != NULL))
    {
      throw OrthancException(ErrorCode_InternalError);
    }

    if (factory_.get() == NULL)
    {
      throw OrthancException(ErrorCode_BadSequenceOfCalls, "No transaction context was provided");     
    }
    
    unsigned int attempt = 0;

    for (;;)
    {
      try
      {
        if (readOperations != NULL)
        {
          /**
           * IMPORTANT: In Orthanc <= 1.9.1, there was no transaction
           * in this case. This was OK because of the presence of the
           * global mutex that was protecting the database.
           **/
          
          Transaction transaction(db_, *factory_, TransactionType_ReadOnly);  // TODO - Only if not "TransactionType_Implicit"
          {
            ReadOnlyTransaction t(transaction.GetDatabaseTransaction(), transaction.GetContext());
            readOperations->Apply(t);
          }
          transaction.Commit();
        }
        else
        {
          assert(writeOperations != NULL);
          if (readOnly_)
          {
            throw OrthancException(ErrorCode_ReadOnly, "The DB is trying to execute a ReadWrite transaction while Orthanc has been started in ReadOnly mode.");
          }
          
          Transaction transaction(db_, *factory_, TransactionType_ReadWrite);
          {
            ReadWriteTransaction t(transaction.GetDatabaseTransaction(), transaction.GetContext());
            writeOperations->Apply(t);
          }
          transaction.Commit();
        }
        
        return;  // Success
      }
      catch (OrthancException& e)
      {
        if (e.GetErrorCode() == ErrorCode_DatabaseCannotSerialize)
        {
          if (attempt >= maxRetries_)
          {
            LOG(ERROR) << "Maximum transactions retries reached " << e.GetDetails();
            throw;
          }
          else
          {
            attempt++;

            // The "rand()" adds some jitter to de-synchronize writers
            boost::this_thread::sleep(boost::posix_time::milliseconds(100 * attempt + 5 * (rand() % 10)));
          }          
        }
        else
        {
          throw;
        }
      }
    }
  }

  
  StatelessDatabaseOperations::StatelessDatabaseOperations(IDatabaseWrapper& db, bool readOnly) : 
    db_(db),
    mainDicomTagsRegistry_(new MainDicomTagsRegistry),
    maxRetries_(0),
    readOnly_(readOnly)
  {
  }


  void StatelessDatabaseOperations::FlushToDisk()
  {
    try
    {
      db_.FlushToDisk();
    }
    catch (OrthancException&)
    {
      LOG(ERROR) << "Cannot flush the SQLite database to the disk (is your filesystem full?)";
    }
  }


  void StatelessDatabaseOperations::SetTransactionContextFactory(ITransactionContextFactory* factory)
  {
    boost::unique_lock<boost::shared_mutex> lock(mutex_);

    if (factory == NULL)
    {
      throw OrthancException(ErrorCode_NullPointer);
    }
    else if (factory_.get() != NULL)
    {
      throw OrthancException(ErrorCode_BadSequenceOfCalls);
    }
    else
    {
      factory_.reset(factory);
    }
  }
    

  void StatelessDatabaseOperations::SetMaxDatabaseRetries(unsigned int maxRetries)
  {
    boost::unique_lock<boost::shared_mutex> lock(mutex_);
    maxRetries_ = maxRetries;
  }
  

  void StatelessDatabaseOperations::Apply(IReadOnlyOperations& operations)
  {
    ApplyInternal(&operations, NULL);
  }
  

  void StatelessDatabaseOperations::Apply(IReadWriteOperations& operations)
  {
    ApplyInternal(NULL, &operations);
  }
  

<<<<<<< HEAD
=======
  bool StatelessDatabaseOperations::ExpandResource(ExpandedResource& target,
                                                   const std::string& publicId,
                                                   ResourceType level,
                                                   const std::set<DicomTag>& requestedTags,
                                                   ExpandResourceFlags expandFlags)
  {    
    class Operations : public ReadOnlyOperationsT6<
      bool&, ExpandedResource&, const std::string&, ResourceType, const std::set<DicomTag>&, ExpandResourceFlags>
    {
    private:
      bool hasLabelsSupport_;

      static bool LookupStringMetadata(std::string& result,
                                       const std::map<MetadataType, std::string>& metadata,
                                       MetadataType type)
      {
        std::map<MetadataType, std::string>::const_iterator found = metadata.find(type);

        if (found == metadata.end())
        {
          return false;
        }
        else
        {
          result = found->second;
          return true;
        }
      }


      static bool LookupIntegerMetadata(int64_t& result,
                                        const std::map<MetadataType, std::string>& metadata,
                                        MetadataType type)
      {
        std::string s;
        if (!LookupStringMetadata(s, metadata, type))
        {
          return false;
        }

        try
        {
          result = boost::lexical_cast<int64_t>(s);
          return true;
        }
        catch (boost::bad_lexical_cast&)
        {
          return false;
        }
      }


    public:
      explicit Operations(bool hasLabelsSupport) :
        hasLabelsSupport_(hasLabelsSupport)
      {
      }

      virtual void ApplyTuple(ReadOnlyTransaction& transaction,
                              const Tuple& tuple) ORTHANC_OVERRIDE
      {
        // Lookup for the requested resource
        int64_t internalId;
        ResourceType type;
        std::string parent;
        if (!transaction.LookupResourceAndParent(internalId, type, parent, tuple.get<2>()) ||
            type != tuple.get<3>())
        {
          tuple.get<0>() = false;
        }
        else
        {
          ExpandedResource& target = tuple.get<1>();
          ExpandResourceFlags expandFlags = tuple.get<5>();

          // Set information about the parent resource (if it exists)
          if (type == ResourceType_Patient)
          {
            if (!parent.empty())
            {
              throw OrthancException(ErrorCode_DatabasePlugin);
            }
          }
          else
          {
            if (parent.empty())
            {
              throw OrthancException(ErrorCode_DatabasePlugin);
            }

            target.parentId_ = parent;
          }

          target.SetResource(type, tuple.get<2>());

          if (expandFlags & ExpandResourceFlags_IncludeChildren)
          {
            // List the children resources
            transaction.GetChildrenPublicId(target.childrenIds_, internalId);
          }

          if (expandFlags & ExpandResourceFlags_IncludeMetadata)
          {
            // Extract the metadata
            transaction.GetAllMetadata(target.metadata_, internalId);

            switch (type)
            {
              case ResourceType_Patient:
              case ResourceType_Study:
                break;

              case ResourceType_Series:
              {
                int64_t i;
                if (LookupIntegerMetadata(i, target.metadata_, MetadataType_Series_ExpectedNumberOfInstances))
                {
                  target.expectedNumberOfInstances_ = static_cast<int>(i);
                  target.status_ = EnumerationToString(transaction.GetSeriesStatus(internalId, i));
                }
                else
                {
                  target.expectedNumberOfInstances_ = -1;
                  target.status_ = EnumerationToString(SeriesStatus_Unknown);
                }

                break;
              }

              case ResourceType_Instance:
              {
                FileInfo attachment;
                int64_t revision;  // ignored
                if (!transaction.LookupAttachment(attachment, revision, internalId, FileContentType_Dicom))
                {
                  throw OrthancException(ErrorCode_InternalError);
                }

                target.fileSize_ = static_cast<unsigned int>(attachment.GetUncompressedSize());
                target.fileUuid_ = attachment.GetUuid();

                int64_t i;
                if (LookupIntegerMetadata(i, target.metadata_, MetadataType_Instance_IndexInSeries))
                {
                  target.indexInSeries_ = static_cast<int>(i);
                }
                else
                {
                  target.indexInSeries_ = -1;
                }

                break;
              }

              default:
                throw OrthancException(ErrorCode_InternalError);
            }

            // check the main dicom tags list has not changed since the resource was stored
            target.mainDicomTagsSignature_ = DicomMap::GetDefaultMainDicomTagsSignatureFrom1_11(type);
            LookupStringMetadata(target.mainDicomTagsSignature_, target.metadata_, MetadataType_MainDicomTagsSignature);
          }

          if (expandFlags & ExpandResourceFlags_IncludeMainDicomTags)
          {
            // read all tags from DB
            transaction.GetMainDicomTags(target.GetMainDicomTags(), internalId);

            // read all main sequences from DB
            std::string serializedSequences;
            if (LookupStringMetadata(serializedSequences, target.metadata_, MetadataType_MainDicomSequences))
            {
              Json::Value jsonMetadata;
              Toolbox::ReadJson(jsonMetadata, serializedSequences);

              assert(jsonMetadata["Version"].asInt() == 1);
              target.GetMainDicomTags().FromDicomAsJson(jsonMetadata["Sequences"], true /* append */, true /* parseSequences */);
            }

            // check if we have access to all requestedTags or if we must get tags from parents
            const std::set<DicomTag>& requestedTags = tuple.get<4>();

            if (requestedTags.size() > 0)
            {
              std::set<DicomTag> savedMainDicomTags;
              
              FromDcmtkBridge::ParseListOfTags(savedMainDicomTags, target.mainDicomTagsSignature_);

              // read parent main dicom tags as long as we have not gathered all requested tags
              ResourceType currentLevel = target.GetLevel();
              int64_t currentInternalId = internalId;
              Toolbox::GetMissingsFromSet(target.missingRequestedTags_, requestedTags, savedMainDicomTags);

              while ((target.missingRequestedTags_.size() > 0)
                     && currentLevel != ResourceType_Patient)
              {
                currentLevel = GetParentResourceType(currentLevel);

                int64_t currentParentId;
                if (!transaction.LookupParent(currentParentId, currentInternalId))
                {
                  break;
                }

                std::map<MetadataType, std::string> parentMetadata;
                transaction.GetAllMetadata(parentMetadata, currentParentId);

                std::string parentMainDicomTagsSignature = DicomMap::GetDefaultMainDicomTagsSignatureFrom1_11(currentLevel);
                LookupStringMetadata(parentMainDicomTagsSignature, parentMetadata, MetadataType_MainDicomTagsSignature);

                std::set<DicomTag> parentSavedMainDicomTags;
                FromDcmtkBridge::ParseListOfTags(parentSavedMainDicomTags, parentMainDicomTagsSignature);
                
                size_t previousMissingCount = target.missingRequestedTags_.size();
                Toolbox::AppendSets(savedMainDicomTags, parentSavedMainDicomTags);
                Toolbox::GetMissingsFromSet(target.missingRequestedTags_, requestedTags, savedMainDicomTags);

                // read the parent tags from DB only if it reduces the number of missing tags
                if (target.missingRequestedTags_.size() < previousMissingCount)
                { 
                  Toolbox::AppendSets(savedMainDicomTags, parentSavedMainDicomTags);

                  DicomMap parentTags;
                  transaction.GetMainDicomTags(parentTags, currentParentId);

                  target.GetMainDicomTags().Merge(parentTags);
                }

                currentInternalId = currentParentId;
              }
            }
          }

          if ((expandFlags & ExpandResourceFlags_IncludeLabels) &&
              hasLabelsSupport_)
          {
            transaction.ListLabels(target.labels_, internalId);
          }

          std::string tmp;

          if (LookupStringMetadata(tmp, target.metadata_, MetadataType_AnonymizedFrom))
          {
            target.anonymizedFrom_ = tmp;
          }

          if (LookupStringMetadata(tmp, target.metadata_, MetadataType_ModifiedFrom))
          {
            target.modifiedFrom_ = tmp;
          }

          if (type == ResourceType_Patient ||
              type == ResourceType_Study ||
              type == ResourceType_Series)
          {
            target.isStable_ = !transaction.GetTransactionContext().IsUnstableResource(type, internalId);

            if (LookupStringMetadata(tmp, target.metadata_, MetadataType_LastUpdate))
            {
              target.lastUpdate_ = tmp;
            }
          }
          else
          {
            target.isStable_ = false;
          }

          tuple.get<0>() = true;
        }
      }
    };

    bool found;
    Operations operations(db_.GetDatabaseCapabilities().HasLabelsSupport());
    operations.Apply(*this, found, target, publicId, level, requestedTags, expandFlags);
    return found;
  }


>>>>>>> 5228660d
  void StatelessDatabaseOperations::GetAllMetadata(std::map<MetadataType, std::string>& target,
                                                   const std::string& publicId,
                                                   ResourceType level)
  {
    class Operations : public ReadOnlyOperationsT3<std::map<MetadataType, std::string>&, const std::string&, ResourceType>
    {
    public:
      virtual void ApplyTuple(ReadOnlyTransaction& transaction,
                              const Tuple& tuple) ORTHANC_OVERRIDE
      {
        ResourceType type;
        int64_t id;
        if (!transaction.LookupResource(id, type, tuple.get<1>()) ||
            tuple.get<2>() != type)
        {
          throw OrthancException(ErrorCode_UnknownResource);
        }
        else
        {
          transaction.GetAllMetadata(tuple.get<0>(), id);
        }
      }
    };

    Operations operations;
    operations.Apply(*this, target, publicId, level);
  }


  bool StatelessDatabaseOperations::LookupAttachment(FileInfo& attachment,
                                                     int64_t& revision,
                                                     const std::string& instancePublicId,
                                                     FileContentType contentType)
  {
    class Operations : public ReadOnlyOperationsT5<bool&, FileInfo&, int64_t&, const std::string&, FileContentType>
    {
    public:
      virtual void ApplyTuple(ReadOnlyTransaction& transaction,
                              const Tuple& tuple) ORTHANC_OVERRIDE
      {
        int64_t internalId;
        ResourceType type;
        if (!transaction.LookupResource(internalId, type, tuple.get<3>()))
        {
          throw OrthancException(ErrorCode_UnknownResource);
        }
        else if (transaction.LookupAttachment(tuple.get<1>(), tuple.get<2>(), internalId, tuple.get<4>()))
        {
          assert(tuple.get<1>().GetContentType() == tuple.get<4>());
          tuple.get<0>() = true;
        }
        else
        {
          tuple.get<0>() = false;
        }
      }
    };

    bool found;
    Operations operations;
    operations.Apply(*this, found, attachment, revision, instancePublicId, contentType);
    return found;
  }


  void StatelessDatabaseOperations::GetAllUuids(std::list<std::string>& target,
                                                ResourceType resourceType)
  {
    class Operations : public ReadOnlyOperationsT2<std::list<std::string>&, ResourceType>
    {
    public:
      virtual void ApplyTuple(ReadOnlyTransaction& transaction,
                              const Tuple& tuple) ORTHANC_OVERRIDE
      {
        // TODO - CANDIDATE FOR "TransactionType_Implicit"
        transaction.GetAllPublicIds(tuple.get<0>(), tuple.get<1>());
      }
    };

    Operations operations;
    operations.Apply(*this, target, resourceType);
  }


  void StatelessDatabaseOperations::GetAllUuids(std::list<std::string>& target,
                                                ResourceType resourceType,
                                                size_t since,
                                                uint32_t limit)
  {
    if (limit == 0)
    {
      target.clear();
    }
    else
    {
      class Operations : public ReadOnlyOperationsT4<std::list<std::string>&, ResourceType, size_t, size_t>
      {
      public:
        virtual void ApplyTuple(ReadOnlyTransaction& transaction,
                                const Tuple& tuple) ORTHANC_OVERRIDE
        {
          // TODO - CANDIDATE FOR "TransactionType_Implicit"
          transaction.GetAllPublicIds(tuple.get<0>(), tuple.get<1>(), tuple.get<2>(), tuple.get<3>());
        }
      };

      Operations operations;
      operations.Apply(*this, target, resourceType, since, limit);
    }
  }


  void StatelessDatabaseOperations::GetGlobalStatistics(/* out */ uint64_t& diskSize,
                                                        /* out */ uint64_t& uncompressedSize,
                                                        /* out */ uint64_t& countPatients, 
                                                        /* out */ uint64_t& countStudies, 
                                                        /* out */ uint64_t& countSeries, 
                                                        /* out */ uint64_t& countInstances)
  {
    // Code introduced in Orthanc 1.12.3 that updates and gets all statistics.
    // I.e, PostgreSQL now store "changes" to apply to the statistics to prevent row locking
    // of the GlobalIntegers table while multiple clients are inserting/deleting new resources.
    // Then, the statistics are updated when requested to make sure they are correct.
    class Operations : public IReadWriteOperations
    {
    private:
      int64_t diskSize_;
      int64_t uncompressedSize_;
      int64_t countPatients_;
      int64_t countStudies_;
      int64_t countSeries_;
      int64_t countInstances_;

    public:
      Operations() :
        diskSize_(0),
        uncompressedSize_(0),
        countPatients_(0),
        countStudies_(0),
        countSeries_(0),
        countInstances_(0)
      {
      }

      void GetValues(uint64_t& diskSize,
                     uint64_t& uncompressedSize,
                     uint64_t& countPatients, 
                     uint64_t& countStudies, 
                     uint64_t& countSeries, 
                     uint64_t& countInstances) const
      {
        diskSize = static_cast<uint64_t>(diskSize_);
        uncompressedSize = static_cast<uint64_t>(uncompressedSize_);
        countPatients = static_cast<uint64_t>(countPatients_);
        countStudies = static_cast<uint64_t>(countStudies_);
        countSeries = static_cast<uint64_t>(countSeries_);
        countInstances = static_cast<uint64_t>(countInstances_);
      }

      virtual void Apply(ReadWriteTransaction& transaction) ORTHANC_OVERRIDE
      {
        transaction.UpdateAndGetStatistics(countPatients_, countStudies_, countSeries_, countInstances_, diskSize_, uncompressedSize_);
      }
    };

    // Compatibility with Orthanc SDK <= 1.12.2 that reads each entry individualy
    class LegacyOperations : public ReadOnlyOperationsT6<uint64_t&, uint64_t&, uint64_t&, uint64_t&, uint64_t&, uint64_t&>
    {
    public:
      virtual void ApplyTuple(ReadOnlyTransaction& transaction,
                              const Tuple& tuple) ORTHANC_OVERRIDE
      {
        tuple.get<0>() = transaction.GetTotalCompressedSize();
        tuple.get<1>() = transaction.GetTotalUncompressedSize();
        tuple.get<2>() = transaction.GetResourcesCount(ResourceType_Patient);
        tuple.get<3>() = transaction.GetResourcesCount(ResourceType_Study);
        tuple.get<4>() = transaction.GetResourcesCount(ResourceType_Series);
        tuple.get<5>() = transaction.GetResourcesCount(ResourceType_Instance);
      }
    };

    if (GetDatabaseCapabilities().HasUpdateAndGetStatistics() && !IsReadOnly())
    {
      Operations operations;
      Apply(operations);

      operations.GetValues(diskSize, uncompressedSize, countPatients, countStudies, countSeries, countInstances);
    } 
    else
    {   
      LegacyOperations operations;
      operations.Apply(*this, diskSize, uncompressedSize, countPatients,
                       countStudies, countSeries, countInstances);
    }
  }


  void StatelessDatabaseOperations::GetChanges(Json::Value& target,
                                               int64_t since,                               
                                               unsigned int maxResults)
  {
    class Operations : public ReadOnlyOperationsT3<Json::Value&, int64_t, unsigned int>
    {
    public:
      virtual void ApplyTuple(ReadOnlyTransaction& transaction,
                              const Tuple& tuple) ORTHANC_OVERRIDE
      {
        // NB: In Orthanc <= 1.3.2, a transaction was missing, as
        // "GetLastChange()" involves calls to "GetPublicId()"

        std::list<ServerIndexChange> changes;
        bool done;
        bool hasLast = false;
        int64_t last = 0;

        transaction.GetChanges(changes, done, tuple.get<1>(), tuple.get<2>());
        if (changes.empty())
        {
          last = transaction.GetLastChangeIndex();
          hasLast = true;
        }

        FormatLog(tuple.get<0>(), changes, "Changes", done, tuple.get<1>(), hasLast, last);
      }
    };
    
    Operations operations;
    operations.Apply(*this, target, since, maxResults);
  }


  void StatelessDatabaseOperations::GetChangesExtended(Json::Value& target,
                                                       int64_t since,
                                                       int64_t to,                               
                                                       unsigned int maxResults,
                                                       const std::set<ChangeType>& changeType)
  {
    class Operations : public ReadOnlyOperationsT5<Json::Value&, int64_t, int64_t, unsigned int, const std::set<ChangeType>&>
    {
    public:
      virtual void ApplyTuple(ReadOnlyTransaction& transaction,
                              const Tuple& tuple) ORTHANC_OVERRIDE
      {
        std::list<ServerIndexChange> changes;
        bool done;
        bool hasLast = false;
        int64_t last = 0;

        transaction.GetChangesExtended(changes, done, tuple.get<1>(), tuple.get<2>(), tuple.get<3>(), tuple.get<4>());
        if (changes.empty())
        {
          last = transaction.GetLastChangeIndex();
          hasLast = true;
        }

        FormatLog(tuple.get<0>(), changes, "Changes", done, tuple.get<1>(), hasLast, last);
      }
    };
    
    Operations operations;
    operations.Apply(*this, target, since, to, maxResults, changeType);
  }


  void StatelessDatabaseOperations::GetLastChange(Json::Value& target)
  {
    class Operations : public ReadOnlyOperationsT1<Json::Value&>
    {
    public:
      virtual void ApplyTuple(ReadOnlyTransaction& transaction,
                              const Tuple& tuple) ORTHANC_OVERRIDE
      {
        // NB: In Orthanc <= 1.3.2, a transaction was missing, as
        // "GetLastChange()" involves calls to "GetPublicId()"

        std::list<ServerIndexChange> changes;
        bool hasLast = false;
        int64_t last = 0;

        transaction.GetLastChange(changes);
        if (changes.empty())
        {
          last = transaction.GetLastChangeIndex();
          hasLast = true;
        }

        FormatLog(tuple.get<0>(), changes, "Changes", true, 0, hasLast, last);
      }
    };
    
    Operations operations;
    operations.Apply(*this, target);
  }


  void StatelessDatabaseOperations::GetExportedResources(Json::Value& target,
                                                         int64_t since,
                                                         unsigned int maxResults)
  {
    class Operations : public ReadOnlyOperationsT3<Json::Value&, int64_t, unsigned int>
    {
    public:
      virtual void ApplyTuple(ReadOnlyTransaction& transaction,
                              const Tuple& tuple) ORTHANC_OVERRIDE
      {
        // TODO - CANDIDATE FOR "TransactionType_Implicit"

        std::list<ExportedResource> exported;
        bool done;
        transaction.GetExportedResources(exported, done, tuple.get<1>(), tuple.get<2>());
        FormatLog(tuple.get<0>(), exported, "Exports", done, tuple.get<1>(), false, -1);
      }
    };
    
    Operations operations;
    operations.Apply(*this, target, since, maxResults);
  }


  void StatelessDatabaseOperations::GetLastExportedResource(Json::Value& target)
  {
    class Operations : public ReadOnlyOperationsT1<Json::Value&>
    {
    public:
      virtual void ApplyTuple(ReadOnlyTransaction& transaction,
                              const Tuple& tuple) ORTHANC_OVERRIDE
      {
        // TODO - CANDIDATE FOR "TransactionType_Implicit"

        std::list<ExportedResource> exported;
        transaction.GetLastExportedResource(exported);
        FormatLog(tuple.get<0>(), exported, "Exports", true, 0, false, -1);
      }
    };
    
    Operations operations;
    operations.Apply(*this, target);
  }


  bool StatelessDatabaseOperations::IsProtectedPatient(const std::string& publicId)
  {
    class Operations : public ReadOnlyOperationsT2<bool&, const std::string&>
    {
    public:
      virtual void ApplyTuple(ReadOnlyTransaction& transaction,
                              const Tuple& tuple) ORTHANC_OVERRIDE
      {
        // Lookup for the requested resource
        int64_t id;
        ResourceType type;
        if (!transaction.LookupResource(id, type, tuple.get<1>()) ||
            type != ResourceType_Patient)
        {
          throw OrthancException(ErrorCode_ParameterOutOfRange);
        }
        else
        {
          tuple.get<0>() = transaction.IsProtectedPatient(id);
        }
      }
    };

    bool isProtected;
    Operations operations;
    operations.Apply(*this, isProtected, publicId);
    return isProtected;
  }


  void StatelessDatabaseOperations::GetChildren(std::list<std::string>& result,
                                                const std::string& publicId)
  {
    class Operations : public ReadOnlyOperationsT2<std::list<std::string>&, const std::string&>
    {
    public:
      virtual void ApplyTuple(ReadOnlyTransaction& transaction,
                              const Tuple& tuple) ORTHANC_OVERRIDE
      {
        ResourceType type;
        int64_t resource;
        if (!transaction.LookupResource(resource, type, tuple.get<1>()))
        {
          throw OrthancException(ErrorCode_UnknownResource);
        }
        else if (type == ResourceType_Instance)
        {
          // An instance cannot have a child
          throw OrthancException(ErrorCode_BadParameterType);
        }
        else
        {
          std::list<int64_t> tmp;
          transaction.GetChildrenInternalId(tmp, resource);

          tuple.get<0>().clear();

          for (std::list<int64_t>::const_iterator 
                 it = tmp.begin(); it != tmp.end(); ++it)
          {
            tuple.get<0>().push_back(transaction.GetPublicId(*it));
          }
        }
      }
    };
    
    Operations operations;
    operations.Apply(*this, result, publicId);
  }


  void StatelessDatabaseOperations::GetChildInstances(std::list<std::string>& result,
                                                      const std::string& publicId)
  {
    class Operations : public ReadOnlyOperationsT2<std::list<std::string>&, const std::string&>
    {
    public:
      virtual void ApplyTuple(ReadOnlyTransaction& transaction,
                              const Tuple& tuple) ORTHANC_OVERRIDE
      {
        tuple.get<0>().clear();
        
        ResourceType type;
        int64_t top;
        if (!transaction.LookupResource(top, type, tuple.get<1>()))
        {
          throw OrthancException(ErrorCode_UnknownResource);
        }
        else if (type == ResourceType_Instance)
        {
          // The resource is already an instance: Do not go down the hierarchy
          tuple.get<0>().push_back(tuple.get<1>());
        }
        else
        {
          std::stack<int64_t> toExplore;
          toExplore.push(top);

          std::list<int64_t> tmp;
          while (!toExplore.empty())
          {
            // Get the internal ID of the current resource
            int64_t resource = toExplore.top();
            toExplore.pop();

            // TODO - This could be optimized by seeing how many
            // levels "type == transaction.GetResourceType(top)" is
            // above the "instances level"
            if (transaction.GetResourceType(resource) == ResourceType_Instance)
            {
              tuple.get<0>().push_back(transaction.GetPublicId(resource));
            }
            else
            {
              // Tag all the children of this resource as to be explored
              transaction.GetChildrenInternalId(tmp, resource);
              for (std::list<int64_t>::const_iterator 
                     it = tmp.begin(); it != tmp.end(); ++it)
              {
                toExplore.push(*it);
              }
            }
          }
        }
      }
    };
    
    Operations operations;
    operations.Apply(*this, result, publicId);
  }


  bool StatelessDatabaseOperations::LookupMetadata(std::string& target,
                                                   int64_t& revision,
                                                   const std::string& publicId,
                                                   ResourceType expectedType,
                                                   MetadataType type)
  {
    class Operations : public ReadOnlyOperationsT6<bool&, std::string&, int64_t&,
                                                   const std::string&, ResourceType, MetadataType>
    {
    public:
      virtual void ApplyTuple(ReadOnlyTransaction& transaction,
                              const Tuple& tuple) ORTHANC_OVERRIDE
      {
        ResourceType resourceType;
        int64_t id;
        if (!transaction.LookupResource(id, resourceType, tuple.get<3>()) ||
            resourceType != tuple.get<4>())
        {
          throw OrthancException(ErrorCode_UnknownResource);
        }
        else
        {
          tuple.get<0>() = transaction.LookupMetadata(tuple.get<1>(), tuple.get<2>(), id, tuple.get<5>());
        }
      }
    };

    bool found;
    Operations operations;
    operations.Apply(*this, found, target, revision, publicId, expectedType, type);
    return found;
  }


  void StatelessDatabaseOperations::ListAvailableAttachments(std::set<FileContentType>& target,
                                                             const std::string& publicId,
                                                             ResourceType expectedType)
  {
    class Operations : public ReadOnlyOperationsT3<std::set<FileContentType>&, const std::string&, ResourceType>
    {
    public:
      virtual void ApplyTuple(ReadOnlyTransaction& transaction,
                              const Tuple& tuple) ORTHANC_OVERRIDE
      {
        ResourceType type;
        int64_t id;
        if (!transaction.LookupResource(id, type, tuple.get<1>()) ||
            tuple.get<2>() != type)
        {
          throw OrthancException(ErrorCode_UnknownResource);
        }
        else
        {
          transaction.ListAvailableAttachments(tuple.get<0>(), id);
        }
      }
    };
    
    Operations operations;
    operations.Apply(*this, target, publicId, expectedType);
  }


  bool StatelessDatabaseOperations::LookupParent(std::string& target,
                                                 const std::string& publicId)
  {
    class Operations : public ReadOnlyOperationsT3<bool&, std::string&, const std::string&>
    {
    public:
      virtual void ApplyTuple(ReadOnlyTransaction& transaction,
                              const Tuple& tuple) ORTHANC_OVERRIDE
      {
        ResourceType type;
        int64_t id;
        if (!transaction.LookupResource(id, type, tuple.get<2>()))
        {
          throw OrthancException(ErrorCode_UnknownResource);
        }
        else
        {
          int64_t parentId;
          if (transaction.LookupParent(parentId, id))
          {
            tuple.get<1>() = transaction.GetPublicId(parentId);
            tuple.get<0>() = true;
          }
          else
          {
            tuple.get<0>() = false;
          }
        }
      }
    };

    bool found;
    Operations operations;
    operations.Apply(*this, found, target, publicId);
    return found;
  }


  void StatelessDatabaseOperations::GetResourceStatistics(/* out */ ResourceType& type,
                                                          /* out */ uint64_t& diskSize, 
                                                          /* out */ uint64_t& uncompressedSize, 
                                                          /* out */ unsigned int& countStudies, 
                                                          /* out */ unsigned int& countSeries, 
                                                          /* out */ unsigned int& countInstances, 
                                                          /* out */ uint64_t& dicomDiskSize, 
                                                          /* out */ uint64_t& dicomUncompressedSize, 
                                                          const std::string& publicId)
  {
    class Operations : public IReadOnlyOperations
    {
    private:
      ResourceType&      type_;
      uint64_t&          diskSize_; 
      uint64_t&          uncompressedSize_; 
      unsigned int&      countStudies_; 
      unsigned int&      countSeries_; 
      unsigned int&      countInstances_; 
      uint64_t&          dicomDiskSize_; 
      uint64_t&          dicomUncompressedSize_; 
      const std::string& publicId_;
        
    public:
      explicit Operations(ResourceType& type,
                          uint64_t& diskSize, 
                          uint64_t& uncompressedSize, 
                          unsigned int& countStudies, 
                          unsigned int& countSeries, 
                          unsigned int& countInstances, 
                          uint64_t& dicomDiskSize, 
                          uint64_t& dicomUncompressedSize, 
                          const std::string& publicId) :
        type_(type),
        diskSize_(diskSize),
        uncompressedSize_(uncompressedSize),
        countStudies_(countStudies),
        countSeries_(countSeries),
        countInstances_(countInstances),
        dicomDiskSize_(dicomDiskSize),
        dicomUncompressedSize_(dicomUncompressedSize),
        publicId_(publicId)
      {
      }
      
      virtual void Apply(ReadOnlyTransaction& transaction) ORTHANC_OVERRIDE
      {
        int64_t top;
        if (!transaction.LookupResource(top, type_, publicId_))
        {
          throw OrthancException(ErrorCode_UnknownResource);
        }
        else
        {
          countInstances_ = 0;
          countSeries_ = 0;
          countStudies_ = 0;
          diskSize_ = 0;
          uncompressedSize_ = 0;
          dicomDiskSize_ = 0;
          dicomUncompressedSize_ = 0;

          std::stack<int64_t> toExplore;
          toExplore.push(top);

          while (!toExplore.empty())
          {
            // Get the internal ID of the current resource
            int64_t resource = toExplore.top();
            toExplore.pop();

            ResourceType thisType = transaction.GetResourceType(resource);

            std::set<FileContentType> f;
            transaction.ListAvailableAttachments(f, resource);

            for (std::set<FileContentType>::const_iterator
                   it = f.begin(); it != f.end(); ++it)
            {
              FileInfo attachment;
              int64_t revision;  // ignored
              if (transaction.LookupAttachment(attachment, revision, resource, *it))
              {
                if (attachment.GetContentType() == FileContentType_Dicom)
                {
                  dicomDiskSize_ += attachment.GetCompressedSize();
                  dicomUncompressedSize_ += attachment.GetUncompressedSize();
                }
          
                diskSize_ += attachment.GetCompressedSize();
                uncompressedSize_ += attachment.GetUncompressedSize();
              }
            }

            if (thisType == ResourceType_Instance)
            {
              countInstances_++;
            }
            else
            {
              switch (thisType)
              {
                case ResourceType_Study:
                  countStudies_++;
                  break;

                case ResourceType_Series:
                  countSeries_++;
                  break;

                default:
                  break;
              }

              // Tag all the children of this resource as to be explored
              std::list<int64_t> tmp;
              transaction.GetChildrenInternalId(tmp, resource);
              for (std::list<int64_t>::const_iterator 
                     it = tmp.begin(); it != tmp.end(); ++it)
              {
                toExplore.push(*it);
              }
            }
          }

          if (countStudies_ == 0)
          {
            countStudies_ = 1;
          }

          if (countSeries_ == 0)
          {
            countSeries_ = 1;
          }
        }
      }
    };

    Operations operations(type, diskSize, uncompressedSize, countStudies, countSeries,
                          countInstances, dicomDiskSize, dicomUncompressedSize, publicId);
    Apply(operations);
  }


  void StatelessDatabaseOperations::LookupIdentifierExact(std::vector<std::string>& result,
                                                          ResourceType level,
                                                          const DicomTag& tag,
                                                          const std::string& value)
  {
    assert((level == ResourceType_Patient && tag == DICOM_TAG_PATIENT_ID) ||
           (level == ResourceType_Study && tag == DICOM_TAG_STUDY_INSTANCE_UID) ||
           (level == ResourceType_Study && tag == DICOM_TAG_ACCESSION_NUMBER) ||
           (level == ResourceType_Series && tag == DICOM_TAG_SERIES_INSTANCE_UID) ||
           (level == ResourceType_Instance && tag == DICOM_TAG_SOP_INSTANCE_UID));
    
    result.clear();

    DicomTagConstraint c(tag, ConstraintType_Equal, value, true, true);

    DatabaseDicomTagConstraints query;
    bool isIdentical;  // unused
    query.AddConstraint(c.ConvertToDatabaseConstraint(isIdentical, level, DicomTagType_Identifier));


    class Operations : public IReadOnlyOperations
    {
    private:
      std::vector<std::string>&   result_;
      const DatabaseDicomTagConstraints&  query_;
      ResourceType                level_;
      
    public:
      Operations(std::vector<std::string>& result,
                 const DatabaseDicomTagConstraints& query,
                 ResourceType level) :
        result_(result),
        query_(query),
        level_(level)
      {
      }

      virtual void Apply(ReadOnlyTransaction& transaction) ORTHANC_OVERRIDE
      {
        // TODO - CANDIDATE FOR "TransactionType_Implicit"
        std::list<std::string> tmp;
        std::set<std::string> labels;
        transaction.ApplyLookupResources(tmp, NULL, query_, level_, labels, LabelsConstraint_Any, 0);
        CopyListToVector(result_, tmp);
      }
    };

    Operations operations(result, query, level);
    Apply(operations);
  }


  bool StatelessDatabaseOperations::LookupGlobalProperty(std::string& value,
                                                         GlobalProperty property,
                                                         bool shared)
  {
    class Operations : public ReadOnlyOperationsT4<bool&, std::string&, GlobalProperty, bool>
    {
    public:
      virtual void ApplyTuple(ReadOnlyTransaction& transaction,
                              const Tuple& tuple) ORTHANC_OVERRIDE
      {
        // TODO - CANDIDATE FOR "TransactionType_Implicit"
        tuple.get<0>() = transaction.LookupGlobalProperty(tuple.get<1>(), tuple.get<2>(), tuple.get<3>());
      }
    };

    bool found;
    Operations operations;
    operations.Apply(*this, found, value, property, shared);
    return found;
  }
  

  std::string StatelessDatabaseOperations::GetGlobalProperty(GlobalProperty property,
                                                             bool shared,
                                                             const std::string& defaultValue)
  {
    std::string s;
    if (LookupGlobalProperty(s, property, shared))
    {
      return s;
    }
    else
    {
      return defaultValue;
    }
  }


  bool StatelessDatabaseOperations::GetMainDicomTags(DicomMap& result,
                                                     const std::string& publicId,
                                                     ResourceType expectedType,
                                                     ResourceType levelOfInterest)
  {
    // Yes, the following test could be shortened, but we wish to make it as clear as possible
    if (!(expectedType == ResourceType_Patient  && levelOfInterest == ResourceType_Patient) &&
        !(expectedType == ResourceType_Study    && levelOfInterest == ResourceType_Patient) &&
        !(expectedType == ResourceType_Study    && levelOfInterest == ResourceType_Study)   &&
        !(expectedType == ResourceType_Series   && levelOfInterest == ResourceType_Series)  &&
        !(expectedType == ResourceType_Instance && levelOfInterest == ResourceType_Instance))
    {
      throw OrthancException(ErrorCode_ParameterOutOfRange);
    }


    class Operations : public ReadOnlyOperationsT5<bool&, DicomMap&, const std::string&, ResourceType, ResourceType>
    {
    public:
      virtual void ApplyTuple(ReadOnlyTransaction& transaction,
                              const Tuple& tuple) ORTHANC_OVERRIDE
      {
        // Lookup for the requested resource
        int64_t id;
        ResourceType type;
        if (!transaction.LookupResource(id, type, tuple.get<2>()) ||
            type != tuple.get<3>())
        {
          tuple.get<0>() = false;
        }
        else if (type == ResourceType_Study)
        {
          DicomMap tmp;
          transaction.GetMainDicomTags(tmp, id);

          switch (tuple.get<4>())
          {
            case ResourceType_Patient:
              tmp.ExtractPatientInformation(tuple.get<1>());
              tuple.get<0>() = true;
              break;

            case ResourceType_Study:
              tmp.ExtractStudyInformation(tuple.get<1>());
              tuple.get<0>() = true;
              break;

            default:
              throw OrthancException(ErrorCode_InternalError);
          }
        }
        else
        {
          transaction.GetMainDicomTags(tuple.get<1>(), id);
          tuple.get<0>() = true;
        }    
      }
    };

    result.Clear();

    bool found;
    Operations operations;
    operations.Apply(*this, found, result, publicId, expectedType, levelOfInterest);
    return found;
  }


  bool StatelessDatabaseOperations::GetAllMainDicomTags(DicomMap& result,
                                                        const std::string& instancePublicId)
  {
    class Operations : public ReadOnlyOperationsT3<bool&, DicomMap&, const std::string&>
    {
    public:
      virtual void ApplyTuple(ReadOnlyTransaction& transaction,
                              const Tuple& tuple) ORTHANC_OVERRIDE
      {
        // Lookup for the requested resource
        int64_t instance;
        ResourceType type;
        if (!transaction.LookupResource(instance, type, tuple.get<2>()) ||
            type != ResourceType_Instance)
        {
          tuple.get<0>() =  false;
        }
        else
        {
          DicomMap tmp;

          transaction.GetMainDicomTags(tmp, instance);
          tuple.get<1>().Merge(tmp);

          int64_t series;
          if (!transaction.LookupParent(series, instance))
          {
            throw OrthancException(ErrorCode_InternalError);
          }

          tmp.Clear();
          transaction.GetMainDicomTags(tmp, series);
          tuple.get<1>().Merge(tmp);

          int64_t study;
          if (!transaction.LookupParent(study, series))
          {
            throw OrthancException(ErrorCode_InternalError);
          }

          tmp.Clear();
          transaction.GetMainDicomTags(tmp, study);
          tuple.get<1>().Merge(tmp);

#ifndef NDEBUG
          {
            // Sanity test to check that all the main DICOM tags from the
            // patient level are copied at the study level
        
            int64_t patient;
            if (!transaction.LookupParent(patient, study))
            {
              throw OrthancException(ErrorCode_InternalError);
            }

            tmp.Clear();
            transaction.GetMainDicomTags(tmp, study);

            std::set<DicomTag> patientTags;
            tmp.GetTags(patientTags);

            for (std::set<DicomTag>::const_iterator
                   it = patientTags.begin(); it != patientTags.end(); ++it)
            {
              assert(tuple.get<1>().HasTag(*it));
            }
          }
#endif
      
          tuple.get<0>() =  true;
        }
      }
    };

    result.Clear();
    
    bool found;
    Operations operations;
    operations.Apply(*this, found, result, instancePublicId);
    return found;
  }


  bool StatelessDatabaseOperations::LookupResourceType(ResourceType& type,
                                                       const std::string& publicId)
  {
    class Operations : public ReadOnlyOperationsT3<bool&, ResourceType&, const std::string&>
    {
    public:
      virtual void ApplyTuple(ReadOnlyTransaction& transaction,
                              const Tuple& tuple) ORTHANC_OVERRIDE
      {
        // TODO - CANDIDATE FOR "TransactionType_Implicit"
        int64_t id;
        tuple.get<0>() = transaction.LookupResource(id, tuple.get<1>(), tuple.get<2>());
      }
    };

    bool found;
    Operations operations;
    operations.Apply(*this, found, type, publicId);
    return found;
  }


  bool StatelessDatabaseOperations::LookupParent(std::string& target,
                                                 const std::string& publicId,
                                                 ResourceType parentType)
  {
    class Operations : public ReadOnlyOperationsT4<bool&, std::string&, const std::string&, ResourceType>
    {
    public:
      virtual void ApplyTuple(ReadOnlyTransaction& transaction,
                              const Tuple& tuple) ORTHANC_OVERRIDE
      {
        ResourceType type;
        int64_t id;
        if (!transaction.LookupResource(id, type, tuple.get<2>()))
        {
          throw OrthancException(ErrorCode_UnknownResource);
        }

        while (type != tuple.get<3>())
        {
          int64_t parentId;

          if (type == ResourceType_Patient ||    // Cannot further go up in hierarchy
              !transaction.LookupParent(parentId, id))
          {
            tuple.get<0>() = false;
            return;
          }

          id = parentId;
          type = GetParentResourceType(type);
        }

        tuple.get<0>() = true;
        tuple.get<1>() = transaction.GetPublicId(id);
      }
    };

    bool found;
    Operations operations;
    operations.Apply(*this, found, target, publicId, parentType);
    return found;
  }


<<<<<<< HEAD
=======
  void StatelessDatabaseOperations::ApplyLookupResources(std::vector<std::string>& resourcesId,
                                                         std::vector<std::string>* instancesId,
                                                         const DatabaseLookup& lookup,
                                                         ResourceType queryLevel,
                                                         const std::set<std::string>& labels,
                                                         LabelsConstraint labelsConstraint,
                                                         uint32_t limit)
  {
    class Operations : public ReadOnlyOperationsT6<bool, const DatabaseDicomTagConstraints&, ResourceType,
                                                   const std::set<std::string>&, LabelsConstraint, size_t>
    {
    private:
      std::list<std::string>  resourcesList_;
      std::list<std::string>  instancesList_;
      
    public:
      const std::list<std::string>& GetResourcesList() const
      {
        return resourcesList_;
      }

      const std::list<std::string>& GetInstancesList() const
      {
        return instancesList_;
      }

      virtual void ApplyTuple(ReadOnlyTransaction& transaction,
                              const Tuple& tuple) ORTHANC_OVERRIDE
      {
        // TODO - CANDIDATE FOR "TransactionType_Implicit"
        if (tuple.get<0>())
        {
          transaction.ApplyLookupResources(
            resourcesList_, &instancesList_, tuple.get<1>(), tuple.get<2>(), tuple.get<3>(), tuple.get<4>(), tuple.get<5>());
        }
        else
        {
          transaction.ApplyLookupResources(
            resourcesList_, NULL, tuple.get<1>(), tuple.get<2>(), tuple.get<3>(), tuple.get<4>(), tuple.get<5>());
        }
      }
    };

    if (!labels.empty() &&
        !db_.GetDatabaseCapabilities().HasLabelsSupport())
    {
      throw OrthancException(ErrorCode_NotImplemented, "The database backend doesn't support labels");
    }

    for (std::set<std::string>::const_iterator it = labels.begin(); it != labels.end(); ++it)
    {
      ServerToolbox::CheckValidLabel(*it);
    }

    DatabaseDicomTagConstraints normalized;

    assert(mainDicomTagsRegistry_.get() != NULL);
    mainDicomTagsRegistry_->NormalizeLookup(normalized, lookup, queryLevel);

    Operations operations;
    operations.Apply(*this, (instancesId != NULL), normalized, queryLevel, labels, labelsConstraint, limit);
    
    CopyListToVector(resourcesId, operations.GetResourcesList());

    if (instancesId != NULL)
    { 
      CopyListToVector(*instancesId, operations.GetInstancesList());
    }
  }


>>>>>>> 5228660d
  bool StatelessDatabaseOperations::DeleteResource(Json::Value& remainingAncestor,
                                                   const std::string& uuid,
                                                   ResourceType expectedType)
  {
    class Operations : public IReadWriteOperations
    {
    private:
      bool                found_;
      Json::Value&        remainingAncestor_;
      const std::string&  uuid_;
      ResourceType        expectedType_;
      
    public:
      Operations(Json::Value& remainingAncestor,
                 const std::string& uuid,
                 ResourceType expectedType) :
        found_(false),
        remainingAncestor_(remainingAncestor),
        uuid_(uuid),
        expectedType_(expectedType)
      {
      }

      bool IsFound() const
      {
        return found_;
      }

      virtual void Apply(ReadWriteTransaction& transaction) ORTHANC_OVERRIDE
      {
        int64_t id;
        ResourceType type;
        if (!transaction.LookupResource(id, type, uuid_) ||
            expectedType_ != type)
        {
          found_ = false;
        }
        else
        {
          found_ = true;
          transaction.DeleteResource(id);

          std::string remainingPublicId;
          ResourceType remainingLevel;
          if (transaction.GetTransactionContext().LookupRemainingLevel(remainingPublicId, remainingLevel))
          {
            remainingAncestor_["RemainingAncestor"] = Json::Value(Json::objectValue);
            remainingAncestor_["RemainingAncestor"]["Path"] = GetBasePath(remainingLevel, remainingPublicId);
            remainingAncestor_["RemainingAncestor"]["Type"] = EnumerationToString(remainingLevel);
            remainingAncestor_["RemainingAncestor"]["ID"] = remainingPublicId;

            { // update the LastUpdate metadata of all parents
              std::string now = SystemToolbox::GetNowIsoString(true /* use UTC time (not local time) */);
              ResourcesContent content(true);

              int64_t parentId = 0;
              if (transaction.LookupResource(parentId, remainingLevel, remainingPublicId))
              {

                do
                {
                  content.AddMetadata(parentId, MetadataType_LastUpdate, now);
                }
                while (transaction.LookupParent(parentId, parentId));
    
                transaction.SetResourcesContent(content);
              }
            }
          }
          else
          {
            remainingAncestor_["RemainingAncestor"] = Json::nullValue;
          }
        }
      }
    };

    Operations operations(remainingAncestor, uuid, expectedType);
    Apply(operations);
    return operations.IsFound();
  }


  void StatelessDatabaseOperations::LogExportedResource(const std::string& publicId,
                                                        const std::string& remoteModality)
  {
    class Operations : public IReadWriteOperations
    {
    private:
      const std::string&  publicId_;
      const std::string&  remoteModality_;

    public:
      Operations(const std::string& publicId,
                 const std::string& remoteModality) :
        publicId_(publicId),
        remoteModality_(remoteModality)
      {
      }
      
      virtual void Apply(ReadWriteTransaction& transaction) ORTHANC_OVERRIDE
      {
        int64_t id;
        ResourceType type;
        if (!transaction.LookupResource(id, type, publicId_))
        {
          throw OrthancException(ErrorCode_InexistentItem);
        }

        std::string patientId;
        std::string studyInstanceUid;
        std::string seriesInstanceUid;
        std::string sopInstanceUid;

        int64_t currentId = id;
        ResourceType currentType = type;

        // Iteratively go up inside the patient/study/series/instance hierarchy
        bool done = false;
        while (!done)
        {
          DicomMap map;
          transaction.GetMainDicomTags(map, currentId);

          switch (currentType)
          {
            case ResourceType_Patient:
              if (map.HasTag(DICOM_TAG_PATIENT_ID))
              {
                patientId = map.GetValue(DICOM_TAG_PATIENT_ID).GetContent();
              }
              done = true;
              break;

            case ResourceType_Study:
              if (map.HasTag(DICOM_TAG_STUDY_INSTANCE_UID))
              {
                studyInstanceUid = map.GetValue(DICOM_TAG_STUDY_INSTANCE_UID).GetContent();
              }
              currentType = ResourceType_Patient;
              break;

            case ResourceType_Series:
              if (map.HasTag(DICOM_TAG_SERIES_INSTANCE_UID))
              {
                seriesInstanceUid = map.GetValue(DICOM_TAG_SERIES_INSTANCE_UID).GetContent();
              }
              currentType = ResourceType_Study;
              break;

            case ResourceType_Instance:
              if (map.HasTag(DICOM_TAG_SOP_INSTANCE_UID))
              {
                sopInstanceUid = map.GetValue(DICOM_TAG_SOP_INSTANCE_UID).GetContent();
              }
              currentType = ResourceType_Series;
              break;

            default:
              throw OrthancException(ErrorCode_InternalError);
          }

          // If we have not reached the Patient level, find the parent of
          // the current resource
          if (!done)
          {
            bool ok = transaction.LookupParent(currentId, currentId);
            (void) ok;  // Remove warning about unused variable in release builds
            assert(ok);
          }
        }

        ExportedResource resource(-1, 
                                  type,
                                  publicId_,
                                  remoteModality_,
                                  SystemToolbox::GetNowIsoString(true /* use UTC time (not local time) */),
                                  patientId,
                                  studyInstanceUid,
                                  seriesInstanceUid,
                                  sopInstanceUid);

        transaction.LogExportedResource(resource);
      }
    };

    Operations operations(publicId, remoteModality);
    Apply(operations);
  }


  void StatelessDatabaseOperations::SetProtectedPatient(const std::string& publicId,
                                                        bool isProtected)
  {
    class Operations : public IReadWriteOperations
    {
    private:
      const std::string&  publicId_;
      bool                isProtected_;

    public:
      Operations(const std::string& publicId,
                 bool isProtected) :
        publicId_(publicId),
        isProtected_(isProtected)
      {
      }

      virtual void Apply(ReadWriteTransaction& transaction) ORTHANC_OVERRIDE
      {
        // Lookup for the requested resource
        int64_t id;
        ResourceType type;
        if (!transaction.LookupResource(id, type, publicId_) ||
            type != ResourceType_Patient)
        {
          throw OrthancException(ErrorCode_ParameterOutOfRange);
        }
        else
        {
          transaction.SetProtectedPatient(id, isProtected_);
        }
      }
    };

    Operations operations(publicId, isProtected);
    Apply(operations);

    if (isProtected)
    {
      LOG(INFO) << "Patient " << publicId << " has been protected";
    }
    else
    {
      LOG(INFO) << "Patient " << publicId << " has been unprotected";
    }
  }


  void StatelessDatabaseOperations::SetMetadata(int64_t& newRevision,
                                                const std::string& publicId,
                                                MetadataType type,
                                                const std::string& value,
                                                bool hasOldRevision,
                                                int64_t oldRevision,
                                                const std::string& oldMD5)
  {
    class Operations : public IReadWriteOperations
    {
    private:
      int64_t&            newRevision_;
      const std::string&  publicId_;
      MetadataType        type_;
      const std::string&  value_;
      bool                hasOldRevision_;
      int64_t             oldRevision_;
      const std::string&  oldMD5_;

    public:
      Operations(int64_t& newRevision,
                 const std::string& publicId,
                 MetadataType type,
                 const std::string& value,
                 bool hasOldRevision,
                 int64_t oldRevision,
                 const std::string& oldMD5) :
        newRevision_(newRevision),
        publicId_(publicId),
        type_(type),
        value_(value),
        hasOldRevision_(hasOldRevision),
        oldRevision_(oldRevision),
        oldMD5_(oldMD5)
      {
      }

      virtual void Apply(ReadWriteTransaction& transaction) ORTHANC_OVERRIDE
      {
        ResourceType resourceType;
        int64_t id;
        if (!transaction.LookupResource(id, resourceType, publicId_))
        {
          throw OrthancException(ErrorCode_UnknownResource);
        }
        else
        {
          std::string oldValue;
          int64_t expectedRevision;
          if (transaction.LookupMetadata(oldValue, expectedRevision, id, type_))
          {
            if (hasOldRevision_)
            {
              std::string expectedMD5;
              Toolbox::ComputeMD5(expectedMD5, oldValue);

              if (expectedRevision != oldRevision_ ||
                  expectedMD5 != oldMD5_)
              {
                throw OrthancException(ErrorCode_Revision);
              }              
            }
            
            newRevision_ = expectedRevision + 1;
          }
          else
          {
            // The metadata is not existing yet: Ignore "oldRevision"
            // and initialize a new sequence of revisions
            newRevision_ = 0;
          }

          transaction.SetMetadata(id, type_, value_, newRevision_);
          
          if (IsUserMetadata(type_))
          {
            transaction.LogChange(id, ChangeType_UpdatedMetadata, resourceType, publicId_);
          }
        }
      }
    };

    Operations operations(newRevision, publicId, type, value, hasOldRevision, oldRevision, oldMD5);
    Apply(operations);
  }


  void StatelessDatabaseOperations::OverwriteMetadata(const std::string& publicId,
                                                      MetadataType type,
                                                      const std::string& value)
  {
    int64_t newRevision;  // Unused
    SetMetadata(newRevision, publicId, type, value, false /* no old revision */, -1 /* dummy */, "" /* dummy */);
  }


  bool StatelessDatabaseOperations::DeleteMetadata(const std::string& publicId,
                                                   MetadataType type,
                                                   bool hasRevision,
                                                   int64_t revision,
                                                   const std::string& md5)
  {
    class Operations : public IReadWriteOperations
    {
    private:
      const std::string&  publicId_;
      MetadataType        type_;
      bool                hasRevision_;
      int64_t             revision_;
      const std::string&  md5_;
      bool                found_;

    public:
      Operations(const std::string& publicId,
                 MetadataType type,
                 bool hasRevision,
                 int64_t revision,
                 const std::string& md5) :
        publicId_(publicId),
        type_(type),
        hasRevision_(hasRevision),
        revision_(revision),
        md5_(md5),
        found_(false)
      {
      }

      bool HasFound() const
      {
        return found_;
      }

      virtual void Apply(ReadWriteTransaction& transaction) ORTHANC_OVERRIDE
      {
        ResourceType resourceType;
        int64_t id;
        if (!transaction.LookupResource(id, resourceType, publicId_))
        {
          throw OrthancException(ErrorCode_UnknownResource);
        }
        else
        {
          std::string value;
          int64_t expectedRevision;
          if (transaction.LookupMetadata(value, expectedRevision, id, type_))
          {
            if (hasRevision_)
            {
              std::string expectedMD5;
              Toolbox::ComputeMD5(expectedMD5, value);

              if (expectedRevision != revision_ ||
                  expectedMD5 != md5_)
              {
                throw OrthancException(ErrorCode_Revision);
              }
            }
            
            found_ = true;
            transaction.DeleteMetadata(id, type_);
            
            if (IsUserMetadata(type_))
            {
              transaction.LogChange(id, ChangeType_UpdatedMetadata, resourceType, publicId_);
            }
          }
          else
          {
            found_ = false;
          }
        }
      }
    };

    Operations operations(publicId, type, hasRevision, revision, md5);
    Apply(operations);
    return operations.HasFound();
  }


  uint64_t StatelessDatabaseOperations::IncrementGlobalSequence(GlobalProperty sequence,
                                                                bool shared)
  {
    class Operations : public IReadWriteOperations
    {
    private:
      uint64_t       newValue_;
      GlobalProperty sequence_;
      bool           shared_;
      bool           hasAtomicIncrementGlobalProperty_;

    public:
      Operations(GlobalProperty sequence,
                 bool shared,
                 bool hasAtomicIncrementGlobalProperty) :
        newValue_(0),  // Dummy initialization
        sequence_(sequence),
        shared_(shared),
        hasAtomicIncrementGlobalProperty_(hasAtomicIncrementGlobalProperty)
      {
      }

      uint64_t GetNewValue() const
      {
        return newValue_;
      }

      virtual void Apply(ReadWriteTransaction& transaction) ORTHANC_OVERRIDE
      {
        if (hasAtomicIncrementGlobalProperty_)
        {
          newValue_ = static_cast<uint64_t>(transaction.IncrementGlobalProperty(sequence_, shared_, 1));
        }
        else
        {
          std::string oldString;

          if (transaction.LookupGlobalProperty(oldString, sequence_, shared_))
          {
            uint64_t oldValue;
        
            try
            {
              oldValue = boost::lexical_cast<uint64_t>(oldString);
            }
            catch (boost::bad_lexical_cast&)
            {
              LOG(ERROR) << "Cannot read the global sequence "
                         << boost::lexical_cast<std::string>(sequence_) << ", resetting it";
              oldValue = 0;
            }

            newValue_ = oldValue + 1;
          }
          else
          {
            // Initialize the sequence at "1"
            newValue_ = 1;
          }

          transaction.SetGlobalProperty(sequence_, shared_, boost::lexical_cast<std::string>(newValue_));
        }
      }
    };

    Operations operations(sequence, shared, GetDatabaseCapabilities().HasAtomicIncrementGlobalProperty());
    Apply(operations);
    assert(operations.GetNewValue() != 0);
    return operations.GetNewValue();
  }


  void StatelessDatabaseOperations::DeleteChanges()
  {
    class Operations : public IReadWriteOperations
    {
    public:
      virtual void Apply(ReadWriteTransaction& transaction) ORTHANC_OVERRIDE
      {
        transaction.ClearChanges();
      }
    };

    Operations operations;
    Apply(operations);
  }

  
  void StatelessDatabaseOperations::DeleteExportedResources()
  {
    class Operations : public IReadWriteOperations
    {
    public:
      virtual void Apply(ReadWriteTransaction& transaction) ORTHANC_OVERRIDE
      {
        transaction.ClearExportedResources();
      }
    };

    Operations operations;
    Apply(operations);
  }


  void StatelessDatabaseOperations::SetGlobalProperty(GlobalProperty property,
                                                      bool shared,
                                                      const std::string& value)
  {
    class Operations : public IReadWriteOperations
    {
    private:
      GlobalProperty      property_;
      bool                shared_;
      const std::string&  value_;
      
    public:
      Operations(GlobalProperty property,
                 bool shared,
                 const std::string& value) :
        property_(property),
        shared_(shared),
        value_(value)
      {
      }
        
      virtual void Apply(ReadWriteTransaction& transaction) ORTHANC_OVERRIDE
      {
        transaction.SetGlobalProperty(property_, shared_, value_);
      }
    };

    Operations operations(property, shared, value);
    Apply(operations);
  }


  bool StatelessDatabaseOperations::DeleteAttachment(const std::string& publicId,
                                                     FileContentType type,
                                                     bool hasRevision,
                                                     int64_t revision,
                                                     const std::string& md5)
  {
    class Operations : public IReadWriteOperations
    {
    private:
      const std::string&  publicId_;
      FileContentType     type_;
      bool                hasRevision_;
      int64_t             revision_;
      const std::string&  md5_;
      bool                found_;

    public:
      Operations(const std::string& publicId,
                 FileContentType type,
                 bool hasRevision,
                 int64_t revision,
                 const std::string& md5) :
        publicId_(publicId),
        type_(type),
        hasRevision_(hasRevision),
        revision_(revision),
        md5_(md5),
        found_(false)
      {
      }
        
      bool HasFound() const
      {
        return found_;
      }
      
      virtual void Apply(ReadWriteTransaction& transaction) ORTHANC_OVERRIDE
      {
        ResourceType resourceType;
        int64_t id;
        if (!transaction.LookupResource(id, resourceType, publicId_))
        {
          throw OrthancException(ErrorCode_UnknownResource);
        }
        else
        {
          FileInfo info;
          int64_t expectedRevision;
          if (transaction.LookupAttachment(info, expectedRevision, id, type_))
          {
            if (hasRevision_ &&
                (expectedRevision != revision_ ||
                 info.GetUncompressedMD5() != md5_))
            {
              throw OrthancException(ErrorCode_Revision);
            }
            
            found_ = true;
            transaction.DeleteAttachment(id, type_);
          
            if (IsUserContentType(type_))
            {
              transaction.LogChange(id, ChangeType_UpdatedAttachment, resourceType, publicId_);
            }
          }
          else
          {
            found_ = false;
          }
        }
      }
    };

    Operations operations(publicId, type, hasRevision, revision, md5);
    Apply(operations);
    return operations.HasFound();
  }


  void StatelessDatabaseOperations::LogChange(int64_t internalId,
                                              ChangeType changeType,
                                              const std::string& publicId,
                                              ResourceType level)
  {
    class Operations : public IReadWriteOperations
    {
    private:
      int64_t             internalId_;
      ChangeType          changeType_;
      const std::string&  publicId_;
      ResourceType        level_;
      
    public:
      Operations(int64_t internalId,
                 ChangeType changeType,
                 const std::string& publicId,
                 ResourceType level) :
        internalId_(internalId),
        changeType_(changeType),
        publicId_(publicId),
        level_(level)
      {
      }
        
      virtual void Apply(ReadWriteTransaction& transaction) ORTHANC_OVERRIDE
      {
        int64_t id;
        ResourceType type;
        if (transaction.LookupResource(id, type, publicId_) &&
            id == internalId_)
        {
          /**
           * Make sure that the resource is still existing, with the
           * same internal ID, which indicates the absence of bouncing
           * (if deleting then recreating the same resource). Don't
           * throw an exception if the resource has been deleted,
           * because this function might e.g. be called from
           * "StatelessDatabaseOperations::UnstableResourcesMonitorThread()"
           * (for which a deleted resource is *not* an error case).
           **/
          if (type == level_)
          {
            transaction.LogChange(id, changeType_, type, publicId_);
          }
          else
          {
            // Consistency check
            throw OrthancException(ErrorCode_UnknownResource);
          }
        }
      }
    };

    Operations operations(internalId, changeType, publicId, level);
    Apply(operations);
  }


  static void GetMainDicomSequenceMetadataContent(std::string& result,
                                                  const DicomMap& dicomSummary,
                                                  ResourceType level)
  {
    DicomMap levelSummary;
    DicomMap levelSequences;

    dicomSummary.ExtractResourceInformation(levelSummary, level);
    levelSummary.ExtractSequences(levelSequences);

    if (levelSequences.GetSize() > 0)
    {
      Json::Value jsonMetadata;
      jsonMetadata["Version"] = 1;
      jsonMetadata["Sequences"] = Json::objectValue;
      FromDcmtkBridge::ToJson(jsonMetadata["Sequences"], levelSequences, DicomToJsonFormat_Full);

      Toolbox::WriteFastJson(result, jsonMetadata);
    }
  }


  void StatelessDatabaseOperations::ReconstructInstance(const ParsedDicomFile& dicom, bool limitToThisLevelDicomTags, ResourceType limitToLevel)
  {
    class Operations : public IReadWriteOperations
    {
    private:
      DicomMap                              summary_;
      std::unique_ptr<DicomInstanceHasher>  hasher_;
      bool                                  limitToThisLevelDicomTags_;
      ResourceType                          limitToLevel_;
      bool                                  hasTransferSyntax_;
      DicomTransferSyntax                   transferSyntax_;

      static void ReplaceMetadata(ReadWriteTransaction& transaction,
                                  int64_t instance,
                                  MetadataType metadata,
                                  const std::string& value)
      {
        std::string oldValue;
        int64_t oldRevision;
        
        if (transaction.LookupMetadata(oldValue, oldRevision, instance, metadata))
        {
          transaction.SetMetadata(instance, metadata, value, oldRevision + 1);
        }
        else
        {
          transaction.SetMetadata(instance, metadata, value, 0);
        }
      }
      
      static void SetMainDicomSequenceMetadata(ReadWriteTransaction& transaction,
                                               int64_t instance,
                                               const DicomMap& dicomSummary,
                                               ResourceType level)
      {
        std::string serialized;
        GetMainDicomSequenceMetadataContent(serialized, dicomSummary, level);

        if (!serialized.empty())
        {
          ReplaceMetadata(transaction, instance, MetadataType_MainDicomSequences, serialized);
        }
        else
        {
          transaction.DeleteMetadata(instance, MetadataType_MainDicomSequences);
        }
        
      }

    public:
      explicit Operations(const ParsedDicomFile& dicom, bool limitToThisLevelDicomTags, ResourceType limitToLevel)
        : limitToThisLevelDicomTags_(limitToThisLevelDicomTags),
          limitToLevel_(limitToLevel)
      {
        OrthancConfiguration::DefaultExtractDicomSummary(summary_, dicom);
        hasher_.reset(new DicomInstanceHasher(summary_));
        hasTransferSyntax_ = dicom.LookupTransferSyntax(transferSyntax_);
      }
        
      virtual void Apply(ReadWriteTransaction& transaction) ORTHANC_OVERRIDE
      {
        int64_t patient = -1, study = -1, series = -1, instance = -1;

        ResourceType type1, type2, type3, type4;      
        if (!transaction.LookupResource(patient, type1, hasher_->HashPatient()) ||
            !transaction.LookupResource(study, type2, hasher_->HashStudy()) ||
            !transaction.LookupResource(series, type3, hasher_->HashSeries()) ||
            !transaction.LookupResource(instance, type4, hasher_->HashInstance()) ||
            type1 != ResourceType_Patient ||
            type2 != ResourceType_Study ||
            type3 != ResourceType_Series ||
            type4 != ResourceType_Instance ||
            patient == -1 ||
            study == -1 ||
            series == -1 ||
            instance == -1)
        {
          throw OrthancException(ErrorCode_InternalError);
        }

        if (limitToThisLevelDicomTags_)
        {
          ResourcesContent content(false /* prevent the setting of metadata */);
          int64_t resource = -1;
          if (limitToLevel_ == ResourceType_Patient)
          {
            resource = patient;
          }
          else if (limitToLevel_ == ResourceType_Study)
          {
            resource = study;
          }
          else if (limitToLevel_ == ResourceType_Series)
          {
            resource = series;
          }
          else if (limitToLevel_ == ResourceType_Instance)
          {
            resource = instance;
          }

          transaction.ClearMainDicomTags(resource);
          content.AddResource(resource, limitToLevel_, summary_);
          transaction.SetResourcesContent(content);
          ReplaceMetadata(transaction, resource, MetadataType_MainDicomTagsSignature, DicomMap::GetMainDicomTagsSignature(limitToLevel_));
        }
        else
        {
          transaction.ClearMainDicomTags(patient);
          transaction.ClearMainDicomTags(study);
          transaction.ClearMainDicomTags(series);
          transaction.ClearMainDicomTags(instance);

          {
            ResourcesContent content(false /* prevent the setting of metadata */);
            content.AddResource(patient, ResourceType_Patient, summary_);
            content.AddResource(study, ResourceType_Study, summary_);
            content.AddResource(series, ResourceType_Series, summary_);
            content.AddResource(instance, ResourceType_Instance, summary_);

            transaction.SetResourcesContent(content);

            ReplaceMetadata(transaction, patient, MetadataType_MainDicomTagsSignature, DicomMap::GetMainDicomTagsSignature(ResourceType_Patient));    // New in Orthanc 1.11.0
            ReplaceMetadata(transaction, study, MetadataType_MainDicomTagsSignature, DicomMap::GetMainDicomTagsSignature(ResourceType_Study));        // New in Orthanc 1.11.0
            ReplaceMetadata(transaction, series, MetadataType_MainDicomTagsSignature, DicomMap::GetMainDicomTagsSignature(ResourceType_Series));      // New in Orthanc 1.11.0
            ReplaceMetadata(transaction, instance, MetadataType_MainDicomTagsSignature, DicomMap::GetMainDicomTagsSignature(ResourceType_Instance));  // New in Orthanc 1.11.0
          
            SetMainDicomSequenceMetadata(transaction, patient, summary_, ResourceType_Patient);
            SetMainDicomSequenceMetadata(transaction, study, summary_, ResourceType_Study);
            SetMainDicomSequenceMetadata(transaction, series, summary_, ResourceType_Series);
            SetMainDicomSequenceMetadata(transaction, instance, summary_, ResourceType_Instance);
          }

          if (hasTransferSyntax_)
          {
            ReplaceMetadata(transaction, instance, MetadataType_Instance_TransferSyntax, GetTransferSyntaxUid(transferSyntax_));
          }

          const DicomValue* value;
          if ((value = summary_.TestAndGetValue(DICOM_TAG_SOP_CLASS_UID)) != NULL &&
              !value->IsNull() &&
              !value->IsBinary())
          {
            ReplaceMetadata(transaction, instance, MetadataType_Instance_SopClassUid, value->GetContent());
          }
        }
      }
    };

    Operations operations(dicom, limitToThisLevelDicomTags, limitToLevel);
    Apply(operations);
  }


  bool StatelessDatabaseOperations::ReadOnlyTransaction::HasReachedMaxStorageSize(uint64_t maximumStorageSize,
                                                                                  uint64_t addedInstanceSize)
  {
    if (maximumStorageSize != 0)
    {
      if (maximumStorageSize < addedInstanceSize)
      {
        throw OrthancException(ErrorCode_FullStorage, "Cannot store an instance of size " +
                               boost::lexical_cast<std::string>(addedInstanceSize) +
                               " bytes in a storage area limited to " +
                               boost::lexical_cast<std::string>(maximumStorageSize));
      }
      
      if (transaction_.IsDiskSizeAbove(maximumStorageSize - addedInstanceSize))
      {
        return true;
      }
    }

    return false;
  }                                                                           

  bool StatelessDatabaseOperations::ReadOnlyTransaction::HasReachedMaxPatientCount(unsigned int maximumPatientCount,
                                                                                   const std::string& patientId)
  {
    if (maximumPatientCount != 0)
    {
      uint64_t patientCount = transaction_.GetResourcesCount(ResourceType_Patient);  // at this time, the new patient has already been added (as part of the transaction)
      return patientCount > maximumPatientCount;
    }

    return false;
  }
  
  bool StatelessDatabaseOperations::ReadWriteTransaction::IsRecyclingNeeded(uint64_t maximumStorageSize,
                                                                            unsigned int maximumPatients,
                                                                            uint64_t addedInstanceSize,
                                                                            const std::string& newPatientId)
  {
    return HasReachedMaxStorageSize(maximumStorageSize, addedInstanceSize)
      || HasReachedMaxPatientCount(maximumPatients, newPatientId);
  }

  void StatelessDatabaseOperations::ReadWriteTransaction::Recycle(uint64_t maximumStorageSize,
                                                                  unsigned int maximumPatients,
                                                                  uint64_t addedInstanceSize,
                                                                  const std::string& newPatientId)
  {
    // TODO - Performance: Avoid calls to "IsRecyclingNeeded()"
    
    if (IsRecyclingNeeded(maximumStorageSize, maximumPatients, addedInstanceSize, newPatientId))
    {
      // Check whether other DICOM instances from this patient are
      // already stored
      int64_t patientToAvoid;
      bool hasPatientToAvoid;

      if (newPatientId.empty())
      {
        hasPatientToAvoid = false;
      }
      else
      {
        ResourceType type;
        hasPatientToAvoid = transaction_.LookupResource(patientToAvoid, type, newPatientId);
        if (type != ResourceType_Patient)
        {
          throw OrthancException(ErrorCode_InternalError);
        }
      }

      // Iteratively select patient to remove until there is enough
      // space in the DICOM store
      int64_t patientToRecycle;
      while (true)
      {
        // If other instances of this patient are already in the store,
        // we must avoid to recycle them
        bool ok = (hasPatientToAvoid ?
                   transaction_.SelectPatientToRecycle(patientToRecycle, patientToAvoid) :
                   transaction_.SelectPatientToRecycle(patientToRecycle));
        
        if (!ok)
        {
          throw OrthancException(ErrorCode_FullStorage, "Cannot recycle more patients");
        }
      
        LOG(TRACE) << "Recycling one patient";
        transaction_.DeleteResource(patientToRecycle);

        if (!IsRecyclingNeeded(maximumStorageSize, maximumPatients, addedInstanceSize, newPatientId))
        {
          // OK, we're done
          return;
        }
      }
    }
  }


  void StatelessDatabaseOperations::StandaloneRecycling(MaxStorageMode maximumStorageMode,
                                                        uint64_t maximumStorageSize,
                                                        unsigned int maximumPatientCount)
  {
    class Operations : public IReadWriteOperations
    {
    private:
      uint64_t        maximumStorageSize_;
      unsigned int    maximumPatientCount_;
      
    public:
      Operations(uint64_t maximumStorageSize,
                 unsigned int maximumPatientCount) :
        maximumStorageSize_(maximumStorageSize),
        maximumPatientCount_(maximumPatientCount)
      {
      }
        
      virtual void Apply(ReadWriteTransaction& transaction) ORTHANC_OVERRIDE
      {
        transaction.Recycle(maximumStorageSize_, maximumPatientCount_, 0, "");
      }
    };

    if (maximumStorageMode == MaxStorageMode_Recycle 
        && (maximumStorageSize != 0 || maximumPatientCount != 0))
    {
      Operations operations(maximumStorageSize, maximumPatientCount);
      Apply(operations);
    }
  }


  StoreStatus StatelessDatabaseOperations::Store(std::map<MetadataType, std::string>& instanceMetadata,
                                                 const DicomMap& dicomSummary,
                                                 const Attachments& attachments,
                                                 const MetadataMap& metadata,
                                                 const DicomInstanceOrigin& origin,
                                                 bool overwrite,
                                                 bool hasTransferSyntax,
                                                 DicomTransferSyntax transferSyntax,
                                                 bool hasPixelDataOffset,
                                                 uint64_t pixelDataOffset,
                                                 ValueRepresentation pixelDataVR,
                                                 MaxStorageMode maximumStorageMode,
                                                 uint64_t maximumStorageSize,
                                                 unsigned int maximumPatients,
                                                 bool isReconstruct)
  {
    class Operations : public IReadWriteOperations
    {
    private:
      StoreStatus                          storeStatus_;
      std::map<MetadataType, std::string>& instanceMetadata_;
      const DicomMap&                      dicomSummary_;
      const Attachments&                   attachments_;
      const MetadataMap&                   metadata_;
      const DicomInstanceOrigin&           origin_;
      bool                                 overwrite_;
      bool                                 hasTransferSyntax_;
      DicomTransferSyntax                  transferSyntax_;
      bool                                 hasPixelDataOffset_;
      uint64_t                             pixelDataOffset_;
      ValueRepresentation                  pixelDataVR_;
      MaxStorageMode                       maximumStorageMode_;
      uint64_t                             maximumStorageSize_;
      unsigned int                         maximumPatientCount_;
      bool                                 isReconstruct_;

      // Auto-computed fields
      bool          hasExpectedInstances_;
      int64_t       expectedInstances_;
      std::string   hashPatient_;
      std::string   hashStudy_;
      std::string   hashSeries_;
      std::string   hashInstance_;

      
      static void SetInstanceMetadata(ResourcesContent& content,
                                      std::map<MetadataType, std::string>& instanceMetadata,
                                      int64_t instance,
                                      MetadataType metadata,
                                      const std::string& value)
      {
        content.AddMetadata(instance, metadata, value);
        instanceMetadata[metadata] = value;
      }

      static void SetMainDicomSequenceMetadata(ResourcesContent& content,
                                               int64_t resource,
                                               const DicomMap& dicomSummary,
                                               ResourceType level)
      {
        std::string serialized;
        GetMainDicomSequenceMetadataContent(serialized, dicomSummary, level);

        if (!serialized.empty())
        {
          content.AddMetadata(resource, MetadataType_MainDicomSequences, serialized);
        }
      }
      
      static bool ComputeExpectedNumberOfInstances(int64_t& target,
                                                   const DicomMap& dicomSummary)
      {
        try
        {
          const DicomValue* value;
          const DicomValue* value2;
          
          if ((value = dicomSummary.TestAndGetValue(DICOM_TAG_IMAGES_IN_ACQUISITION)) != NULL &&
              !value->IsNull() &&
              !value->IsBinary() &&
              (value2 = dicomSummary.TestAndGetValue(DICOM_TAG_NUMBER_OF_TEMPORAL_POSITIONS)) != NULL &&
              !value2->IsNull() &&
              !value2->IsBinary())
          {
            // Patch for series with temporal positions thanks to Will Ryder
            int64_t imagesInAcquisition = boost::lexical_cast<int64_t>(value->GetContent());
            int64_t countTemporalPositions = boost::lexical_cast<int64_t>(value2->GetContent());
            target = imagesInAcquisition * countTemporalPositions;
            return (target > 0);
          }

          else if ((value = dicomSummary.TestAndGetValue(DICOM_TAG_NUMBER_OF_SLICES)) != NULL &&
                   !value->IsNull() &&
                   !value->IsBinary() &&
                   (value2 = dicomSummary.TestAndGetValue(DICOM_TAG_NUMBER_OF_TIME_SLICES)) != NULL &&
                   !value2->IsBinary() &&
                   !value2->IsNull())
          {
            // Support of Cardio-PET images
            int64_t numberOfSlices = boost::lexical_cast<int64_t>(value->GetContent());
            int64_t numberOfTimeSlices = boost::lexical_cast<int64_t>(value2->GetContent());
            target = numberOfSlices * numberOfTimeSlices;
            return (target > 0);
          }

          else if ((value = dicomSummary.TestAndGetValue(DICOM_TAG_CARDIAC_NUMBER_OF_IMAGES)) != NULL &&
                   !value->IsNull() &&
                   !value->IsBinary())
          {
            target = boost::lexical_cast<int64_t>(value->GetContent());
            return (target > 0);
          }
        }
        catch (OrthancException&)
        {
        }
        catch (boost::bad_lexical_cast&)
        {
        }

        return false;
      }

    public:
      Operations(std::map<MetadataType, std::string>& instanceMetadata,
                 const DicomMap& dicomSummary,
                 const Attachments& attachments,
                 const MetadataMap& metadata,
                 const DicomInstanceOrigin& origin,
                 bool overwrite,
                 bool hasTransferSyntax,
                 DicomTransferSyntax transferSyntax,
                 bool hasPixelDataOffset,
                 uint64_t pixelDataOffset,
                 ValueRepresentation pixelDataVR,
                 MaxStorageMode maximumStorageMode,
                 uint64_t maximumStorageSize,
                 unsigned int maximumPatientCount,
                 bool isReconstruct) :
        storeStatus_(StoreStatus_Failure),
        instanceMetadata_(instanceMetadata),
        dicomSummary_(dicomSummary),
        attachments_(attachments),
        metadata_(metadata),
        origin_(origin),
        overwrite_(overwrite),
        hasTransferSyntax_(hasTransferSyntax),
        transferSyntax_(transferSyntax),
        hasPixelDataOffset_(hasPixelDataOffset),
        pixelDataOffset_(pixelDataOffset),
        pixelDataVR_(pixelDataVR),
        maximumStorageMode_(maximumStorageMode),
        maximumStorageSize_(maximumStorageSize),
        maximumPatientCount_(maximumPatientCount),
        isReconstruct_(isReconstruct)
      {
        hasExpectedInstances_ = ComputeExpectedNumberOfInstances(expectedInstances_, dicomSummary);
    
        instanceMetadata_.clear();

        DicomInstanceHasher hasher(dicomSummary);
        hashPatient_ = hasher.HashPatient();
        hashStudy_ = hasher.HashStudy();
        hashSeries_ = hasher.HashSeries();
        hashInstance_ = hasher.HashInstance();
      }

      StoreStatus GetStoreStatus() const
      {
        return storeStatus_;
      }
        
      virtual void Apply(ReadWriteTransaction& transaction) ORTHANC_OVERRIDE
      {
        IDatabaseWrapper::CreateInstanceResult status;
        int64_t instanceId;
        
        bool isNewInstance = transaction.CreateInstance(status, instanceId, hashPatient_,
                                                        hashStudy_, hashSeries_, hashInstance_);

        if (isReconstruct_ && isNewInstance)
        {
          // In case of reconstruct, we just want to modify the attachments and some metadata like the TransferSyntex
          // The DicomTags and many metadata have already been updated before we get here in ReconstructInstance
          throw OrthancException(ErrorCode_InternalError, "New instance while reconstructing; this should not happen.");
        }

        // Check whether this instance is already stored
        if (!isNewInstance && !isReconstruct_)
        {
          // The instance already exists
          if (overwrite_)
          {
            // Overwrite the old instance
            LOG(INFO) << "Overwriting instance: " << hashInstance_;
            transaction.DeleteResource(instanceId);

            // Re-create the instance, now that the old one is removed
            if (!transaction.CreateInstance(status, instanceId, hashPatient_,
                                            hashStudy_, hashSeries_, hashInstance_))
            {
              // Note that, sometime, it does not create a new instance, 
              // in very rare occasions in READ COMMITTED mode when multiple clients are pushing the same instance at the same time,
              // this thread will not create the instance because another thread has created it in the meantime.
              // At the end, there is always a thread that creates the instance and this is what we expect.

              // Note, we must delete the attachments that have already been stored from this failed insertion (they have not yet been added into the DB)
              throw OrthancException(ErrorCode_DuplicateResource, "No new instance while overwriting; this might happen if another client has pushed the same instance at the same time.");
            }
          }
          else
          {
            // Do nothing if the instance already exists and overwriting is disabled
            transaction.GetAllMetadata(instanceMetadata_, instanceId);
            storeStatus_ = StoreStatus_AlreadyStored;
            return;
          }
        }


        if (!isReconstruct_)  // don't signal new resources if this is a reconstruction
        {
          // Warn about the creation of new resources. The order must be
          // from instance to patient.

          // NB: In theory, could be sped up by grouping the underlying
          // calls to "transaction.LogChange()". However, this would only have an
          // impact when new patient/study/series get created, which
          // occurs far less often that creating new instances. The
          // positive impact looks marginal in practice.
          transaction.LogChange(instanceId, ChangeType_NewInstance, ResourceType_Instance, hashInstance_);

          if (status.isNewSeries_)
          {
            transaction.LogChange(status.seriesId_, ChangeType_NewSeries, ResourceType_Series, hashSeries_);
          }
      
          if (status.isNewStudy_)
          {
            transaction.LogChange(status.studyId_, ChangeType_NewStudy, ResourceType_Study, hashStudy_);
          }
      
          if (status.isNewPatient_)
          {
            transaction.LogChange(status.patientId_, ChangeType_NewPatient, ResourceType_Patient, hashPatient_);
          }
        }      
    
        // Ensure there is enough room in the storage for the new instance
        uint64_t instanceSize = 0;
        for (Attachments::const_iterator it = attachments_.begin();
             it != attachments_.end(); ++it)
        {
          instanceSize += it->GetCompressedSize();
        }

        if (!isReconstruct_)  // reconstruction should not affect recycling
        {
          if (maximumStorageMode_ == MaxStorageMode_Reject)
          {
            if (transaction.HasReachedMaxStorageSize(maximumStorageSize_, instanceSize))
            {
              storeStatus_ = StoreStatus_StorageFull;
              throw OrthancException(ErrorCode_FullStorage, HttpStatus_507_InsufficientStorage, "Maximum storage size reached"); // throw to cancel the transaction
            }
            if (transaction.HasReachedMaxPatientCount(maximumPatientCount_, hashPatient_))
            {
              storeStatus_ = StoreStatus_StorageFull;
              throw OrthancException(ErrorCode_FullStorage, HttpStatus_507_InsufficientStorage, "Maximum patient count reached");  // throw to cancel the transaction
            }
          }
          else
          {
            transaction.Recycle(maximumStorageSize_, maximumPatientCount_,
                                instanceSize, hashPatient_ /* don't consider the current patient for recycling */);
          }
        }  
    
        // Attach the files to the newly created instance
        for (Attachments::const_iterator it = attachments_.begin();
             it != attachments_.end(); ++it)
        {
          if (isReconstruct_)
          {
            // we are replacing attachments during a reconstruction
            transaction.DeleteAttachment(instanceId, it->GetContentType());
          }

          transaction.AddAttachment(instanceId, *it, 0 /* this is the first revision */);
        }

        ResourcesContent content(true /* new resource, metadata can be set */);

        // Attach the user-specified metadata (in case of reconstruction, metadata_ contains all past metadata, including the system ones we want to keep)
        for (MetadataMap::const_iterator 
                it = metadata_.begin(); it != metadata_.end(); ++it)
        {
          switch (it->first.first)
          {
            case ResourceType_Patient:
              content.AddMetadata(status.patientId_, it->first.second, it->second);
              break;

            case ResourceType_Study:
              content.AddMetadata(status.studyId_, it->first.second, it->second);
              break;

            case ResourceType_Series:
              content.AddMetadata(status.seriesId_, it->first.second, it->second);
              break;

            case ResourceType_Instance:
              SetInstanceMetadata(content, instanceMetadata_, instanceId,
                                  it->first.second, it->second);
              break;

            default:
              throw OrthancException(ErrorCode_ParameterOutOfRange);
          }
        }

        if (!isReconstruct_)
        {
          // Populate the tags of the newly-created resources
          content.AddResource(instanceId, ResourceType_Instance, dicomSummary_);
          SetInstanceMetadata(content, instanceMetadata_, instanceId, MetadataType_MainDicomTagsSignature, DicomMap::GetMainDicomTagsSignature(ResourceType_Instance));  // New in Orthanc 1.11.0
          SetMainDicomSequenceMetadata(content, instanceId, dicomSummary_, ResourceType_Instance);   // new in Orthanc 1.11.1

          if (status.isNewSeries_)
          {
            content.AddResource(status.seriesId_, ResourceType_Series, dicomSummary_);
            content.AddMetadata(status.seriesId_, MetadataType_MainDicomTagsSignature, DicomMap::GetMainDicomTagsSignature(ResourceType_Series));  // New in Orthanc 1.11.0
            SetMainDicomSequenceMetadata(content, status.seriesId_, dicomSummary_, ResourceType_Series);   // new in Orthanc 1.11.1
          }

          if (status.isNewStudy_)
          {
            content.AddResource(status.studyId_, ResourceType_Study, dicomSummary_);
            content.AddMetadata(status.studyId_, MetadataType_MainDicomTagsSignature, DicomMap::GetMainDicomTagsSignature(ResourceType_Study));  // New in Orthanc 1.11.0
            SetMainDicomSequenceMetadata(content, status.studyId_, dicomSummary_, ResourceType_Study);   // new in Orthanc 1.11.1
          }

          if (status.isNewPatient_)
          {
            content.AddResource(status.patientId_, ResourceType_Patient, dicomSummary_);
            content.AddMetadata(status.patientId_, MetadataType_MainDicomTagsSignature, DicomMap::GetMainDicomTagsSignature(ResourceType_Patient));  // New in Orthanc 1.11.0
            SetMainDicomSequenceMetadata(content, status.patientId_, dicomSummary_, ResourceType_Patient);   // new in Orthanc 1.11.1
          }

          // Attach the auto-computed metadata for the patient/study/series levels
          std::string now = SystemToolbox::GetNowIsoString(true /* use UTC time (not local time) */);
          content.AddMetadata(status.seriesId_, MetadataType_LastUpdate, now);
          content.AddMetadata(status.studyId_, MetadataType_LastUpdate, now);
          content.AddMetadata(status.patientId_, MetadataType_LastUpdate, now);

          if (status.isNewSeries_)
          {
            if (hasExpectedInstances_)
            {
              content.AddMetadata(status.seriesId_, MetadataType_Series_ExpectedNumberOfInstances,
                                  boost::lexical_cast<std::string>(expectedInstances_));
            }

            // New in Orthanc 1.9.0
            content.AddMetadata(status.seriesId_, MetadataType_RemoteAet,
                                origin_.GetRemoteAetC());
          }
          // Attach the auto-computed metadata for the instance level,
          // reflecting these additions into the input metadata map
          SetInstanceMetadata(content, instanceMetadata_, instanceId,
                              MetadataType_Instance_ReceptionDate, now);
          SetInstanceMetadata(content, instanceMetadata_, instanceId, MetadataType_RemoteAet,
                              origin_.GetRemoteAetC());
          SetInstanceMetadata(content, instanceMetadata_, instanceId, MetadataType_Instance_Origin, 
                              EnumerationToString(origin_.GetRequestOrigin()));

          std::string s;

          if (origin_.LookupRemoteIp(s))
          {
            // New in Orthanc 1.4.0
            SetInstanceMetadata(content, instanceMetadata_, instanceId,
                                MetadataType_Instance_RemoteIp, s);
          }

          if (origin_.LookupCalledAet(s))
          {
            // New in Orthanc 1.4.0
            SetInstanceMetadata(content, instanceMetadata_, instanceId,
                                MetadataType_Instance_CalledAet, s);
          }

          if (origin_.LookupHttpUsername(s))
          {
            // New in Orthanc 1.4.0
            SetInstanceMetadata(content, instanceMetadata_, instanceId,
                                MetadataType_Instance_HttpUsername, s);
          }
        }

        // Following metadatas are also updated if reconstructing the instance.
        // They might be missing since they have been introduced along Orthanc versions.

        if (hasTransferSyntax_)
        {
          // New in Orthanc 1.2.0
          SetInstanceMetadata(content, instanceMetadata_, instanceId,
                              MetadataType_Instance_TransferSyntax,
                              GetTransferSyntaxUid(transferSyntax_));
        }

        if (hasPixelDataOffset_)
        {
          // New in Orthanc 1.9.1
          SetInstanceMetadata(content, instanceMetadata_, instanceId,
                              MetadataType_Instance_PixelDataOffset,
                              boost::lexical_cast<std::string>(pixelDataOffset_));

          // New in Orthanc 1.12.1
          if (dicomSummary_.GuessPixelDataValueRepresentation(transferSyntax_) != pixelDataVR_)
          {
            // Store the VR of pixel data if it doesn't comply with the standard
            SetInstanceMetadata(content, instanceMetadata_, instanceId,
                                MetadataType_Instance_PixelDataVR,
                                EnumerationToString(pixelDataVR_));
          }
        }
    
        const DicomValue* value;
        if ((value = dicomSummary_.TestAndGetValue(DICOM_TAG_SOP_CLASS_UID)) != NULL &&
            !value->IsNull() &&
            !value->IsBinary())
        {
          SetInstanceMetadata(content, instanceMetadata_, instanceId,
                              MetadataType_Instance_SopClassUid, value->GetContent());
        }


        if ((value = dicomSummary_.TestAndGetValue(DICOM_TAG_INSTANCE_NUMBER)) != NULL ||
            (value = dicomSummary_.TestAndGetValue(DICOM_TAG_IMAGE_INDEX)) != NULL)
        {
          if (!value->IsNull() && 
              !value->IsBinary())
          {
            SetInstanceMetadata(content, instanceMetadata_, instanceId,
                                MetadataType_Instance_IndexInSeries, Toolbox::StripSpaces(value->GetContent()));
          }
        }

    
        transaction.SetResourcesContent(content);


        if (!isReconstruct_)  // a reconstruct shall not trigger any events
        {
          // Check whether the series of this new instance is now completed
          int64_t expectedNumberOfInstances;
          if (ComputeExpectedNumberOfInstances(expectedNumberOfInstances, dicomSummary_))
          {
            SeriesStatus seriesStatus = transaction.GetSeriesStatus(status.seriesId_, expectedNumberOfInstances);
            if (seriesStatus == SeriesStatus_Complete)
            {
              transaction.LogChange(status.seriesId_, ChangeType_CompletedSeries, ResourceType_Series, hashSeries_);
            }
          }
          
          transaction.LogChange(status.seriesId_, ChangeType_NewChildInstance, ResourceType_Series, hashSeries_);
          transaction.LogChange(status.studyId_, ChangeType_NewChildInstance, ResourceType_Study, hashStudy_);
          transaction.LogChange(status.patientId_, ChangeType_NewChildInstance, ResourceType_Patient, hashPatient_);
          
          // Mark the parent resources of this instance as unstable
          transaction.GetTransactionContext().MarkAsUnstable(ResourceType_Series, status.seriesId_, hashSeries_);
          transaction.GetTransactionContext().MarkAsUnstable(ResourceType_Study, status.studyId_, hashStudy_);
          transaction.GetTransactionContext().MarkAsUnstable(ResourceType_Patient, status.patientId_, hashPatient_);
        }

        transaction.GetTransactionContext().SignalAttachmentsAdded(instanceSize);
        storeStatus_ = StoreStatus_Success;
      }
    };


    Operations operations(instanceMetadata, dicomSummary, attachments, metadata, origin, overwrite,
                          hasTransferSyntax, transferSyntax, hasPixelDataOffset, pixelDataOffset,
                          pixelDataVR, maximumStorageMode, maximumStorageSize, maximumPatients, isReconstruct);

    try
    {
      Apply(operations);
      return operations.GetStoreStatus();
    }
    catch (OrthancException& e)
    {
      if (e.GetErrorCode() == ErrorCode_FullStorage)
      {
        return StoreStatus_StorageFull;
      }
      else
      {
        // the transaction has failed -> do not commit the current transaction (and retry)
        throw;
      }
    }
  }


  StoreStatus StatelessDatabaseOperations::AddAttachment(int64_t& newRevision,
                                                         const FileInfo& attachment,
                                                         const std::string& publicId,
                                                         uint64_t maximumStorageSize,
                                                         unsigned int maximumPatients,
                                                         bool hasOldRevision,
                                                         int64_t oldRevision,
                                                         const std::string& oldMD5)
  {
    class Operations : public IReadWriteOperations
    {
    private:
      int64_t&            newRevision_;
      StoreStatus         status_;
      const FileInfo&     attachment_;
      const std::string&  publicId_;
      uint64_t            maximumStorageSize_;
      unsigned int        maximumPatientCount_;
      bool                hasOldRevision_;
      int64_t             oldRevision_;
      const std::string&  oldMD5_;

    public:
      Operations(int64_t& newRevision,
                 const FileInfo& attachment,
                 const std::string& publicId,
                 uint64_t maximumStorageSize,
                 unsigned int maximumPatientCount,
                 bool hasOldRevision,
                 int64_t oldRevision,
                 const std::string& oldMD5) :
        newRevision_(newRevision),
        status_(StoreStatus_Failure),
        attachment_(attachment),
        publicId_(publicId),
        maximumStorageSize_(maximumStorageSize),
        maximumPatientCount_(maximumPatientCount),
        hasOldRevision_(hasOldRevision),
        oldRevision_(oldRevision),
        oldMD5_(oldMD5)
      {
      }

      StoreStatus GetStatus() const
      {
        return status_;
      }
        
      virtual void Apply(ReadWriteTransaction& transaction) ORTHANC_OVERRIDE
      {
        ResourceType resourceType;
        int64_t resourceId;
        if (!transaction.LookupResource(resourceId, resourceType, publicId_))
        {
          throw OrthancException(ErrorCode_InexistentItem, HttpStatus_404_NotFound);
        }
        else
        {
          // Possibly remove previous attachment
          {
            FileInfo oldFile;
            int64_t expectedRevision;
            if (transaction.LookupAttachment(oldFile, expectedRevision, resourceId, attachment_.GetContentType()))
            {
              if (hasOldRevision_ &&
                  (expectedRevision != oldRevision_ ||
                   oldFile.GetUncompressedMD5() != oldMD5_))
              {
                throw OrthancException(ErrorCode_Revision);
              }
              else
              {
                newRevision_ = expectedRevision + 1;
                transaction.DeleteAttachment(resourceId, attachment_.GetContentType());
              }
            }
            else
            {
              // The attachment is not existing yet: Ignore "oldRevision"
              // and initialize a new sequence of revisions
              newRevision_ = 0;
            }
          }

          // Locate the patient of the target resource
          int64_t patientId = resourceId;
          for (;;)
          {
            int64_t parent;
            if (transaction.LookupParent(parent, patientId))
            {
              // We have not reached the patient level yet
              patientId = parent;
            }
            else
            {
              // We have reached the patient level
              break;
            }
          }

          // Possibly apply the recycling mechanism while preserving this patient
          assert(transaction.GetResourceType(patientId) == ResourceType_Patient);
          transaction.Recycle(maximumStorageSize_, maximumPatientCount_,
                              attachment_.GetCompressedSize(), transaction.GetPublicId(patientId));

          transaction.AddAttachment(resourceId, attachment_, newRevision_);

          if (IsUserContentType(attachment_.GetContentType()))
          {
            transaction.LogChange(resourceId, ChangeType_UpdatedAttachment, resourceType, publicId_);
          }

          transaction.GetTransactionContext().SignalAttachmentsAdded(attachment_.GetCompressedSize());

          status_ = StoreStatus_Success;
        }
      }
    };


    Operations operations(newRevision, attachment, publicId, maximumStorageSize, maximumPatients,
                          hasOldRevision, oldRevision, oldMD5);
    Apply(operations);
    return operations.GetStatus();
  }


  void StatelessDatabaseOperations::ListLabels(std::set<std::string>& target,
                                               const std::string& publicId,
                                               ResourceType level)
  {
    class Operations : public ReadOnlyOperationsT3<std::set<std::string>&, const std::string&, ResourceType>
    {
    public:
      virtual void ApplyTuple(ReadOnlyTransaction& transaction,
                              const Tuple& tuple) ORTHANC_OVERRIDE
      {
        ResourceType type;
        int64_t id;
        if (!transaction.LookupResource(id, type, tuple.get<1>()) ||
            tuple.get<2>() != type)
        {
          throw OrthancException(ErrorCode_UnknownResource);
        }
        else
        {
          transaction.ListLabels(tuple.get<0>(), id);
        }
      }
    };

    Operations operations;
    operations.Apply(*this, target, publicId, level);
  }


  void StatelessDatabaseOperations::ListAllLabels(std::set<std::string>& target)
  {
    class Operations : public ReadOnlyOperationsT1<std::set<std::string>& >
    {
    public:
      virtual void ApplyTuple(ReadOnlyTransaction& transaction,
                              const Tuple& tuple) ORTHANC_OVERRIDE
      {
        transaction.ListAllLabels(tuple.get<0>());
      }
    };

    Operations operations;
    operations.Apply(*this, target);
  }
  

  void StatelessDatabaseOperations::AddLabels(const std::string& publicId,
                                              ResourceType level,
                                              const std::set<std::string>& labels)
  {
    for (std::set<std::string>::const_iterator it = labels.begin(); it != labels.end(); ++it)
    {
      ModifyLabel(publicId, level, *it, LabelOperation_Add);
    }
  }


  void StatelessDatabaseOperations::ModifyLabel(const std::string& publicId,
                                                ResourceType level,
                                                const std::string& label,
                                                LabelOperation operation)
  {
    class Operations : public IReadWriteOperations
    {
    private:
      const std::string& publicId_;
      ResourceType       level_;
      const std::string& label_;
      LabelOperation     operation_;

    public:
      Operations(const std::string& publicId,
                 ResourceType level,
                 const std::string& label,
                 LabelOperation operation) :
        publicId_(publicId),
        level_(level),
        label_(label),
        operation_(operation)
      {
      }

      virtual void Apply(ReadWriteTransaction& transaction) ORTHANC_OVERRIDE
      {
        ResourceType type;
        int64_t id;
        if (!transaction.LookupResource(id, type, publicId_) ||
            level_ != type)
        {
          throw OrthancException(ErrorCode_UnknownResource);
        }
        else
        {
          switch (operation_)
          {
            case LabelOperation_Add:
              transaction.AddLabel(id, label_);
              break;

            case LabelOperation_Remove:
              transaction.RemoveLabel(id, label_);
              break;

            default:
              throw OrthancException(ErrorCode_ParameterOutOfRange);
          }
        }
      }
    };

    ServerToolbox::CheckValidLabel(label);
    
    Operations operations(publicId, level, label, operation);
    Apply(operations);
  }


  bool StatelessDatabaseOperations::HasLabelsSupport()
  {
    boost::shared_lock<boost::shared_mutex> lock(mutex_);
    return db_.GetDatabaseCapabilities().HasLabelsSupport();
  }

  bool StatelessDatabaseOperations::HasExtendedChanges()
  {
    boost::shared_lock<boost::shared_mutex> lock(mutex_);
    return db_.GetDatabaseCapabilities().HasExtendedChanges();
  }

  bool StatelessDatabaseOperations::HasFindSupport()
  {
    boost::shared_lock<boost::shared_mutex> lock(mutex_);
    return db_.GetDatabaseCapabilities().HasFindSupport();
  }

  void StatelessDatabaseOperations::ExecuteFind(FindResponse& response,
                                                const FindRequest& request)
  {
    class IntegratedFind : public ReadOnlyOperationsT3<FindResponse&, const FindRequest&,
                                                       const IDatabaseWrapper::Capabilities&>
    {
    public:
      virtual void ApplyTuple(ReadOnlyTransaction& transaction,
                              const Tuple& tuple) ORTHANC_OVERRIDE
      {
        transaction.ExecuteFind(tuple.get<0>(), tuple.get<1>(), tuple.get<2>());
      }
    };

    class FindStage : public ReadOnlyOperationsT3<std::list<std::string>&, const IDatabaseWrapper::Capabilities&, const FindRequest& >
    {
    public:
      virtual void ApplyTuple(ReadOnlyTransaction& transaction,
                              const Tuple& tuple) ORTHANC_OVERRIDE
      {
        transaction.ExecuteFind(tuple.get<0>(), tuple.get<1>(), tuple.get<2>());
      }
    };

    class ExpandStage : public ReadOnlyOperationsT4<FindResponse&, const IDatabaseWrapper::Capabilities&, const FindRequest&, const std::string&>
    {
    public:
      virtual void ApplyTuple(ReadOnlyTransaction& transaction,
                              const Tuple& tuple) ORTHANC_OVERRIDE
      {
        transaction.ExecuteExpand(tuple.get<0>(), tuple.get<1>(), tuple.get<2>(), tuple.get<3>());
      }
    };

    IDatabaseWrapper::Capabilities capabilities = db_.GetDatabaseCapabilities();

    if (db_.HasIntegratedFind())
    {
      /**
       * In this flavor, the "find" and the "expand" phases are
       * executed in one single transaction.
       **/
      IntegratedFind operations;
      operations.Apply(*this, response, request, capabilities);
    }
    else
    {
      /**
       * In this flavor, the "find" and the "expand" phases for each
       * found resource are executed in distinct transactions. This is
       * the compatibility mode equivalent to Orthanc <= 1.12.3.
       **/
      std::list<std::string> identifiers;

      FindStage find;
      find.Apply(*this, identifiers, capabilities, request);

      ExpandStage expand;

      for (std::list<std::string>::const_iterator it = identifiers.begin(); it != identifiers.end(); ++it)
      {
        /**
         * Not that the resource might have been deleted (as we are in
         * another transaction). The database engine must ignore such
         * error cases.
         **/
        expand.Apply(*this, response, capabilities, request, *it);
      }
    }
  }
}<|MERGE_RESOLUTION|>--- conflicted
+++ resolved
@@ -582,288 +582,6 @@
   }
   
 
-<<<<<<< HEAD
-=======
-  bool StatelessDatabaseOperations::ExpandResource(ExpandedResource& target,
-                                                   const std::string& publicId,
-                                                   ResourceType level,
-                                                   const std::set<DicomTag>& requestedTags,
-                                                   ExpandResourceFlags expandFlags)
-  {    
-    class Operations : public ReadOnlyOperationsT6<
-      bool&, ExpandedResource&, const std::string&, ResourceType, const std::set<DicomTag>&, ExpandResourceFlags>
-    {
-    private:
-      bool hasLabelsSupport_;
-
-      static bool LookupStringMetadata(std::string& result,
-                                       const std::map<MetadataType, std::string>& metadata,
-                                       MetadataType type)
-      {
-        std::map<MetadataType, std::string>::const_iterator found = metadata.find(type);
-
-        if (found == metadata.end())
-        {
-          return false;
-        }
-        else
-        {
-          result = found->second;
-          return true;
-        }
-      }
-
-
-      static bool LookupIntegerMetadata(int64_t& result,
-                                        const std::map<MetadataType, std::string>& metadata,
-                                        MetadataType type)
-      {
-        std::string s;
-        if (!LookupStringMetadata(s, metadata, type))
-        {
-          return false;
-        }
-
-        try
-        {
-          result = boost::lexical_cast<int64_t>(s);
-          return true;
-        }
-        catch (boost::bad_lexical_cast&)
-        {
-          return false;
-        }
-      }
-
-
-    public:
-      explicit Operations(bool hasLabelsSupport) :
-        hasLabelsSupport_(hasLabelsSupport)
-      {
-      }
-
-      virtual void ApplyTuple(ReadOnlyTransaction& transaction,
-                              const Tuple& tuple) ORTHANC_OVERRIDE
-      {
-        // Lookup for the requested resource
-        int64_t internalId;
-        ResourceType type;
-        std::string parent;
-        if (!transaction.LookupResourceAndParent(internalId, type, parent, tuple.get<2>()) ||
-            type != tuple.get<3>())
-        {
-          tuple.get<0>() = false;
-        }
-        else
-        {
-          ExpandedResource& target = tuple.get<1>();
-          ExpandResourceFlags expandFlags = tuple.get<5>();
-
-          // Set information about the parent resource (if it exists)
-          if (type == ResourceType_Patient)
-          {
-            if (!parent.empty())
-            {
-              throw OrthancException(ErrorCode_DatabasePlugin);
-            }
-          }
-          else
-          {
-            if (parent.empty())
-            {
-              throw OrthancException(ErrorCode_DatabasePlugin);
-            }
-
-            target.parentId_ = parent;
-          }
-
-          target.SetResource(type, tuple.get<2>());
-
-          if (expandFlags & ExpandResourceFlags_IncludeChildren)
-          {
-            // List the children resources
-            transaction.GetChildrenPublicId(target.childrenIds_, internalId);
-          }
-
-          if (expandFlags & ExpandResourceFlags_IncludeMetadata)
-          {
-            // Extract the metadata
-            transaction.GetAllMetadata(target.metadata_, internalId);
-
-            switch (type)
-            {
-              case ResourceType_Patient:
-              case ResourceType_Study:
-                break;
-
-              case ResourceType_Series:
-              {
-                int64_t i;
-                if (LookupIntegerMetadata(i, target.metadata_, MetadataType_Series_ExpectedNumberOfInstances))
-                {
-                  target.expectedNumberOfInstances_ = static_cast<int>(i);
-                  target.status_ = EnumerationToString(transaction.GetSeriesStatus(internalId, i));
-                }
-                else
-                {
-                  target.expectedNumberOfInstances_ = -1;
-                  target.status_ = EnumerationToString(SeriesStatus_Unknown);
-                }
-
-                break;
-              }
-
-              case ResourceType_Instance:
-              {
-                FileInfo attachment;
-                int64_t revision;  // ignored
-                if (!transaction.LookupAttachment(attachment, revision, internalId, FileContentType_Dicom))
-                {
-                  throw OrthancException(ErrorCode_InternalError);
-                }
-
-                target.fileSize_ = static_cast<unsigned int>(attachment.GetUncompressedSize());
-                target.fileUuid_ = attachment.GetUuid();
-
-                int64_t i;
-                if (LookupIntegerMetadata(i, target.metadata_, MetadataType_Instance_IndexInSeries))
-                {
-                  target.indexInSeries_ = static_cast<int>(i);
-                }
-                else
-                {
-                  target.indexInSeries_ = -1;
-                }
-
-                break;
-              }
-
-              default:
-                throw OrthancException(ErrorCode_InternalError);
-            }
-
-            // check the main dicom tags list has not changed since the resource was stored
-            target.mainDicomTagsSignature_ = DicomMap::GetDefaultMainDicomTagsSignatureFrom1_11(type);
-            LookupStringMetadata(target.mainDicomTagsSignature_, target.metadata_, MetadataType_MainDicomTagsSignature);
-          }
-
-          if (expandFlags & ExpandResourceFlags_IncludeMainDicomTags)
-          {
-            // read all tags from DB
-            transaction.GetMainDicomTags(target.GetMainDicomTags(), internalId);
-
-            // read all main sequences from DB
-            std::string serializedSequences;
-            if (LookupStringMetadata(serializedSequences, target.metadata_, MetadataType_MainDicomSequences))
-            {
-              Json::Value jsonMetadata;
-              Toolbox::ReadJson(jsonMetadata, serializedSequences);
-
-              assert(jsonMetadata["Version"].asInt() == 1);
-              target.GetMainDicomTags().FromDicomAsJson(jsonMetadata["Sequences"], true /* append */, true /* parseSequences */);
-            }
-
-            // check if we have access to all requestedTags or if we must get tags from parents
-            const std::set<DicomTag>& requestedTags = tuple.get<4>();
-
-            if (requestedTags.size() > 0)
-            {
-              std::set<DicomTag> savedMainDicomTags;
-              
-              FromDcmtkBridge::ParseListOfTags(savedMainDicomTags, target.mainDicomTagsSignature_);
-
-              // read parent main dicom tags as long as we have not gathered all requested tags
-              ResourceType currentLevel = target.GetLevel();
-              int64_t currentInternalId = internalId;
-              Toolbox::GetMissingsFromSet(target.missingRequestedTags_, requestedTags, savedMainDicomTags);
-
-              while ((target.missingRequestedTags_.size() > 0)
-                     && currentLevel != ResourceType_Patient)
-              {
-                currentLevel = GetParentResourceType(currentLevel);
-
-                int64_t currentParentId;
-                if (!transaction.LookupParent(currentParentId, currentInternalId))
-                {
-                  break;
-                }
-
-                std::map<MetadataType, std::string> parentMetadata;
-                transaction.GetAllMetadata(parentMetadata, currentParentId);
-
-                std::string parentMainDicomTagsSignature = DicomMap::GetDefaultMainDicomTagsSignatureFrom1_11(currentLevel);
-                LookupStringMetadata(parentMainDicomTagsSignature, parentMetadata, MetadataType_MainDicomTagsSignature);
-
-                std::set<DicomTag> parentSavedMainDicomTags;
-                FromDcmtkBridge::ParseListOfTags(parentSavedMainDicomTags, parentMainDicomTagsSignature);
-                
-                size_t previousMissingCount = target.missingRequestedTags_.size();
-                Toolbox::AppendSets(savedMainDicomTags, parentSavedMainDicomTags);
-                Toolbox::GetMissingsFromSet(target.missingRequestedTags_, requestedTags, savedMainDicomTags);
-
-                // read the parent tags from DB only if it reduces the number of missing tags
-                if (target.missingRequestedTags_.size() < previousMissingCount)
-                { 
-                  Toolbox::AppendSets(savedMainDicomTags, parentSavedMainDicomTags);
-
-                  DicomMap parentTags;
-                  transaction.GetMainDicomTags(parentTags, currentParentId);
-
-                  target.GetMainDicomTags().Merge(parentTags);
-                }
-
-                currentInternalId = currentParentId;
-              }
-            }
-          }
-
-          if ((expandFlags & ExpandResourceFlags_IncludeLabels) &&
-              hasLabelsSupport_)
-          {
-            transaction.ListLabels(target.labels_, internalId);
-          }
-
-          std::string tmp;
-
-          if (LookupStringMetadata(tmp, target.metadata_, MetadataType_AnonymizedFrom))
-          {
-            target.anonymizedFrom_ = tmp;
-          }
-
-          if (LookupStringMetadata(tmp, target.metadata_, MetadataType_ModifiedFrom))
-          {
-            target.modifiedFrom_ = tmp;
-          }
-
-          if (type == ResourceType_Patient ||
-              type == ResourceType_Study ||
-              type == ResourceType_Series)
-          {
-            target.isStable_ = !transaction.GetTransactionContext().IsUnstableResource(type, internalId);
-
-            if (LookupStringMetadata(tmp, target.metadata_, MetadataType_LastUpdate))
-            {
-              target.lastUpdate_ = tmp;
-            }
-          }
-          else
-          {
-            target.isStable_ = false;
-          }
-
-          tuple.get<0>() = true;
-        }
-      }
-    };
-
-    bool found;
-    Operations operations(db_.GetDatabaseCapabilities().HasLabelsSupport());
-    operations.Apply(*this, found, target, publicId, level, requestedTags, expandFlags);
-    return found;
-  }
-
-
->>>>>>> 5228660d
   void StatelessDatabaseOperations::GetAllMetadata(std::map<MetadataType, std::string>& target,
                                                    const std::string& publicId,
                                                    ResourceType level)
@@ -1888,80 +1606,6 @@
   }
 
 
-<<<<<<< HEAD
-=======
-  void StatelessDatabaseOperations::ApplyLookupResources(std::vector<std::string>& resourcesId,
-                                                         std::vector<std::string>* instancesId,
-                                                         const DatabaseLookup& lookup,
-                                                         ResourceType queryLevel,
-                                                         const std::set<std::string>& labels,
-                                                         LabelsConstraint labelsConstraint,
-                                                         uint32_t limit)
-  {
-    class Operations : public ReadOnlyOperationsT6<bool, const DatabaseDicomTagConstraints&, ResourceType,
-                                                   const std::set<std::string>&, LabelsConstraint, size_t>
-    {
-    private:
-      std::list<std::string>  resourcesList_;
-      std::list<std::string>  instancesList_;
-      
-    public:
-      const std::list<std::string>& GetResourcesList() const
-      {
-        return resourcesList_;
-      }
-
-      const std::list<std::string>& GetInstancesList() const
-      {
-        return instancesList_;
-      }
-
-      virtual void ApplyTuple(ReadOnlyTransaction& transaction,
-                              const Tuple& tuple) ORTHANC_OVERRIDE
-      {
-        // TODO - CANDIDATE FOR "TransactionType_Implicit"
-        if (tuple.get<0>())
-        {
-          transaction.ApplyLookupResources(
-            resourcesList_, &instancesList_, tuple.get<1>(), tuple.get<2>(), tuple.get<3>(), tuple.get<4>(), tuple.get<5>());
-        }
-        else
-        {
-          transaction.ApplyLookupResources(
-            resourcesList_, NULL, tuple.get<1>(), tuple.get<2>(), tuple.get<3>(), tuple.get<4>(), tuple.get<5>());
-        }
-      }
-    };
-
-    if (!labels.empty() &&
-        !db_.GetDatabaseCapabilities().HasLabelsSupport())
-    {
-      throw OrthancException(ErrorCode_NotImplemented, "The database backend doesn't support labels");
-    }
-
-    for (std::set<std::string>::const_iterator it = labels.begin(); it != labels.end(); ++it)
-    {
-      ServerToolbox::CheckValidLabel(*it);
-    }
-
-    DatabaseDicomTagConstraints normalized;
-
-    assert(mainDicomTagsRegistry_.get() != NULL);
-    mainDicomTagsRegistry_->NormalizeLookup(normalized, lookup, queryLevel);
-
-    Operations operations;
-    operations.Apply(*this, (instancesId != NULL), normalized, queryLevel, labels, labelsConstraint, limit);
-    
-    CopyListToVector(resourcesId, operations.GetResourcesList());
-
-    if (instancesId != NULL)
-    { 
-      CopyListToVector(*instancesId, operations.GetInstancesList());
-    }
-  }
-
-
->>>>>>> 5228660d
   bool StatelessDatabaseOperations::DeleteResource(Json::Value& remainingAncestor,
                                                    const std::string& uuid,
                                                    ResourceType expectedType)
