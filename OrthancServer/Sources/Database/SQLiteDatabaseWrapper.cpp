/**
 * Orthanc - A Lightweight, RESTful DICOM Store
 * Copyright (C) 2012-2016 Sebastien Jodogne, Medical Physics
 * Department, University Hospital of Liege, Belgium
 * Copyright (C) 2017-2023 Osimis S.A., Belgium
 * Copyright (C) 2024-2024 Orthanc Team SRL, Belgium
 * Copyright (C) 2021-2024 Sebastien Jodogne, ICTEAM UCLouvain, Belgium
 *
 * This program is free software: you can redistribute it and/or
 * modify it under the terms of the GNU General Public License as
 * published by the Free Software Foundation, either version 3 of the
 * License, or (at your option) any later version.
 * 
 * This program is distributed in the hope that it will be useful, but
 * WITHOUT ANY WARRANTY; without even the implied warranty of
 * MERCHANTABILITY or FITNESS FOR A PARTICULAR PURPOSE. See the GNU
 * General Public License for more details.
 *
 * You should have received a copy of the GNU General Public License
 * along with this program. If not, see <http://www.gnu.org/licenses/>.
 **/


#include "../PrecompiledHeadersServer.h"
#include "SQLiteDatabaseWrapper.h"

#include "../../../OrthancFramework/Sources/DicomFormat/DicomArray.h"
#include "../../../OrthancFramework/Sources/Logging.h"
#include "../../../OrthancFramework/Sources/SQLite/Transaction.h"
#include "../Search/ISqlLookupFormatter.h"
#include "../ServerToolbox.h"
#include "Compatibility/GenericFind.h"
#include "Compatibility/ICreateInstance.h"
#include "Compatibility/IGetChildrenMetadata.h"
#include "Compatibility/ILookupResourceAndParent.h"
#include "Compatibility/ISetResourcesContent.h"
#include "VoidDatabaseListener.h"

#include <OrthancServerResources.h>

#include <stdio.h>
#include <boost/lexical_cast.hpp>

namespace Orthanc
{  
  class SQLiteDatabaseWrapper::LookupFormatter : public ISqlLookupFormatter
  {
  private:
    std::list<std::string>  values_;

  public:
    virtual std::string GenerateParameter(const std::string& value) ORTHANC_OVERRIDE
    {
      values_.push_back(value);
      return "?";
    }
    
    virtual std::string FormatResourceType(ResourceType level) ORTHANC_OVERRIDE
    {
      return boost::lexical_cast<std::string>(level);
    }

    virtual std::string FormatWildcardEscape() ORTHANC_OVERRIDE
    {
      return "ESCAPE '\\'";
    }

    virtual bool IsEscapeBrackets() const ORTHANC_OVERRIDE
    {
      return false;
    }

    void Bind(SQLite::Statement& statement) const
    {
      size_t pos = 0;
      
      for (std::list<std::string>::const_iterator
             it = values_.begin(); it != values_.end(); ++it, pos++)
      {
        statement.BindString(pos, *it);
      }
    }
  };

  
  class SQLiteDatabaseWrapper::SignalRemainingAncestor : public SQLite::IScalarFunction
  {
  private:
    bool hasRemainingAncestor_;
    std::string remainingPublicId_;
    ResourceType remainingType_;

  public:
    SignalRemainingAncestor() : 
      hasRemainingAncestor_(false)
    {
    }

    void Reset()
    {
      hasRemainingAncestor_ = false;
    }

    virtual const char* GetName() const ORTHANC_OVERRIDE
    {
      return "SignalRemainingAncestor";
    }

    virtual unsigned int GetCardinality() const ORTHANC_OVERRIDE
    {
      return 2;
    }

    virtual void Compute(SQLite::FunctionContext& context) ORTHANC_OVERRIDE
    {
      CLOG(TRACE, SQLITE) << "There exists a remaining ancestor with public ID \""
                          << context.GetStringValue(0) << "\" of type "
                          << context.GetIntValue(1);

      if (!hasRemainingAncestor_ ||
          remainingType_ >= context.GetIntValue(1))
      {
        hasRemainingAncestor_ = true;
        remainingPublicId_ = context.GetStringValue(0);
        remainingType_ = static_cast<ResourceType>(context.GetIntValue(1));
      }
    }

    bool HasRemainingAncestor() const
    {
      return hasRemainingAncestor_;
    }

    const std::string& GetRemainingAncestorId() const
    {
      assert(hasRemainingAncestor_);
      return remainingPublicId_;
    }

    ResourceType GetRemainingAncestorType() const
    {
      assert(hasRemainingAncestor_);
      return remainingType_;
    }
  };


  class SQLiteDatabaseWrapper::TransactionBase :
    public SQLiteDatabaseWrapper::UnitTestsTransaction,
    public Compatibility::ICreateInstance,
    public Compatibility::IGetChildrenMetadata,
    public Compatibility::ILookupResourceAndParent,
    public Compatibility::ISetResourcesContent
  {
  private:
    void AnswerLookup(std::list<std::string>& resourcesId,
                      std::list<std::string>& instancesId,
                      ResourceType level)
    {
      resourcesId.clear();
      instancesId.clear();
    
      std::unique_ptr<SQLite::Statement> statement;
    
      switch (level)
      {
        case ResourceType_Patient:
        {
          statement.reset(
            new SQLite::Statement(
              db_, SQLITE_FROM_HERE,
              "SELECT patients.publicId, instances.publicID FROM Lookup AS patients "
              "INNER JOIN Resources studies ON patients.internalId=studies.parentId "
              "INNER JOIN Resources series ON studies.internalId=series.parentId "
              "INNER JOIN Resources instances ON series.internalId=instances.parentId "
              "GROUP BY patients.publicId"));
      
          break;
        }

        case ResourceType_Study:
        {
          statement.reset(
            new SQLite::Statement(
              db_, SQLITE_FROM_HERE,
              "SELECT studies.publicId, instances.publicID FROM Lookup AS studies "
              "INNER JOIN Resources series ON studies.internalId=series.parentId "
              "INNER JOIN Resources instances ON series.internalId=instances.parentId "
              "GROUP BY studies.publicId"));
      
          break;
        }

        case ResourceType_Series:
        {
          statement.reset(
            new SQLite::Statement(
              db_, SQLITE_FROM_HERE,
              "SELECT series.publicId, instances.publicID FROM Lookup AS series "
              "INNER JOIN Resources instances ON series.internalId=instances.parentId "
              "GROUP BY series.publicId"));
      
          break;
        }

        case ResourceType_Instance:
        {
          statement.reset(
            new SQLite::Statement(
              db_, SQLITE_FROM_HERE, "SELECT publicId, publicId FROM Lookup"));
        
          break;
        }
      
        default:
          throw OrthancException(ErrorCode_InternalError);
      }

      assert(statement.get() != NULL);
      
      while (statement->Step())
      {
        resourcesId.push_back(statement->ColumnString(0));
        instancesId.push_back(statement->ColumnString(1));
      }
    }


    void ClearTable(const std::string& tableName)
    {
      db_.Execute("DELETE FROM " + tableName);    
    }


    void GetChangesInternal(std::list<ServerIndexChange>& target,
                            bool& done,
                            SQLite::Statement& s,
                            uint32_t limit)
    {
      target.clear();

      while (target.size() < limit && s.Step())
      {
        int64_t seq = s.ColumnInt64(0);
        ChangeType changeType = static_cast<ChangeType>(s.ColumnInt(1));
        ResourceType resourceType = static_cast<ResourceType>(s.ColumnInt(3));
        const std::string& date = s.ColumnString(4);

        int64_t internalId = s.ColumnInt64(2);
        std::string publicId = GetPublicId(internalId);

        target.push_back(ServerIndexChange(seq, changeType, resourceType, publicId, date));
      }

      done = !(target.size() == limit && s.Step());
    }


    void GetExportedResourcesInternal(std::list<ExportedResource>& target,
                                      bool& done,
                                      SQLite::Statement& s,
                                      uint32_t limit)
    {
      target.clear();

      while (target.size() < limit && s.Step())
      {
        int64_t seq = s.ColumnInt64(0);
        ResourceType resourceType = static_cast<ResourceType>(s.ColumnInt(1));
        std::string publicId = s.ColumnString(2);

        ExportedResource resource(seq, 
                                  resourceType,
                                  publicId,
                                  s.ColumnString(3),  // modality
                                  s.ColumnString(8),  // date
                                  s.ColumnString(4),  // patient ID
                                  s.ColumnString(5),  // study instance UID
                                  s.ColumnString(6),  // series instance UID
                                  s.ColumnString(7)); // sop instance UID

        target.push_back(resource);
      }

      done = !(target.size() == limit && s.Step());
    }


    void GetChildren(std::list<std::string>& childrenPublicIds,
                     int64_t id)
    {
      SQLite::Statement s(db_, SQLITE_FROM_HERE, "SELECT publicId FROM Resources WHERE parentId=?");
      s.BindInt64(0, id);

      childrenPublicIds.clear();
      while (s.Step())
      {
        childrenPublicIds.push_back(s.ColumnString(0));
      }
    }

    boost::mutex::scoped_lock  lock_;
    IDatabaseListener&         listener_;
    SignalRemainingAncestor&   signalRemainingAncestor_;

  public:
    TransactionBase(boost::mutex& mutex,
                    SQLite::Connection& db,
                    IDatabaseListener& listener,
                    SignalRemainingAncestor& signalRemainingAncestor) :
      UnitTestsTransaction(db),
      lock_(mutex),
      listener_(listener),
      signalRemainingAncestor_(signalRemainingAncestor)
    {
    }

    IDatabaseListener& GetListener() const
    {
      return listener_;
    }

    
    virtual void AddAttachment(int64_t id,
                               const FileInfo& attachment,
                               int64_t revision) ORTHANC_OVERRIDE
    {
      // TODO - REVISIONS
      SQLite::Statement s(db_, SQLITE_FROM_HERE, "INSERT INTO AttachedFiles (id, fileType, uuid, compressedSize, uncompressedSize, compressionType, uncompressedMD5, compressedMD5) VALUES(?, ?, ?, ?, ?, ?, ?, ?)");
      s.BindInt64(0, id);
      s.BindInt(1, attachment.GetContentType());
      s.BindString(2, attachment.GetUuid());
      s.BindInt64(3, attachment.GetCompressedSize());
      s.BindInt64(4, attachment.GetUncompressedSize());
      s.BindInt(5, attachment.GetCompressionType());
      s.BindString(6, attachment.GetUncompressedMD5());
      s.BindString(7, attachment.GetCompressedMD5());
      s.Run();
    }


    virtual void ApplyLookupResources(std::list<std::string>& resourcesId,
                                      std::list<std::string>* instancesId,
                                      const DatabaseConstraints& lookup,
                                      ResourceType queryLevel,
                                      const std::set<std::string>& labels,
                                      LabelsConstraint labelsConstraint,
                                      uint32_t limit) ORTHANC_OVERRIDE
    {
      LookupFormatter formatter;

      std::string sql;
      LookupFormatter::Apply(sql, formatter, lookup, queryLevel, labels, labelsConstraint, limit);

      sql = "CREATE TEMPORARY TABLE Lookup AS " + sql;
    
      {
        SQLite::Statement s(db_, SQLITE_FROM_HERE, "DROP TABLE IF EXISTS Lookup");
        s.Run();
      }

      {
        SQLite::Statement statement(db_, sql);
        formatter.Bind(statement);
        statement.Run();
      }

      if (instancesId != NULL)
      {
        AnswerLookup(resourcesId, *instancesId, queryLevel);
      }
      else
      {
        resourcesId.clear();
    
        SQLite::Statement s(db_, SQLITE_FROM_HERE, "SELECT publicId FROM Lookup");
        
        while (s.Step())
        {
          resourcesId.push_back(s.ColumnString(0));
        }
      }
    }

    virtual void ExecuteFind(FindResponse& response,
                             const FindRequest& request,
                             const Capabilities& capabilities) ORTHANC_OVERRIDE
    {
<<<<<<< HEAD
      LookupFormatter formatter;

      std::string sql;
      LookupFormatter::Apply(sql, formatter, request);

      sql = "CREATE TEMPORARY TABLE Lookup AS " + sql;
    
      {
=======
      const ResourceType requestLevel = request.GetLevel();
      std::string sql;

      {
        // clean previous lookup table
>>>>>>> e90d43b2
        SQLite::Statement s(db_, SQLITE_FROM_HERE, "DROP TABLE IF EXISTS Lookup");
        s.Run();
      }

      {
<<<<<<< HEAD
        SQLite::Statement statement(db_, sql);
        formatter.Bind(statement);
        statement.Run();
      }

      {
        SQLite::Statement s(db_, SQLITE_FROM_HERE, "SELECT publicId, internalId FROM Lookup");
        while (s.Step())
        {
          response.Add(new FindResponse::Resource(request.GetLevel(), s.ColumnInt64(1), s.ColumnString(0)));
        }
      }

=======
        // extract the resource id of interest by executing the lookup
        LookupFormatter formatter;
        LookupFormatter::Apply(sql, formatter, request);

        sql = "CREATE TEMPORARY TABLE Lookup AS " + sql;

        SQLite::Statement statement(db_, sql);
        formatter.Bind(statement);
        statement.Run();

        SQLite::Statement s(db_, SQLITE_FROM_HERE, "SELECT publicId, internalId FROM Lookup");
        while (s.Step())
        {
          response.Add(new FindResponse::Resource(requestLevel, s.ColumnInt64(1), s.ColumnString(0)));
        }
      }

      // need MainDicomTags from resource ?
>>>>>>> e90d43b2
      if (request.IsRetrieveMainDicomTags())
      {
        sql = "SELECT id, tagGroup, tagElement, value "
              "FROM MainDicomTags "
              "INNER JOIN Lookup ON MainDicomTags.id = Lookup.internalId";

        SQLite::Statement s(db_, SQLITE_FROM_HERE, sql);
        while (s.Step())
        {
          FindResponse::Resource& res = response.GetResourceByInternalId(s.ColumnInt64(0));
<<<<<<< HEAD
          res.AddStringDicomTag(request.GetLevel(), 
=======
          res.AddStringDicomTag(requestLevel, 
>>>>>>> e90d43b2
                                static_cast<uint16_t>(s.ColumnInt(1)),
                                static_cast<uint16_t>(s.ColumnInt(2)),
                                s.ColumnString(3));
        }
      }

<<<<<<< HEAD
=======
      // need MainDicomTags from parent ?
      if (requestLevel > ResourceType_Patient && request.GetParentSpecification(static_cast<ResourceType>(requestLevel - 1)).IsRetrieveMainDicomTags())
      {
        sql = "SELECT currentLevel.internalId, tagGroup, tagElement, value "
              "FROM MainDicomTags "
              "INNER JOIN Resources currentLevel ON Lookup.internalId = currentLevel.internalId "
              "INNER JOIN Lookup ON MainDicomTags.id = currentLevel.parentId";

        SQLite::Statement s(db_, SQLITE_FROM_HERE, sql);
        while (s.Step())
        {
          FindResponse::Resource& res = response.GetResourceByInternalId(s.ColumnInt64(0));
          res.AddStringDicomTag(static_cast<ResourceType>(requestLevel - 1), 
                                static_cast<uint16_t>(s.ColumnInt(1)),
                                static_cast<uint16_t>(s.ColumnInt(2)),
                                s.ColumnString(3));
        }
      }

      // need MainDicomTags from grandparent ?
      if (requestLevel > ResourceType_Study && request.GetParentSpecification(static_cast<ResourceType>(requestLevel - 2)).IsRetrieveMainDicomTags())
      {
        sql = "SELECT currentLevel.internalId, tagGroup, tagElement, value "
              "FROM MainDicomTags "
              "INNER JOIN Resources currentLevel ON Lookup.internalId = currentLevel.internalId "
              "INNER JOIN Resources parentLevel ON currentLevel.parentId = parentLevel.internalId "
              "INNER JOIN Lookup ON MainDicomTags.id = parentLevel.parentId";

        SQLite::Statement s(db_, SQLITE_FROM_HERE, sql);
        while (s.Step())
        {
          FindResponse::Resource& res = response.GetResourceByInternalId(s.ColumnInt64(0));
          res.AddStringDicomTag(static_cast<ResourceType>(requestLevel - 2), 
                                static_cast<uint16_t>(s.ColumnInt(1)),
                                static_cast<uint16_t>(s.ColumnInt(2)),
                                s.ColumnString(3));
        }
      }

      // need MainDicomTags from children ?
      if (requestLevel <= ResourceType_Series && request.GetChildrenSpecification(static_cast<ResourceType>(requestLevel + 1)).GetMainDicomTags().size() > 0)
      {
        sql = "SELECT Lookup.internalId, tagGroup, tagElement, value "
              "FROM MainDicomTags "
              "INNER JOIN Resources childLevel ON childLevel.parentId = Lookup.internalId "
              "INNER JOIN Lookup ON MainDicomTags.id = childLevel.internalId ";

        SQLite::Statement s(db_, SQLITE_FROM_HERE, sql);
        while (s.Step())
        {
          FindResponse::Resource& res = response.GetResourceByInternalId(s.ColumnInt64(0));
          res.AddChildrenMainDicomTagValue(static_cast<ResourceType>(requestLevel + 1), 
                                DicomTag(static_cast<uint16_t>(s.ColumnInt(1)),
                                         static_cast<uint16_t>(s.ColumnInt(2))),
                                s.ColumnString(3));
        }
      }

      // need MainDicomTags from grandchildren ?
      if (requestLevel <= ResourceType_Study && request.GetChildrenSpecification(static_cast<ResourceType>(requestLevel + 2)).GetMainDicomTags().size() > 0)
      {
        sql = "SELECT Lookup.internalId, tagGroup, tagElement, value "
              "FROM MainDicomTags "
              "INNER JOIN Resources childLevel ON childLevel.parentId = Lookup.internalId "
              "INNER JOIN Resources grandChildLevel ON childLevel.parentId = Lookup.internalId "
              "INNER JOIN Lookup ON MainDicomTags.id = grandChildLevel.internalId ";

        SQLite::Statement s(db_, SQLITE_FROM_HERE, sql);
        while (s.Step())
        {
          FindResponse::Resource& res = response.GetResourceByInternalId(s.ColumnInt64(0));
          res.AddChildrenMainDicomTagValue(static_cast<ResourceType>(requestLevel + 2), 
                                DicomTag(static_cast<uint16_t>(s.ColumnInt(1)),
                                         static_cast<uint16_t>(s.ColumnInt(2))),
                                s.ColumnString(3));
        }
      }

      // need parent identifier ?
>>>>>>> e90d43b2
      if (request.IsRetrieveParentIdentifier())
      {
        sql = "SELECT currentLevel.internalId, parentLevel.publicId "
              "FROM Resources AS currentLevel "
              "INNER JOIN Lookup ON currentLevel.internalId = Lookup.internalId "
              "INNER JOIN Resources parentLevel ON currentLevel.parentId = parentLevel.internalId ";

        SQLite::Statement s(db_, SQLITE_FROM_HERE, sql);
        while (s.Step())
        {
          FindResponse::Resource& res = response.GetResourceByInternalId(s.ColumnInt64(0));
          res.SetParentIdentifier(s.ColumnString(1));
        }
      }

<<<<<<< HEAD
=======
      // need resource metadata ?
>>>>>>> e90d43b2
      if (request.IsRetrieveMetadata())
      {
        sql = "SELECT id, type, value "
              "FROM Metadata "
              "INNER JOIN Lookup ON Metadata.id = Lookup.internalId";

        SQLite::Statement s(db_, SQLITE_FROM_HERE, sql);
        while (s.Step())
        {
          FindResponse::Resource& res = response.GetResourceByInternalId(s.ColumnInt64(0));
<<<<<<< HEAD
          res.AddMetadata(request.GetLevel(),
=======
          res.AddMetadata(requestLevel,
>>>>>>> e90d43b2
                          static_cast<MetadataType>(s.ColumnInt(1)),
                          s.ColumnString(2));
        }
      }

<<<<<<< HEAD
      if (request.IsRetrieveLabels())
      {
        sql = "SELECT id, label "
=======
      // need resource labels ?
      if (request.IsRetrieveLabels())
      {
        sql = "SELECT Lookup.internalId, label "
>>>>>>> e90d43b2
              "FROM Labels "
              "INNER JOIN Lookup ON Labels.id = Lookup.internalId";

        SQLite::Statement s(db_, SQLITE_FROM_HERE, sql);
        while (s.Step())
        {
          FindResponse::Resource& res = response.GetResourceByInternalId(s.ColumnInt64(0));
          res.AddLabel(s.ColumnString(1));
        }
      }

<<<<<<< HEAD
      if (request.GetLevel() <= ResourceType_Series && request.GetChildrenSpecification(static_cast<ResourceType>(request.GetLevel() + 1)).IsRetrieveIdentifiers())
      {
        sql = "SELECT currentLevel.internalId, childLevel.publicId "
=======
      // need one instance identifier ?  TODO: it might be actually more interesting to retrieve directly the attachment ids ....
      if (request.IsRetrieveOneInstanceIdentifier())
      {
        if (requestLevel == ResourceType_Series)
        {
          sql = "SELECT Lookup.internalId, childLevel.publicId "
                "FROM Resources AS childLevel "
                "INNER JOIN Lookup ON childLevel.parentId = Lookup.internalId ";

          SQLite::Statement s(db_, SQLITE_FROM_HERE, sql);
          while (s.Step())
          {
            FindResponse::Resource& res = response.GetResourceByInternalId(s.ColumnInt64(0));
            res.AddChildIdentifier(ResourceType_Instance, s.ColumnString(1));
          }
        }
        else if (requestLevel == ResourceType_Study)
        {
          sql = "SELECT Lookup.internalId, grandChildLevel.publicId "
                "FROM Resources AS grandChildLevel "
                "INNER JOIN Resources childLevel ON grandChildLevel.parentId = childLevel.internalId "
                "INNER JOIN Lookup ON childLevel.parentId = Lookup.internalId ";

          SQLite::Statement s(db_, SQLITE_FROM_HERE, sql);
          while (s.Step())
          {
            FindResponse::Resource& res = response.GetResourceByInternalId(s.ColumnInt64(0));
            res.AddChildIdentifier(ResourceType_Instance, s.ColumnString(1));
          }
        }
        else if (requestLevel == ResourceType_Patient)
        {
          sql = "SELECT Lookup.internalId, grandGrandChildLevel.publicId "
                "FROM Resources AS grandGrandChildLevel "
                "INNER JOIN Resources grandChildLevel ON grandGrandChildLevel.parentId = grandChildLevel.internalId "
                "INNER JOIN Resources childLevel ON grandChildLevel.parentId = childLevel.internalId "
                "INNER JOIN Lookup ON childLevel.parentId = Lookup.internalId ";

          SQLite::Statement s(db_, SQLITE_FROM_HERE, sql);
          while (s.Step())
          {
            FindResponse::Resource& res = response.GetResourceByInternalId(s.ColumnInt64(0));
            res.AddChildIdentifier(ResourceType_Instance, s.ColumnString(1));
          }
        }
        else
        {
          throw OrthancException(ErrorCode_InternalError);
        }
      }

      // need children metadata ?
      if (requestLevel <= ResourceType_Series && request.GetChildrenSpecification(static_cast<ResourceType>(requestLevel + 1)).GetMetadata().size() > 0)
      {
        sql = "SELECT Lookup.internalId, type, value "
              "FROM Metadata "
              "INNER JOIN Lookup ON Lookup.internalId = childLevel.parentId "
              "INNER JOIN Resources childLevel ON childLevel.internalId = Metadata.id";

        SQLite::Statement s(db_, SQLITE_FROM_HERE, sql);
        while (s.Step())
        {
          FindResponse::Resource& res = response.GetResourceByInternalId(s.ColumnInt64(0));
          res.AddChildrenMetadataValue(static_cast<ResourceType>(requestLevel + 1), 
                                       static_cast<MetadataType>(s.ColumnInt(1)),
                                       s.ColumnString(2));
        }
      }

      // need grandchildren metadata ?
      if (requestLevel <= ResourceType_Study && request.GetChildrenSpecification(static_cast<ResourceType>(requestLevel + 2)).GetMetadata().size() > 0)
      {
        sql = "SELECT Lookup.internalId, type, value "
              "FROM Metadata "
              "INNER JOIN Lookup ON Lookup.internalId = childLevel.parentId "
              "INNER JOIN Resources childLevel ON childLevel.internalId = grandChildLevel.parentId "
              "INNER JOIN Resources grandChildLevel ON grandChildLevel.internalId = Metadata.id";

        SQLite::Statement s(db_, SQLITE_FROM_HERE, sql);
        while (s.Step())
        {
          FindResponse::Resource& res = response.GetResourceByInternalId(s.ColumnInt64(0));
          res.AddChildrenMetadataValue(static_cast<ResourceType>(requestLevel + 2), 
                                       static_cast<MetadataType>(s.ColumnInt(1)),
                                       s.ColumnString(2));
        }
      }

      // need children identifiers ?
      if (requestLevel <= ResourceType_Series && request.GetChildrenSpecification(static_cast<ResourceType>(requestLevel + 1)).IsRetrieveIdentifiers())
      {
        sql = "SELECT Lookup.internalId, childLevel.publicId "
>>>>>>> e90d43b2
              "FROM Resources AS currentLevel "
              "INNER JOIN Lookup ON currentLevel.internalId = Lookup.internalId "
              "INNER JOIN Resources childLevel ON currentLevel.internalId = childLevel.parentId ";

        SQLite::Statement s(db_, SQLITE_FROM_HERE, sql);
        while (s.Step())
        {
          FindResponse::Resource& res = response.GetResourceByInternalId(s.ColumnInt64(0));
<<<<<<< HEAD
          res.AddChildIdentifier(static_cast<ResourceType>(request.GetLevel() + 1), s.ColumnString(1));
        }
      }

      if (request.GetLevel() <= ResourceType_Study && request.GetChildrenSpecification(static_cast<ResourceType>(request.GetLevel() + 2)).IsRetrieveIdentifiers())
      {
        sql = "SELECT currentLevel.internalId, grandChildLevel.publicId "
=======
          res.AddChildIdentifier(static_cast<ResourceType>(requestLevel + 1), s.ColumnString(1));
        }
      }

      // need grandchildren identifiers ?
      if (requestLevel <= ResourceType_Study && request.GetChildrenSpecification(static_cast<ResourceType>(requestLevel + 2)).IsRetrieveIdentifiers())
      {
        sql = "SELECT Lookup.internalId, grandChildLevel.publicId "
>>>>>>> e90d43b2
              "FROM Resources AS currentLevel "
              "INNER JOIN Lookup ON currentLevel.internalId = Lookup.internalId "
              "INNER JOIN Resources childLevel ON currentLevel.internalId = childLevel.parentId "
              "INNER JOIN Resources grandChildLevel ON childLevel.internalId = grandChildLevel.parentId ";

        SQLite::Statement s(db_, SQLITE_FROM_HERE, sql);
        while (s.Step())
        {
          FindResponse::Resource& res = response.GetResourceByInternalId(s.ColumnInt64(0));
<<<<<<< HEAD
          res.AddChildIdentifier(static_cast<ResourceType>(request.GetLevel() + 2), s.ColumnString(1));
        }
=======
          res.AddChildIdentifier(static_cast<ResourceType>(requestLevel + 2), s.ColumnString(1));
        }
      }

      // need resource attachments ?
      if (request.IsRetrieveAttachments())
      {
        sql = "SELECT Lookup.internalId, fileType, uuid, uncompressedSize, compressedSize, compressionType, uncompressedMD5, compressedMD5 "
              "FROM AttachedFiles "
              "INNER JOIN Lookup ON AttachedFiles.id = Lookup.internalId";

        SQLite::Statement s(db_, SQLITE_FROM_HERE, sql);
        while (s.Step())
        {
          FindResponse::Resource& res = response.GetResourceByInternalId(s.ColumnInt64(0));
          FileInfo file(s.ColumnString(2), static_cast<FileContentType>(s.ColumnInt(1)), 
                        s.ColumnInt64(3), s.ColumnString(6),
                        static_cast<CompressionType>(s.ColumnInt(5)),
                        s.ColumnInt64(4), s.ColumnString(7));
          res.AddAttachment(file);
        }

>>>>>>> e90d43b2
      }
    }



    // From the "ICreateInstance" interface
    virtual void AttachChild(int64_t parent,
                             int64_t child) ORTHANC_OVERRIDE
    {
      SQLite::Statement s(db_, SQLITE_FROM_HERE, "UPDATE Resources SET parentId = ? WHERE internalId = ?");
      s.BindInt64(0, parent);
      s.BindInt64(1, child);
      s.Run();
    }


    virtual void ClearChanges() ORTHANC_OVERRIDE
    {
      ClearTable("Changes");
    }

    virtual void ClearExportedResources() ORTHANC_OVERRIDE
    {
      ClearTable("ExportedResources");
    }


    virtual void ClearMainDicomTags(int64_t id) ORTHANC_OVERRIDE
    {
      {
        SQLite::Statement s(db_, SQLITE_FROM_HERE, "DELETE FROM DicomIdentifiers WHERE id=?");
        s.BindInt64(0, id);
        s.Run();
      }

      {
        SQLite::Statement s(db_, SQLITE_FROM_HERE, "DELETE FROM MainDicomTags WHERE id=?");
        s.BindInt64(0, id);
        s.Run();
      }
    }


    virtual bool CreateInstance(CreateInstanceResult& result,
                                int64_t& instanceId,
                                const std::string& patient,
                                const std::string& study,
                                const std::string& series,
                                const std::string& instance) ORTHANC_OVERRIDE
    {
      return ICreateInstance::Apply
        (*this, result, instanceId, patient, study, series, instance);
    }


    // From the "ICreateInstance" interface
    virtual int64_t CreateResource(const std::string& publicId,
                                   ResourceType type) ORTHANC_OVERRIDE
    {
      SQLite::Statement s(db_, SQLITE_FROM_HERE, "INSERT INTO Resources (internalId, resourceType, publicId, parentId) VALUES(NULL, ?, ?, NULL)");
      s.BindInt(0, type);
      s.BindString(1, publicId);
      s.Run();
      return db_.GetLastInsertRowId();
    }


    virtual void DeleteAttachment(int64_t id,
                                  FileContentType attachment) ORTHANC_OVERRIDE
    {
      SQLite::Statement s(db_, SQLITE_FROM_HERE, "DELETE FROM AttachedFiles WHERE id=? AND fileType=?");
      s.BindInt64(0, id);
      s.BindInt(1, attachment);
      s.Run();
    }


    virtual void DeleteMetadata(int64_t id,
                                MetadataType type) ORTHANC_OVERRIDE
    {
      SQLite::Statement s(db_, SQLITE_FROM_HERE, "DELETE FROM Metadata WHERE id=? and type=?");
      s.BindInt64(0, id);
      s.BindInt(1, type);
      s.Run();
    }


    virtual void DeleteResource(int64_t id) ORTHANC_OVERRIDE
    {
      signalRemainingAncestor_.Reset();

      SQLite::Statement s(db_, SQLITE_FROM_HERE, "DELETE FROM Resources WHERE internalId=?");
      s.BindInt64(0, id);
      s.Run();

      if (signalRemainingAncestor_.HasRemainingAncestor())
      {
        listener_.SignalRemainingAncestor(signalRemainingAncestor_.GetRemainingAncestorType(),
                                          signalRemainingAncestor_.GetRemainingAncestorId());
      }
    }


    virtual void GetAllMetadata(std::map<MetadataType, std::string>& target,
                                int64_t id) ORTHANC_OVERRIDE
    {
      target.clear();

      SQLite::Statement s(db_, SQLITE_FROM_HERE, "SELECT type, value FROM Metadata WHERE id=?");
      s.BindInt64(0, id);

      while (s.Step())
      {
        MetadataType key = static_cast<MetadataType>(s.ColumnInt(0));
        target[key] = s.ColumnString(1);
      }
    }


    virtual void GetAllPublicIds(std::list<std::string>& target,
                                 ResourceType resourceType) ORTHANC_OVERRIDE
    {
      SQLite::Statement s(db_, SQLITE_FROM_HERE, "SELECT publicId FROM Resources WHERE resourceType=?");
      s.BindInt(0, resourceType);

      target.clear();
      while (s.Step())
      {
        target.push_back(s.ColumnString(0));
      }
    }


    virtual void GetAllPublicIds(std::list<std::string>& target,
                                 ResourceType resourceType,
                                 int64_t since,
                                 uint32_t limit) ORTHANC_OVERRIDE
    {
      if (limit == 0)
      {
        target.clear();
        return;
      }

      SQLite::Statement s(db_, SQLITE_FROM_HERE,
                          "SELECT publicId FROM Resources WHERE "
                          "resourceType=? LIMIT ? OFFSET ?");
      s.BindInt(0, resourceType);
      s.BindInt64(1, limit);
      s.BindInt64(2, since);

      target.clear();
      while (s.Step())
      {
        target.push_back(s.ColumnString(0));
      }
    }


    virtual void GetChanges(std::list<ServerIndexChange>& target /*out*/,
                            bool& done /*out*/,
                            int64_t since,
                            uint32_t limit) ORTHANC_OVERRIDE
    {
      SQLite::Statement s(db_, SQLITE_FROM_HERE, "SELECT * FROM Changes WHERE seq>? ORDER BY seq LIMIT ?");
      s.BindInt64(0, since);
      s.BindInt(1, limit + 1);
      GetChangesInternal(target, done, s, limit);
    }


    virtual void GetChildrenMetadata(std::list<std::string>& target,
                                     int64_t resourceId,
                                     MetadataType metadata) ORTHANC_OVERRIDE
    {
      IGetChildrenMetadata::Apply(*this, target, resourceId, metadata);
    }


    virtual void GetChildrenInternalId(std::list<int64_t>& target,
                                       int64_t id) ORTHANC_OVERRIDE
    {
      SQLite::Statement s(db_, SQLITE_FROM_HERE, "SELECT a.internalId FROM Resources AS a, Resources AS b  "
                          "WHERE a.parentId = b.internalId AND b.internalId = ?");     
      s.BindInt64(0, id);

      target.clear();

      while (s.Step())
      {
        target.push_back(s.ColumnInt64(0));
      }
    }


    virtual void GetChildrenPublicId(std::list<std::string>& target,
                                     int64_t id) ORTHANC_OVERRIDE
    {
      SQLite::Statement s(db_, SQLITE_FROM_HERE, "SELECT a.publicId FROM Resources AS a, Resources AS b  "
                          "WHERE a.parentId = b.internalId AND b.internalId = ?");     
      s.BindInt64(0, id);

      target.clear();

      while (s.Step())
      {
        target.push_back(s.ColumnString(0));
      }
    }


    virtual void GetExportedResources(std::list<ExportedResource>& target,
                                      bool& done,
                                      int64_t since,
                                      uint32_t limit) ORTHANC_OVERRIDE
    {
      SQLite::Statement s(db_, SQLITE_FROM_HERE, 
                          "SELECT * FROM ExportedResources WHERE seq>? ORDER BY seq LIMIT ?");
      s.BindInt64(0, since);
      s.BindInt(1, limit + 1);
      GetExportedResourcesInternal(target, done, s, limit);
    }


    virtual void GetLastChange(std::list<ServerIndexChange>& target /*out*/) ORTHANC_OVERRIDE
    {
      bool done;  // Ignored
      SQLite::Statement s(db_, SQLITE_FROM_HERE, "SELECT * FROM Changes ORDER BY seq DESC LIMIT 1");
      GetChangesInternal(target, done, s, 1);
    }


    int64_t GetLastChangeIndex() ORTHANC_OVERRIDE
    {
      SQLite::Statement s(db_, SQLITE_FROM_HERE, 
                          "SELECT seq FROM sqlite_sequence WHERE name='Changes'");

      if (s.Step())
      {
        int64_t c = s.ColumnInt(0);
        assert(!s.Step());
        return c;
      }
      else
      {
        // No change has been recorded so far in the database
        return 0;
      }
    }

    
    virtual void GetLastExportedResource(std::list<ExportedResource>& target) ORTHANC_OVERRIDE
    {
      bool done;  // Ignored
      SQLite::Statement s(db_, SQLITE_FROM_HERE, 
                          "SELECT * FROM ExportedResources ORDER BY seq DESC LIMIT 1");
      GetExportedResourcesInternal(target, done, s, 1);
    }


    virtual void GetMainDicomTags(DicomMap& map,
                                  int64_t id) ORTHANC_OVERRIDE
    {
      map.Clear();

      SQLite::Statement s(db_, SQLITE_FROM_HERE, "SELECT * FROM MainDicomTags WHERE id=?");
      s.BindInt64(0, id);
      while (s.Step())
      {
        map.SetValue(s.ColumnInt(1),
                     s.ColumnInt(2),
                     s.ColumnString(3), false);
      }
    }


    virtual std::string GetPublicId(int64_t resourceId) ORTHANC_OVERRIDE
    {
      SQLite::Statement s(db_, SQLITE_FROM_HERE, 
                          "SELECT publicId FROM Resources WHERE internalId=?");
      s.BindInt64(0, resourceId);
    
      if (s.Step())
      { 
        return s.ColumnString(0);
      }
      else
      {
        throw OrthancException(ErrorCode_UnknownResource);
      }
    }


    virtual uint64_t GetResourcesCount(ResourceType resourceType) ORTHANC_OVERRIDE
    {
      SQLite::Statement s(db_, SQLITE_FROM_HERE, 
                          "SELECT COUNT(*) FROM Resources WHERE resourceType=?");
      s.BindInt(0, resourceType);
    
      if (!s.Step())
      {
        return 0;
      }
      else
      {
        int64_t c = s.ColumnInt(0);
        assert(!s.Step());
        return c;
      }
    }


    virtual ResourceType GetResourceType(int64_t resourceId) ORTHANC_OVERRIDE
    {
      SQLite::Statement s(db_, SQLITE_FROM_HERE, 
                          "SELECT resourceType FROM Resources WHERE internalId=?");
      s.BindInt64(0, resourceId);
    
      if (s.Step())
      {
        return static_cast<ResourceType>(s.ColumnInt(0));
      }
      else
      { 
        throw OrthancException(ErrorCode_UnknownResource);
      }
    }


    virtual uint64_t GetTotalCompressedSize() ORTHANC_OVERRIDE
    {
      // Old SQL query that was used in Orthanc <= 1.5.0:
      // SQLite::Statement s(db_, SQLITE_FROM_HERE, "SELECT SUM(compressedSize) FROM AttachedFiles");

      SQLite::Statement s(db_, SQLITE_FROM_HERE, "SELECT value FROM GlobalIntegers WHERE key=0");
      s.Run();
      return static_cast<uint64_t>(s.ColumnInt64(0));
    }

    
    virtual uint64_t GetTotalUncompressedSize() ORTHANC_OVERRIDE
    {
      // Old SQL query that was used in Orthanc <= 1.5.0:
      // SQLite::Statement s(db_, SQLITE_FROM_HERE, "SELECT SUM(uncompressedSize) FROM AttachedFiles");

      SQLite::Statement s(db_, SQLITE_FROM_HERE, "SELECT value FROM GlobalIntegers WHERE key=1");
      s.Run();
      return static_cast<uint64_t>(s.ColumnInt64(0));
    }


    virtual bool IsDiskSizeAbove(uint64_t threshold) ORTHANC_OVERRIDE
    {
      return GetTotalCompressedSize() > threshold;
    }


    virtual bool IsProtectedPatient(int64_t internalId) ORTHANC_OVERRIDE
    {
      SQLite::Statement s(db_, SQLITE_FROM_HERE,
                          "SELECT * FROM PatientRecyclingOrder WHERE patientId = ?");
      s.BindInt64(0, internalId);
      return !s.Step();
    }


    virtual void ListAvailableAttachments(std::set<FileContentType>& target,
                                          int64_t id) ORTHANC_OVERRIDE
    {
      target.clear();

      SQLite::Statement s(db_, SQLITE_FROM_HERE, 
                          "SELECT fileType FROM AttachedFiles WHERE id=?");
      s.BindInt64(0, id);

      while (s.Step())
      {
        target.insert(static_cast<FileContentType>(s.ColumnInt(0)));
      }
    }


    virtual void LogChange(ChangeType changeType,
                           ResourceType resourceType,
                           int64_t internalId,
                           const std::string& /* publicId - unused */,
                           const std::string& date) ORTHANC_OVERRIDE
    {
      SQLite::Statement s(db_, SQLITE_FROM_HERE, "INSERT INTO Changes (seq, changeType, internalId, resourceType, date) VALUES(NULL, ?, ?, ?, ?)");
      s.BindInt(0, changeType);
      s.BindInt64(1, internalId);
      s.BindInt(2, resourceType);
      s.BindString(3, date);
      s.Run();
    }


    virtual void LogExportedResource(const ExportedResource& resource) ORTHANC_OVERRIDE
    {
      SQLite::Statement s(db_, SQLITE_FROM_HERE, 
                          "INSERT INTO ExportedResources (seq, resourceType, publicId, remoteModality, patientId, studyInstanceUid, seriesInstanceUid, sopInstanceUid, date) VALUES(NULL, ?, ?, ?, ?, ?, ?, ?, ?)");

      s.BindInt(0, resource.GetResourceType());
      s.BindString(1, resource.GetPublicId());
      s.BindString(2, resource.GetModality());
      s.BindString(3, resource.GetPatientId());
      s.BindString(4, resource.GetStudyInstanceUid());
      s.BindString(5, resource.GetSeriesInstanceUid());
      s.BindString(6, resource.GetSopInstanceUid());
      s.BindString(7, resource.GetDate());
      s.Run();      
    }


    virtual bool LookupAttachment(FileInfo& attachment,
                                  int64_t& revision,
                                  int64_t id,
                                  FileContentType contentType) ORTHANC_OVERRIDE
    {
      SQLite::Statement s(db_, SQLITE_FROM_HERE, 
                          "SELECT uuid, uncompressedSize, compressionType, compressedSize, "
                          "uncompressedMD5, compressedMD5 FROM AttachedFiles WHERE id=? AND fileType=?");
      s.BindInt64(0, id);
      s.BindInt(1, contentType);

      if (!s.Step())
      {
        return false;
      }
      else
      {
        attachment = FileInfo(s.ColumnString(0),
                              contentType,
                              s.ColumnInt64(1),
                              s.ColumnString(4),
                              static_cast<CompressionType>(s.ColumnInt(2)),
                              s.ColumnInt64(3),
                              s.ColumnString(5));
        revision = 0;   // TODO - REVISIONS
        return true;
      }
    }


    virtual bool LookupGlobalProperty(std::string& target,
                                      GlobalProperty property,
                                      bool shared) ORTHANC_OVERRIDE
    {
      // The "shared" info is not used by the SQLite database, as it
      // can only be used by one Orthanc server.
      
      SQLite::Statement s(db_, SQLITE_FROM_HERE, 
                          "SELECT value FROM GlobalProperties WHERE property=?");
      s.BindInt(0, property);

      if (!s.Step())
      {
        return false;
      }
      else
      {
        target = s.ColumnString(0);
        return true;
      }
    }


    virtual bool LookupMetadata(std::string& target,
                                int64_t& revision,
                                int64_t id,
                                MetadataType type) ORTHANC_OVERRIDE
    {
      SQLite::Statement s(db_, SQLITE_FROM_HERE, 
                          "SELECT value FROM Metadata WHERE id=? AND type=?");
      s.BindInt64(0, id);
      s.BindInt(1, type);

      if (!s.Step())
      {
        return false;
      }
      else
      {
        target = s.ColumnString(0);
        revision = 0;   // TODO - REVISIONS
        return true;
      }
    }


    virtual bool LookupParent(int64_t& parentId,
                              int64_t resourceId) ORTHANC_OVERRIDE
    {
      SQLite::Statement s(db_, SQLITE_FROM_HERE, 
                          "SELECT parentId FROM Resources WHERE internalId=?");
      s.BindInt64(0, resourceId);

      if (!s.Step())
      {
        throw OrthancException(ErrorCode_UnknownResource);
      }

      if (s.ColumnIsNull(0))
      {
        return false;
      }
      else
      {
        parentId = s.ColumnInt(0);
        return true;
      }
    }


    virtual bool LookupResourceAndParent(int64_t& id,
                                         ResourceType& type,
                                         std::string& parentPublicId,
                                         const std::string& publicId) ORTHANC_OVERRIDE
    {
      return ILookupResourceAndParent::Apply(*this, id, type, parentPublicId, publicId);
    }


    virtual bool LookupResource(int64_t& id,
                                ResourceType& type,
                                const std::string& publicId) ORTHANC_OVERRIDE
    {
      SQLite::Statement s(db_, SQLITE_FROM_HERE, 
                          "SELECT internalId, resourceType FROM Resources WHERE publicId=?");
      s.BindString(0, publicId);

      if (!s.Step())
      {
        return false;
      }
      else
      {
        id = s.ColumnInt(0);
        type = static_cast<ResourceType>(s.ColumnInt(1));

        // Check whether there is a single resource with this public id
        assert(!s.Step());

        return true;
      }
    }


    virtual bool SelectPatientToRecycle(int64_t& internalId) ORTHANC_OVERRIDE
    {
      SQLite::Statement s(db_, SQLITE_FROM_HERE,
                          "SELECT patientId FROM PatientRecyclingOrder ORDER BY seq ASC LIMIT 1");
   
      if (!s.Step())
      {
        // No patient remaining or all the patients are protected
        return false;
      }
      else
      {
        internalId = s.ColumnInt(0);
        return true;
      }    
    }


    virtual bool SelectPatientToRecycle(int64_t& internalId,
                                        int64_t patientIdToAvoid) ORTHANC_OVERRIDE
    {
      SQLite::Statement s(db_, SQLITE_FROM_HERE,
                          "SELECT patientId FROM PatientRecyclingOrder "
                          "WHERE patientId != ? ORDER BY seq ASC LIMIT 1");
      s.BindInt64(0, patientIdToAvoid);

      if (!s.Step())
      {
        // No patient remaining or all the patients are protected
        return false;
      }
      else
      {
        internalId = s.ColumnInt(0);
        return true;
      }   
    }


    virtual void SetGlobalProperty(GlobalProperty property,
                                   bool shared,
                                   const std::string& value) ORTHANC_OVERRIDE
    {
      // The "shared" info is not used by the SQLite database, as it
      // can only be used by one Orthanc server.
      
      SQLite::Statement s(db_, SQLITE_FROM_HERE, "INSERT OR REPLACE INTO GlobalProperties (property, value) VALUES(?, ?)");
      s.BindInt(0, property);
      s.BindString(1, value);
      s.Run();
    }


    // From the "ISetResourcesContent" interface
    virtual void SetIdentifierTag(int64_t id,
                                  const DicomTag& tag,
                                  const std::string& value) ORTHANC_OVERRIDE
    {
      SQLite::Statement s(db_, SQLITE_FROM_HERE, "INSERT INTO DicomIdentifiers (id, tagGroup, tagElement, value) VALUES(?, ?, ?, ?)");
      s.BindInt64(0, id);
      s.BindInt(1, tag.GetGroup());
      s.BindInt(2, tag.GetElement());
      s.BindString(3, value);
      s.Run();
    }


    virtual void SetProtectedPatient(int64_t internalId, 
                                     bool isProtected) ORTHANC_OVERRIDE
    {
      if (isProtected)
      {
        SQLite::Statement s(db_, SQLITE_FROM_HERE, "DELETE FROM PatientRecyclingOrder WHERE patientId=?");
        s.BindInt64(0, internalId);
        s.Run();
      }
      else if (IsProtectedPatient(internalId))
      {
        SQLite::Statement s(db_, SQLITE_FROM_HERE, "INSERT INTO PatientRecyclingOrder (seq, patientId) VALUES(NULL, ?)");
        s.BindInt64(0, internalId);
        s.Run();
      }
      else
      {
        // Nothing to do: The patient is already unprotected
      }
    }


    // From the "ISetResourcesContent" interface
    virtual void SetMainDicomTag(int64_t id,
                                 const DicomTag& tag,
                                 const std::string& value) ORTHANC_OVERRIDE
    {
      SQLite::Statement s(db_, SQLITE_FROM_HERE, "INSERT INTO MainDicomTags (id, tagGroup, tagElement, value) VALUES(?, ?, ?, ?)");
      s.BindInt64(0, id);
      s.BindInt(1, tag.GetGroup());
      s.BindInt(2, tag.GetElement());
      s.BindString(3, value);
      s.Run();
    }


    virtual void SetMetadata(int64_t id,
                             MetadataType type,
                             const std::string& value,
                             int64_t revision) ORTHANC_OVERRIDE
    {
      // TODO - REVISIONS
      SQLite::Statement s(db_, SQLITE_FROM_HERE, "INSERT OR REPLACE INTO Metadata (id, type, value) VALUES(?, ?, ?)");
      s.BindInt64(0, id);
      s.BindInt(1, type);
      s.BindString(2, value);
      s.Run();
    }


    virtual void SetResourcesContent(const Orthanc::ResourcesContent& content) ORTHANC_OVERRIDE
    {
      ISetResourcesContent::Apply(*this, content);
    }


    // From the "ICreateInstance" interface
    virtual void TagMostRecentPatient(int64_t patient) ORTHANC_OVERRIDE
    {
      {
        SQLite::Statement s(db_, SQLITE_FROM_HERE,
                            "DELETE FROM PatientRecyclingOrder WHERE patientId=?");
        s.BindInt64(0, patient);
        s.Run();

        assert(db_.GetLastChangeCount() == 0 ||
               db_.GetLastChangeCount() == 1);
      
        if (db_.GetLastChangeCount() == 0)
        {
          // The patient was protected, there was nothing to delete from the recycling order
          return;
        }
      }

      {
        SQLite::Statement s(db_, SQLITE_FROM_HERE,
                            "INSERT INTO PatientRecyclingOrder (seq, patientId) VALUES(NULL, ?)");
        s.BindInt64(0, patient);
        s.Run();
      }
    }


    virtual void AddLabel(int64_t resource,
                          const std::string& label) ORTHANC_OVERRIDE
    {
      if (label.empty())
      {
        throw OrthancException(ErrorCode_ParameterOutOfRange);
      }
      else
      {
        SQLite::Statement s(db_, SQLITE_FROM_HERE, "INSERT OR IGNORE INTO Labels (id, label) VALUES(?, ?)");
        s.BindInt64(0, resource);
        s.BindString(1, label);
        s.Run();
      }
    }


    virtual void RemoveLabel(int64_t resource,
                             const std::string& label) ORTHANC_OVERRIDE
    {
      if (label.empty())
      {
        throw OrthancException(ErrorCode_ParameterOutOfRange);
      }
      else
      {
        SQLite::Statement s(db_, SQLITE_FROM_HERE, "DELETE FROM Labels WHERE id=? AND label=?");
        s.BindInt64(0, resource);
        s.BindString(1, label);
        s.Run();
      }
    }


    virtual void ListLabels(std::set<std::string>& target,
                            int64_t resource) ORTHANC_OVERRIDE
    {
      target.clear();

      SQLite::Statement s(db_, SQLITE_FROM_HERE, 
                          "SELECT label FROM Labels WHERE id=?");
      s.BindInt64(0, resource);

      while (s.Step())
      {
        target.insert(s.ColumnString(0));
      }
    }


    virtual void ListAllLabels(std::set<std::string>& target) ORTHANC_OVERRIDE
    {
      target.clear();

      SQLite::Statement s(db_, SQLITE_FROM_HERE, 
                          "SELECT DISTINCT label FROM Labels");

      while (s.Step())
      {
        target.insert(s.ColumnString(0));
      }
    }
  };


  class SQLiteDatabaseWrapper::SignalFileDeleted : public SQLite::IScalarFunction
  {
  private:
    SQLiteDatabaseWrapper& sqlite_;

  public:
    SignalFileDeleted(SQLiteDatabaseWrapper& sqlite) :
      sqlite_(sqlite)
    {
    }

    virtual const char* GetName() const ORTHANC_OVERRIDE
    {
      return "SignalFileDeleted";
    }

    virtual unsigned int GetCardinality() const ORTHANC_OVERRIDE
    {
      return 7;
    }

    virtual void Compute(SQLite::FunctionContext& context) ORTHANC_OVERRIDE
    {
      if (sqlite_.activeTransaction_ != NULL)
      {
        std::string uncompressedMD5, compressedMD5;

        if (!context.IsNullValue(5))
        {
          uncompressedMD5 = context.GetStringValue(5);
        }

        if (!context.IsNullValue(6))
        {
          compressedMD5 = context.GetStringValue(6);
        }

        FileInfo info(context.GetStringValue(0),
                      static_cast<FileContentType>(context.GetIntValue(1)),
                      static_cast<uint64_t>(context.GetInt64Value(2)),
                      uncompressedMD5,
                      static_cast<CompressionType>(context.GetIntValue(3)),
                      static_cast<uint64_t>(context.GetInt64Value(4)),
                      compressedMD5);

        sqlite_.activeTransaction_->GetListener().SignalAttachmentDeleted(info);
      }
    }
  };
    

  class SQLiteDatabaseWrapper::SignalResourceDeleted : public SQLite::IScalarFunction
  {
  private:
    SQLiteDatabaseWrapper& sqlite_;

  public:
    SignalResourceDeleted(SQLiteDatabaseWrapper& sqlite) :
      sqlite_(sqlite)
    {
    }

    virtual const char* GetName() const ORTHANC_OVERRIDE
    {
      return "SignalResourceDeleted";
    }

    virtual unsigned int GetCardinality() const ORTHANC_OVERRIDE
    {
      return 2;
    }

    virtual void Compute(SQLite::FunctionContext& context) ORTHANC_OVERRIDE
    {
      if (sqlite_.activeTransaction_ != NULL)
      {
        sqlite_.activeTransaction_->GetListener().
          SignalResourceDeleted(static_cast<ResourceType>(context.GetIntValue(1)),
                                context.GetStringValue(0));
      }
    }
  };

  
  class SQLiteDatabaseWrapper::ReadWriteTransaction : public SQLiteDatabaseWrapper::TransactionBase
  {
  private:
    SQLiteDatabaseWrapper&                that_;
    std::unique_ptr<SQLite::Transaction>  transaction_;
    int64_t                               initialDiskSize_;

  public:
    ReadWriteTransaction(SQLiteDatabaseWrapper& that,
                         IDatabaseListener& listener) :
      TransactionBase(that.mutex_, that.db_, listener, *that.signalRemainingAncestor_),
      that_(that),
      transaction_(new SQLite::Transaction(that_.db_))
    {
      if (that_.activeTransaction_ != NULL)
      {
        throw OrthancException(ErrorCode_InternalError);
      }
      
      that_.activeTransaction_ = this;

#if defined(NDEBUG)
      // Release mode
      initialDiskSize_ = 0;
#else
      // Debug mode
      initialDiskSize_ = static_cast<int64_t>(GetTotalCompressedSize());
#endif
    }

    virtual ~ReadWriteTransaction()
    {
      assert(that_.activeTransaction_ != NULL);    
      that_.activeTransaction_ = NULL;
    }

    void Begin()
    {
      transaction_->Begin();
    }

    virtual void Rollback() ORTHANC_OVERRIDE
    {
      transaction_->Rollback();
    }

    virtual void Commit(int64_t fileSizeDelta /* only used in debug */) ORTHANC_OVERRIDE
    {
      transaction_->Commit();

      assert(initialDiskSize_ + fileSizeDelta >= 0 &&
             initialDiskSize_ + fileSizeDelta == static_cast<int64_t>(GetTotalCompressedSize()));
    }
  };


  class SQLiteDatabaseWrapper::ReadOnlyTransaction : public SQLiteDatabaseWrapper::TransactionBase
  {
  private:
    SQLiteDatabaseWrapper&  that_;
    
  public:
    ReadOnlyTransaction(SQLiteDatabaseWrapper& that,
                        IDatabaseListener& listener) :
      TransactionBase(that.mutex_, that.db_, listener, *that.signalRemainingAncestor_),
      that_(that)
    {
      if (that_.activeTransaction_ != NULL)
      {
        throw OrthancException(ErrorCode_InternalError);
      }
      
      that_.activeTransaction_ = this;
    }

    virtual ~ReadOnlyTransaction()
    {
      assert(that_.activeTransaction_ != NULL);    
      that_.activeTransaction_ = NULL;
    }

    virtual void Rollback() ORTHANC_OVERRIDE
    {
    }

    virtual void Commit(int64_t fileSizeDelta /* only used in debug */) ORTHANC_OVERRIDE
    {
      if (fileSizeDelta != 0)
      {
        throw OrthancException(ErrorCode_InternalError);
      }
    }
  };
  

  SQLiteDatabaseWrapper::SQLiteDatabaseWrapper(const std::string& path) : 
    activeTransaction_(NULL), 
    signalRemainingAncestor_(NULL),
    version_(0)
  {
    // TODO: implement revisions in SQLite
    dbCapabilities_.SetFlushToDisk(true);
    dbCapabilities_.SetLabelsSupport(true);
    db_.Open(path);
  }


  SQLiteDatabaseWrapper::SQLiteDatabaseWrapper() : 
    activeTransaction_(NULL), 
    signalRemainingAncestor_(NULL),
    version_(0)
  {
    // TODO: implement revisions in SQLite
    dbCapabilities_.SetFlushToDisk(true);
    dbCapabilities_.SetLabelsSupport(true);
    db_.OpenInMemory();
  }

  SQLiteDatabaseWrapper::~SQLiteDatabaseWrapper()
  {
    if (activeTransaction_ != NULL)
    {
      LOG(ERROR) << "A SQLite transaction is still active in the SQLiteDatabaseWrapper destructor: Expect a crash";
    }
  }


  void SQLiteDatabaseWrapper::Open()
  {
    {
      boost::mutex::scoped_lock lock(mutex_);

      if (signalRemainingAncestor_ != NULL)
      {
        throw OrthancException(ErrorCode_BadSequenceOfCalls);  // Cannot open twice
      }
    
      signalRemainingAncestor_ = dynamic_cast<SignalRemainingAncestor*>(db_.Register(new SignalRemainingAncestor));
      db_.Register(new SignalFileDeleted(*this));
      db_.Register(new SignalResourceDeleted(*this));
    
      db_.Execute("PRAGMA ENCODING=\"UTF-8\";");

      // Performance tuning of SQLite with PRAGMAs
      // http://www.sqlite.org/pragma.html
      db_.Execute("PRAGMA SYNCHRONOUS=NORMAL;");
      db_.Execute("PRAGMA JOURNAL_MODE=WAL;");
      db_.Execute("PRAGMA LOCKING_MODE=EXCLUSIVE;");
      db_.Execute("PRAGMA WAL_AUTOCHECKPOINT=1000;");
      //db_.Execute("PRAGMA TEMP_STORE=memory");

      // Make "LIKE" case-sensitive in SQLite 
      db_.Execute("PRAGMA case_sensitive_like = true;");
    }

    VoidDatabaseListener listener;
      
    {
      std::unique_ptr<ITransaction> transaction(StartTransaction(TransactionType_ReadOnly, listener));

      if (!db_.DoesTableExist("GlobalProperties"))
      {
        LOG(INFO) << "Creating the database";
        std::string query;
        ServerResources::GetFileResource(query, ServerResources::PREPARE_DATABASE);
        db_.Execute(query);
      }

      // Check the version of the database
      std::string tmp;
      if (!transaction->LookupGlobalProperty(tmp, GlobalProperty_DatabaseSchemaVersion, true /* unused in SQLite */))
      {
        tmp = "Unknown";
      }

      bool ok = false;
      try
      {
        LOG(INFO) << "Version of the Orthanc database: " << tmp;
        version_ = boost::lexical_cast<unsigned int>(tmp);
        ok = true;
      }
      catch (boost::bad_lexical_cast&)
      {
      }

      if (!ok)
      {
        throw OrthancException(ErrorCode_IncompatibleDatabaseVersion,
                               "Incompatible version of the Orthanc database: " + tmp);
      }

      if (version_ == 6)
      {
        // New in Orthanc 1.5.1
        if (!transaction->LookupGlobalProperty(tmp, GlobalProperty_GetTotalSizeIsFast, true /* unused in SQLite */) ||
            tmp != "1")
        {
          LOG(INFO) << "Installing the SQLite triggers to track the size of the attachments";
          std::string query;
          ServerResources::GetFileResource(query, ServerResources::INSTALL_TRACK_ATTACHMENTS_SIZE);
          db_.Execute(query);
        }

        // New in Orthanc 1.12.0
        if (!db_.DoesTableExist("Labels"))
        {
          LOG(INFO) << "Installing the \"Labels\" table";
          std::string query;
          ServerResources::GetFileResource(query, ServerResources::INSTALL_LABELS_TABLE);
          db_.Execute(query);
        }
      }

      transaction->Commit(0);
    }
  }


  void SQLiteDatabaseWrapper::Close()
  {
    boost::mutex::scoped_lock lock(mutex_);
    // close and delete the WAL when exiting properly -> the DB is stored in a single file (no more -wal and -shm files)
    db_.Execute("PRAGMA JOURNAL_MODE=DELETE;");
    db_.Close();
  }

  
  static void ExecuteUpgradeScript(SQLite::Connection& db,
                                   ServerResources::FileResourceId script)
  {
    std::string upgrade;
    ServerResources::GetFileResource(upgrade, script);
    db.BeginTransaction();
    db.Execute(upgrade);
    db.CommitTransaction();    
  }


  void SQLiteDatabaseWrapper::Upgrade(unsigned int targetVersion,
                                      IStorageArea& storageArea)
  {
    boost::mutex::scoped_lock lock(mutex_);

    if (targetVersion != 6)
    {
      throw OrthancException(ErrorCode_IncompatibleDatabaseVersion);
    }

    // This version of Orthanc is only compatible with versions 3, 4,
    // 5 and 6 of the DB schema
    if (version_ != 3 &&
        version_ != 4 &&
        version_ != 5 &&
        version_ != 6)
    {
      throw OrthancException(ErrorCode_IncompatibleDatabaseVersion);
    }

    if (version_ == 3)
    {
      LOG(WARNING) << "Upgrading database version from 3 to 4";
      ExecuteUpgradeScript(db_, ServerResources::UPGRADE_DATABASE_3_TO_4);
      version_ = 4;
    }

    if (version_ == 4)
    {
      LOG(WARNING) << "Upgrading database version from 4 to 5";
      ExecuteUpgradeScript(db_, ServerResources::UPGRADE_DATABASE_4_TO_5);
      version_ = 5;
    }

    if (version_ == 5)
    {
      LOG(WARNING) << "Upgrading database version from 5 to 6";
      // No change in the DB schema, the step from version 5 to 6 only
      // consists in reconstructing the main DICOM tags information
      // (as more tags got included).

      VoidDatabaseListener listener;
      
      {
        std::unique_ptr<ITransaction> transaction(StartTransaction(TransactionType_ReadWrite, listener));
        ServerToolbox::ReconstructMainDicomTags(*transaction, storageArea, ResourceType_Patient);
        ServerToolbox::ReconstructMainDicomTags(*transaction, storageArea, ResourceType_Study);
        ServerToolbox::ReconstructMainDicomTags(*transaction, storageArea, ResourceType_Series);
        ServerToolbox::ReconstructMainDicomTags(*transaction, storageArea, ResourceType_Instance);
        db_.Execute("UPDATE GlobalProperties SET value=\"6\" WHERE property=" +
                    boost::lexical_cast<std::string>(GlobalProperty_DatabaseSchemaVersion) + ";");
        transaction->Commit(0);
      }
      
      version_ = 6;
    }
  }


  IDatabaseWrapper::ITransaction* SQLiteDatabaseWrapper::StartTransaction(TransactionType type,
                                                                          IDatabaseListener& listener)
  {
    switch (type)
    {
      case TransactionType_ReadOnly:
        return new ReadOnlyTransaction(*this, listener);  // This is a no-op transaction in SQLite (thanks to mutex)

      case TransactionType_ReadWrite:
      {
        std::unique_ptr<ReadWriteTransaction> transaction;
        transaction.reset(new ReadWriteTransaction(*this, listener));
        transaction->Begin();
        return transaction.release();
      }

      default:
        throw OrthancException(ErrorCode_InternalError);
    }
  }

  
  void SQLiteDatabaseWrapper::FlushToDisk()
  {
    boost::mutex::scoped_lock lock(mutex_);
    db_.FlushToDisk();
  }


  int64_t SQLiteDatabaseWrapper::UnitTestsTransaction::CreateResource(const std::string& publicId,
                                                                      ResourceType type)
  {
    SQLite::Statement s(db_, SQLITE_FROM_HERE, "INSERT INTO Resources (internalId, resourceType, publicId, parentId) VALUES(NULL, ?, ?, NULL)");
    s.BindInt(0, type);
    s.BindString(1, publicId);
    s.Run();
    return db_.GetLastInsertRowId();
  }


  void SQLiteDatabaseWrapper::UnitTestsTransaction::AttachChild(int64_t parent,
                                                                int64_t child)
  {
    SQLite::Statement s(db_, SQLITE_FROM_HERE, "UPDATE Resources SET parentId = ? WHERE internalId = ?");
    s.BindInt64(0, parent);
    s.BindInt64(1, child);
    s.Run();
  }


  void SQLiteDatabaseWrapper::UnitTestsTransaction::SetIdentifierTag(int64_t id,
                                                                     const DicomTag& tag,
                                                                     const std::string& value)
  {
    SQLite::Statement s(db_, SQLITE_FROM_HERE, "INSERT INTO DicomIdentifiers (id, tagGroup, tagElement, value) VALUES(?, ?, ?, ?)");
    s.BindInt64(0, id);
    s.BindInt(1, tag.GetGroup());
    s.BindInt(2, tag.GetElement());
    s.BindString(3, value);
    s.Run();
  }


  void SQLiteDatabaseWrapper::UnitTestsTransaction::SetMainDicomTag(int64_t id,
                                                                    const DicomTag& tag,
                                                                    const std::string& value)
  {
    SQLite::Statement s(db_, SQLITE_FROM_HERE, "INSERT INTO MainDicomTags (id, tagGroup, tagElement, value) VALUES(?, ?, ?, ?)");
    s.BindInt64(0, id);
    s.BindInt(1, tag.GetGroup());
    s.BindInt(2, tag.GetElement());
    s.BindString(3, value);
    s.Run();
  }


  int64_t SQLiteDatabaseWrapper::UnitTestsTransaction::GetTableRecordCount(const std::string& table)
  {
    /**
     * "Generally one cannot use SQL parameters/placeholders for
     * database identifiers (tables, columns, views, schemas, etc.) or
     * database functions (e.g., CURRENT_DATE), but instead only for
     * binding literal values." => To avoid any SQL injection, we
     * check that the "table" parameter has only alphabetic
     * characters.
     * https://stackoverflow.com/a/1274764/881731
     **/
    for (size_t i = 0; i < table.size(); i++)
    {
      if (!isalpha(table[i]))
      {
        throw OrthancException(ErrorCode_ParameterOutOfRange);
      }
    }

    // Don't use "SQLITE_FROM_HERE", otherwise "table" would be cached
    SQLite::Statement s(db_, "SELECT COUNT(*) FROM " + table);

    if (s.Step())
    {
      int64_t c = s.ColumnInt(0);
      assert(!s.Step());
      return c;
    }
    else
    {
      throw OrthancException(ErrorCode_InternalError);
    }
  }


  bool SQLiteDatabaseWrapper::UnitTestsTransaction::GetParentPublicId(std::string& target,
                                                                      int64_t id)
  {
    SQLite::Statement s(db_, SQLITE_FROM_HERE, "SELECT a.publicId FROM Resources AS a, Resources AS b "
                        "WHERE a.internalId = b.parentId AND b.internalId = ?");     
    s.BindInt64(0, id);

    if (s.Step())
    {
      target = s.ColumnString(0);
      return true;
    }
    else
    {
      return false;
    }
  }


  void SQLiteDatabaseWrapper::UnitTestsTransaction::GetChildren(std::list<std::string>& childrenPublicIds,
                                                                int64_t id)
  {
    SQLite::Statement s(db_, SQLITE_FROM_HERE, "SELECT publicId FROM Resources WHERE parentId=?");
    s.BindInt64(0, id);

    childrenPublicIds.clear();
    while (s.Step())
    {
      childrenPublicIds.push_back(s.ColumnString(0));
    }
  }
}<|MERGE_RESOLUTION|>--- conflicted
+++ resolved
@@ -386,61 +386,34 @@
                              const FindRequest& request,
                              const Capabilities& capabilities) ORTHANC_OVERRIDE
     {
-<<<<<<< HEAD
-      LookupFormatter formatter;
-
-      std::string sql;
-      LookupFormatter::Apply(sql, formatter, request);
-
-      sql = "CREATE TEMPORARY TABLE Lookup AS " + sql;
-    
-      {
-=======
       const ResourceType requestLevel = request.GetLevel();
       std::string sql;
 
       {
         // clean previous lookup table
->>>>>>> e90d43b2
         SQLite::Statement s(db_, SQLITE_FROM_HERE, "DROP TABLE IF EXISTS Lookup");
         s.Run();
       }
 
       {
-<<<<<<< HEAD
+        // extract the resource id of interest by executing the lookup
+        LookupFormatter formatter;
+        LookupFormatter::Apply(sql, formatter, request);
+
+        sql = "CREATE TEMPORARY TABLE Lookup AS " + sql;
+
         SQLite::Statement statement(db_, sql);
         formatter.Bind(statement);
         statement.Run();
-      }
-
-      {
+
         SQLite::Statement s(db_, SQLITE_FROM_HERE, "SELECT publicId, internalId FROM Lookup");
         while (s.Step())
         {
-          response.Add(new FindResponse::Resource(request.GetLevel(), s.ColumnInt64(1), s.ColumnString(0)));
-        }
-      }
-
-=======
-        // extract the resource id of interest by executing the lookup
-        LookupFormatter formatter;
-        LookupFormatter::Apply(sql, formatter, request);
-
-        sql = "CREATE TEMPORARY TABLE Lookup AS " + sql;
-
-        SQLite::Statement statement(db_, sql);
-        formatter.Bind(statement);
-        statement.Run();
-
-        SQLite::Statement s(db_, SQLITE_FROM_HERE, "SELECT publicId, internalId FROM Lookup");
-        while (s.Step())
-        {
           response.Add(new FindResponse::Resource(requestLevel, s.ColumnInt64(1), s.ColumnString(0)));
         }
       }
 
       // need MainDicomTags from resource ?
->>>>>>> e90d43b2
       if (request.IsRetrieveMainDicomTags())
       {
         sql = "SELECT id, tagGroup, tagElement, value "
@@ -451,19 +424,13 @@
         while (s.Step())
         {
           FindResponse::Resource& res = response.GetResourceByInternalId(s.ColumnInt64(0));
-<<<<<<< HEAD
-          res.AddStringDicomTag(request.GetLevel(), 
-=======
           res.AddStringDicomTag(requestLevel, 
->>>>>>> e90d43b2
                                 static_cast<uint16_t>(s.ColumnInt(1)),
                                 static_cast<uint16_t>(s.ColumnInt(2)),
                                 s.ColumnString(3));
         }
       }
 
-<<<<<<< HEAD
-=======
       // need MainDicomTags from parent ?
       if (requestLevel > ResourceType_Patient && request.GetParentSpecification(static_cast<ResourceType>(requestLevel - 1)).IsRetrieveMainDicomTags())
       {
@@ -543,7 +510,6 @@
       }
 
       // need parent identifier ?
->>>>>>> e90d43b2
       if (request.IsRetrieveParentIdentifier())
       {
         sql = "SELECT currentLevel.internalId, parentLevel.publicId "
@@ -559,10 +525,7 @@
         }
       }
 
-<<<<<<< HEAD
-=======
       // need resource metadata ?
->>>>>>> e90d43b2
       if (request.IsRetrieveMetadata())
       {
         sql = "SELECT id, type, value "
@@ -573,26 +536,16 @@
         while (s.Step())
         {
           FindResponse::Resource& res = response.GetResourceByInternalId(s.ColumnInt64(0));
-<<<<<<< HEAD
-          res.AddMetadata(request.GetLevel(),
-=======
           res.AddMetadata(requestLevel,
->>>>>>> e90d43b2
                           static_cast<MetadataType>(s.ColumnInt(1)),
                           s.ColumnString(2));
         }
       }
 
-<<<<<<< HEAD
-      if (request.IsRetrieveLabels())
-      {
-        sql = "SELECT id, label "
-=======
       // need resource labels ?
       if (request.IsRetrieveLabels())
       {
         sql = "SELECT Lookup.internalId, label "
->>>>>>> e90d43b2
               "FROM Labels "
               "INNER JOIN Lookup ON Labels.id = Lookup.internalId";
 
@@ -604,11 +557,6 @@
         }
       }
 
-<<<<<<< HEAD
-      if (request.GetLevel() <= ResourceType_Series && request.GetChildrenSpecification(static_cast<ResourceType>(request.GetLevel() + 1)).IsRetrieveIdentifiers())
-      {
-        sql = "SELECT currentLevel.internalId, childLevel.publicId "
-=======
       // need one instance identifier ?  TODO: it might be actually more interesting to retrieve directly the attachment ids ....
       if (request.IsRetrieveOneInstanceIdentifier())
       {
@@ -701,7 +649,6 @@
       if (requestLevel <= ResourceType_Series && request.GetChildrenSpecification(static_cast<ResourceType>(requestLevel + 1)).IsRetrieveIdentifiers())
       {
         sql = "SELECT Lookup.internalId, childLevel.publicId "
->>>>>>> e90d43b2
               "FROM Resources AS currentLevel "
               "INNER JOIN Lookup ON currentLevel.internalId = Lookup.internalId "
               "INNER JOIN Resources childLevel ON currentLevel.internalId = childLevel.parentId ";
@@ -710,15 +657,6 @@
         while (s.Step())
         {
           FindResponse::Resource& res = response.GetResourceByInternalId(s.ColumnInt64(0));
-<<<<<<< HEAD
-          res.AddChildIdentifier(static_cast<ResourceType>(request.GetLevel() + 1), s.ColumnString(1));
-        }
-      }
-
-      if (request.GetLevel() <= ResourceType_Study && request.GetChildrenSpecification(static_cast<ResourceType>(request.GetLevel() + 2)).IsRetrieveIdentifiers())
-      {
-        sql = "SELECT currentLevel.internalId, grandChildLevel.publicId "
-=======
           res.AddChildIdentifier(static_cast<ResourceType>(requestLevel + 1), s.ColumnString(1));
         }
       }
@@ -727,7 +665,6 @@
       if (requestLevel <= ResourceType_Study && request.GetChildrenSpecification(static_cast<ResourceType>(requestLevel + 2)).IsRetrieveIdentifiers())
       {
         sql = "SELECT Lookup.internalId, grandChildLevel.publicId "
->>>>>>> e90d43b2
               "FROM Resources AS currentLevel "
               "INNER JOIN Lookup ON currentLevel.internalId = Lookup.internalId "
               "INNER JOIN Resources childLevel ON currentLevel.internalId = childLevel.parentId "
@@ -737,10 +674,6 @@
         while (s.Step())
         {
           FindResponse::Resource& res = response.GetResourceByInternalId(s.ColumnInt64(0));
-<<<<<<< HEAD
-          res.AddChildIdentifier(static_cast<ResourceType>(request.GetLevel() + 2), s.ColumnString(1));
-        }
-=======
           res.AddChildIdentifier(static_cast<ResourceType>(requestLevel + 2), s.ColumnString(1));
         }
       }
@@ -763,7 +696,6 @@
           res.AddAttachment(file);
         }
 
->>>>>>> e90d43b2
       }
     }
 
