--- conflicted
+++ resolved
@@ -91,21 +91,12 @@
 
     virtual const Capabilities GetDatabaseCapabilities() const ORTHANC_OVERRIDE
     {
-<<<<<<< HEAD
-      return true;
-    }
-
-    virtual bool HasAttachmentCustomDataSupport() const ORTHANC_OVERRIDE
-    {
-      return true;
-=======
       return dbCapabilities_;
     }
 
     virtual uint64_t MeasureLatency() ORTHANC_OVERRIDE
     {
       throw OrthancException(ErrorCode_NotImplemented);
->>>>>>> 5f901f80
     }
 
     /**
