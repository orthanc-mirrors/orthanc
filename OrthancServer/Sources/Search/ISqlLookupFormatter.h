--- conflicted
+++ resolved
@@ -34,13 +34,8 @@
 
 namespace Orthanc
 {
-<<<<<<< HEAD
-  class DatabaseConstraint;
-
-=======
   class DatabaseConstraints;
   
->>>>>>> 9708f8ca
   enum LabelsConstraint
   {
     LabelsConstraint_All,
