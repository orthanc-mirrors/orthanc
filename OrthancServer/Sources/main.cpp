/**
 * Orthanc - A Lightweight, RESTful DICOM Store
 * Copyright (C) 2012-2016 Sebastien Jodogne, Medical Physics
 * Department, University Hospital of Liege, Belgium
 * Copyright (C) 2017-2022 Osimis S.A., Belgium
 * Copyright (C) 2021-2022 Sebastien Jodogne, ICTEAM UCLouvain, Belgium
 *
 * This program is free software: you can redistribute it and/or
 * modify it under the terms of the GNU General Public License as
 * published by the Free Software Foundation, either version 3 of the
 * License, or (at your option) any later version.
 * 
 * This program is distributed in the hope that it will be useful, but
 * WITHOUT ANY WARRANTY; without even the implied warranty of
 * MERCHANTABILITY or FITNESS FOR A PARTICULAR PURPOSE. See the GNU
 * General Public License for more details.
 *
 * You should have received a copy of the GNU General Public License
 * along with this program. If not, see <http://www.gnu.org/licenses/>.
 **/


#include "PrecompiledHeadersServer.h"
#include "OrthancRestApi/OrthancRestApi.h"

#include "../../OrthancFramework/Sources/Compatibility.h"
#include "../../OrthancFramework/Sources/DicomFormat/DicomArray.h"
#include "../../OrthancFramework/Sources/DicomNetworking/DicomAssociationParameters.h"
#include "../../OrthancFramework/Sources/DicomNetworking/DicomServer.h"
#include "../../OrthancFramework/Sources/DicomParsing/FromDcmtkBridge.h"
#include "../../OrthancFramework/Sources/FileStorage/MemoryStorageArea.h"
#include "../../OrthancFramework/Sources/HttpServer/FilesystemHttpHandler.h"
#include "../../OrthancFramework/Sources/HttpServer/HttpServer.h"
#include "../../OrthancFramework/Sources/Logging.h"
#include "../../OrthancFramework/Sources/Lua/LuaFunctionCall.h"
#include "../Plugins/Engine/OrthancPlugins.h"
#include "Database/SQLiteDatabaseWrapper.h"
#include "EmbeddedResourceHttpHandler.h"
#include "OrthancConfiguration.h"
#include "OrthancFindRequestHandler.h"
#include "OrthancGetRequestHandler.h"
#include "OrthancInitialization.h"
#include "OrthancMoveRequestHandler.h"
#include "OrthancWebDav.h"
#include "ServerContext.h"
#include "ServerJobs/StorageCommitmentScpJob.h"
#include "ServerToolbox.h"
#include "StorageCommitmentReports.h"

#include <boost/algorithm/string/predicate.hpp>


using namespace Orthanc;


static const char* const KEY_DICOM_TLS_PRIVATE_KEY = "DicomTlsPrivateKey";
static const char* const KEY_DICOM_TLS_ENABLED = "DicomTlsEnabled";
static const char* const KEY_DICOM_TLS_CERTIFICATE = "DicomTlsCertificate";
static const char* const KEY_DICOM_TLS_TRUSTED_CERTIFICATES = "DicomTlsTrustedCertificates";
static const char* const KEY_MAXIMUM_PDU_LENGTH = "MaximumPduLength";
static const char* const KEY_DICOM_TLS_REMOTE_CERTIFICATE_REQUIRED = "DicomTlsRemoteCertificateRequired";


class OrthancStoreRequestHandler : public IStoreRequestHandler
{
private:
  ServerContext& context_;

public:
  explicit OrthancStoreRequestHandler(ServerContext& context) :
    context_(context)
  {
  }


<<<<<<< HEAD
  virtual int  Handle(DcmDataset& dicom,
                      const std::string& remoteIp,
                      const std::string& remoteAet,
                      const std::string& calledAet) ORTHANC_OVERRIDE 
=======
  virtual uint16_t Handle(DcmDataset& dicom,
                          const std::string& remoteIp,
                          const std::string& remoteAet,
                          const std::string& calledAet) ORTHANC_OVERRIDE 
>>>>>>> 23ea7d2e
  {
    std::unique_ptr<DicomInstanceToStore> toStore(DicomInstanceToStore::CreateFromDcmDataset(dicom));
    
    if (toStore->GetBufferSize() > 0)
    {
      toStore->SetOrigin(DicomInstanceOrigin::FromDicomProtocol
                         (remoteIp.c_str(), remoteAet.c_str(), calledAet.c_str()));

      std::string id;
<<<<<<< HEAD
      StoreStatus res = context_.Store(id, *toStore, StoreInstanceMode_Default);
      if (res == StoreStatus_FilteredOut)
      {
        return 0xA700; // C-Store "Out of Resources" error code
      }
      return 0x0000;
    }

    return 0xC000;  // C-Store "Cannot understand" error code
=======
      ServerContext::StoreResult result = context_.Store(id, *toStore, StoreInstanceMode_Default);
      return result.GetCStoreStatusCode();
    }

    return STATUS_STORE_Error_CannotUnderstand;
>>>>>>> 23ea7d2e
  }
};



class OrthancStorageCommitmentRequestHandler : public IStorageCommitmentRequestHandler
{
private:
  ServerContext& context_;
  
public:
  explicit OrthancStorageCommitmentRequestHandler(ServerContext& context) :
    context_(context)
  {
  }

  virtual void HandleRequest(const std::string& transactionUid,
                             const std::vector<std::string>& referencedSopClassUids,
                             const std::vector<std::string>& referencedSopInstanceUids,
                             const std::string& remoteIp,
                             const std::string& remoteAet,
                             const std::string& calledAet) ORTHANC_OVERRIDE
  {
    if (referencedSopClassUids.size() != referencedSopInstanceUids.size())
    {
      throw OrthancException(ErrorCode_InternalError);
    }
    
    std::unique_ptr<StorageCommitmentScpJob> job(
      new StorageCommitmentScpJob(context_, transactionUid, remoteAet, calledAet));

    for (size_t i = 0; i < referencedSopClassUids.size(); i++)
    {
      job->AddInstance(referencedSopClassUids[i], referencedSopInstanceUids[i]);
    }

    job->MarkAsReady();

    context_.GetJobsEngine().GetRegistry().Submit(job.release(), 0 /* default priority */);
  }

  virtual void HandleReport(const std::string& transactionUid,
                            const std::vector<std::string>& successSopClassUids,
                            const std::vector<std::string>& successSopInstanceUids,
                            const std::vector<std::string>& failedSopClassUids,
                            const std::vector<std::string>& failedSopInstanceUids,
                            const std::vector<StorageCommitmentFailureReason>& failureReasons,
                            const std::string& remoteIp,
                            const std::string& remoteAet,
                            const std::string& calledAet) ORTHANC_OVERRIDE
  {
    if (successSopClassUids.size() != successSopInstanceUids.size() ||
        failedSopClassUids.size() != failedSopInstanceUids.size() ||
        failedSopClassUids.size() != failureReasons.size())
    {
      throw OrthancException(ErrorCode_InternalError);
    }
    
    std::unique_ptr<StorageCommitmentReports::Report> report(
      new StorageCommitmentReports::Report(remoteAet));

    for (size_t i = 0; i < successSopClassUids.size(); i++)
    {
      report->AddSuccess(successSopClassUids[i], successSopInstanceUids[i]);
    }

    for (size_t i = 0; i < failedSopClassUids.size(); i++)
    {
      report->AddFailure(failedSopClassUids[i], failedSopInstanceUids[i], failureReasons[i]);
    }

    report->MarkAsComplete();

    context_.GetStorageCommitmentReports().Store(transactionUid, report.release());
  }
};



class ModalitiesFromConfiguration : public DicomServer::IRemoteModalities
{
public:
  virtual bool IsSameAETitle(const std::string& aet1,
                             const std::string& aet2) ORTHANC_OVERRIDE
  {
    OrthancConfiguration::ReaderLock lock;
    return lock.GetConfiguration().IsSameAETitle(aet1, aet2);
  }

  virtual bool LookupAETitle(RemoteModalityParameters& modality,
                             const std::string& aet) ORTHANC_OVERRIDE
  {
    OrthancConfiguration::ReaderLock lock;
    return lock.GetConfiguration().LookupDicomModalityUsingAETitle(modality, aet);
  }
};


class MyDicomServerFactory : 
  public IStoreRequestHandlerFactory,
  public IFindRequestHandlerFactory, 
  public IMoveRequestHandlerFactory,
  public IGetRequestHandlerFactory,
  public IStorageCommitmentRequestHandlerFactory
{
private:
  ServerContext& context_;

public:
  explicit MyDicomServerFactory(ServerContext& context) : context_(context)
  {
  }

  virtual IStoreRequestHandler* ConstructStoreRequestHandler() ORTHANC_OVERRIDE
  {
    return new OrthancStoreRequestHandler(context_);
  }

  virtual IFindRequestHandler* ConstructFindRequestHandler() ORTHANC_OVERRIDE
  {
    std::unique_ptr<OrthancFindRequestHandler> result(new OrthancFindRequestHandler(context_));

    {
      OrthancConfiguration::ReaderLock lock;
      result->SetMaxResults(lock.GetConfiguration().GetUnsignedIntegerParameter("LimitFindResults", 0));
      result->SetMaxInstances(lock.GetConfiguration().GetUnsignedIntegerParameter("LimitFindInstances", 0));
    }

    if (result->GetMaxResults() == 0)
    {
      LOG(INFO) << "No limit on the number of C-FIND results at the Patient, Study and Series levels";
    }
    else
    {
      LOG(INFO) << "Maximum " << result->GetMaxResults() 
                << " results for C-FIND queries at the Patient, Study and Series levels";
    }

    if (result->GetMaxInstances() == 0)
    {
      LOG(INFO) << "No limit on the number of C-FIND results at the Instance level";
    }
    else
    {
      LOG(INFO) << "Maximum " << result->GetMaxInstances() 
                << " instances will be returned for C-FIND queries at the Instance level";
    }

    return result.release();
  }

  virtual IMoveRequestHandler* ConstructMoveRequestHandler() ORTHANC_OVERRIDE
  {
    return new OrthancMoveRequestHandler(context_);
  }
  
  virtual IGetRequestHandler* ConstructGetRequestHandler() ORTHANC_OVERRIDE
  {
    return new OrthancGetRequestHandler(context_);
  }
  
  virtual IStorageCommitmentRequestHandler* ConstructStorageCommitmentRequestHandler() ORTHANC_OVERRIDE
  {
    return new OrthancStorageCommitmentRequestHandler(context_);
  }
  

  void Done()
  {
  }
};


class OrthancApplicationEntityFilter : public IApplicationEntityFilter
{
private:
  ServerContext&  context_;
  bool            alwaysAllowEcho_;
  bool            alwaysAllowFind_;  // New in Orthanc 1.9.0
  bool            alwaysAllowFindWorklist_; // New in Orthanc 1.10.0
  bool            alwaysAllowGet_;   // New in Orthanc 1.9.0
  bool            alwaysAllowMove_;  // New in Orthanc 1.9.7
  bool            alwaysAllowStore_;

public:
  explicit OrthancApplicationEntityFilter(ServerContext& context) :
    context_(context)
  {
    {
      OrthancConfiguration::ReaderLock lock;
      alwaysAllowEcho_ = lock.GetConfiguration().GetBooleanParameter("DicomAlwaysAllowEcho", true);
      alwaysAllowFind_ = lock.GetConfiguration().GetBooleanParameter("DicomAlwaysAllowFind", false);
      alwaysAllowFindWorklist_ = lock.GetConfiguration().GetBooleanParameter("DicomAlwaysAllowFindWorklist", false);
      alwaysAllowGet_ = lock.GetConfiguration().GetBooleanParameter("DicomAlwaysAllowGet", false);
      alwaysAllowMove_ = lock.GetConfiguration().GetBooleanParameter("DicomAlwaysAllowMove", false);
      alwaysAllowStore_ = lock.GetConfiguration().GetBooleanParameter("DicomAlwaysAllowStore", true);
    }

    if (alwaysAllowFind_)
    {
      LOG(WARNING) << "Security risk in DICOM SCP: C-FIND requests are always allowed, even from unknown modalities";
    }

    if (alwaysAllowFindWorklist_)
    {
      LOG(WARNING) << "Security risk in DICOM SCP: C-FIND requests for worklists are always allowed, even from unknown modalities";
    }

    if (alwaysAllowGet_)
    {
      LOG(WARNING) << "Security risk in DICOM SCP: C-GET requests are always allowed, even from unknown modalities";
    }

    if (alwaysAllowMove_)
    {
      LOG(WARNING) << "Security risk in DICOM SCP: C-MOOVE requests are always allowed, even from unknown modalities";
    }
  }

  virtual bool IsAllowedConnection(const std::string& remoteIp,
                                   const std::string& remoteAet,
                                   const std::string& calledAet) ORTHANC_OVERRIDE
  {
    LOG(INFO) << "Incoming connection from AET " << remoteAet
              << " on IP " << remoteIp << ", calling AET " << calledAet;

    if (alwaysAllowEcho_ ||
        alwaysAllowFind_ ||
        alwaysAllowFindWorklist_ ||
        alwaysAllowGet_ ||
        alwaysAllowMove_ ||
        alwaysAllowStore_)
    {
      return true;
    }
    else
    {
      OrthancConfiguration::ReaderLock lock;
      return lock.GetConfiguration().IsKnownAETitle(remoteAet, remoteIp);
    }
  }

  static void ReportDisallowedCommand(const std::string& remoteIp,
                                      const std::string& remoteAet,
                                      DicomRequestType type)
  {
    LOG(WARNING) << "DICOM authorization rejected for AET " << remoteAet
                 << " on IP " << remoteIp << ": The DICOM command "
                 << EnumerationToString(type) << " is not allowed for this modality "
                 << "according to configuration option \"DicomModalities\"";
  }
  

  virtual bool IsAllowedRequest(const std::string& remoteIp,
                                const std::string& remoteAet,
                                const std::string& calledAet,
                                DicomRequestType type) ORTHANC_OVERRIDE
  {
    LOG(INFO) << "Incoming " << EnumerationToString(type) << " request from AET "
              << remoteAet << " on IP " << remoteIp << ", calling AET " << calledAet;
    
    if (type == DicomRequestType_Echo &&
        alwaysAllowEcho_)
    {
      // Incoming C-Echo requests are always accepted, even from unknown AET
      return true;
    }
    else if (type == DicomRequestType_Find &&
             alwaysAllowFind_)
    {
      // Incoming C-Find requests are always accepted, even from unknown AET
      return true;
    }
    else if (type == DicomRequestType_FindWorklist &&
             alwaysAllowFindWorklist_)
    {
      // Incoming C-Find requests for worklists are always accepted, even from unknown AET
      return true;
    }
    else if (type == DicomRequestType_Store &&
             alwaysAllowStore_)
    {
      // Incoming C-Store requests are always accepted, even from unknown AET
      return true;
    }
    else if (type == DicomRequestType_Get &&
             alwaysAllowGet_)
    {
      // Incoming C-Get requests are always accepted, even from unknown AET
      return true;
    }
    else if (type == DicomRequestType_Move &&
             alwaysAllowMove_)
    {
      // Incoming C-Move requests are always accepted, even from unknown AET
      return true;
    }
    else
    {
      bool checkIp;
      std::list<RemoteModalityParameters> modalities;

      {
        OrthancConfiguration::ReaderLock lock;
        lock.GetConfiguration().LookupDicomModalitiesUsingAETitle(modalities, remoteAet);
        checkIp = lock.GetConfiguration().GetBooleanParameter("DicomCheckModalityHost", false);
      }
      
      if (modalities.empty())
      {
        LOG(WARNING) << "DICOM authorization rejected  for AET " << remoteAet
                     << " on IP " << remoteIp << ": This AET is not listed in "
                     << "configuration option \"DicomModalities\"";
        return false;
      }
      else if (modalities.size() == 1)
      {
        // DicomCheckModalityHost is true: check if the IP match the configured IP
        if (checkIp &&
            remoteIp != modalities.front().GetHost())
        {
          LOG(WARNING) << "DICOM authorization rejected for AET " << remoteAet
                       << " on IP " << remoteIp << ": Its IP address should be "
                       << modalities.front().GetHost()
                       << " according to configuration option \"DicomModalities\"";
          return false;
        }
        else if (modalities.front().IsRequestAllowed(type))
        {
          return true;
        }
        else
        {
          ReportDisallowedCommand(remoteIp, remoteAet, type);
          return false;
        }
      }
      else
      {
        // If there are multiple modalities with the same AET, consider the one matching this IP
        for (std::list<RemoteModalityParameters>::const_iterator
               it = modalities.begin(); it != modalities.end(); ++it)
        {
          if (it->GetHost() == remoteIp)
          {
            if (it->IsRequestAllowed(type))
            {
              return true;
            }
            else
            {
              ReportDisallowedCommand(remoteIp, remoteAet, type);
              return false;
            }
          }
        }

        LOG(WARNING) << "DICOM authorization rejected for AET " << remoteAet
                     << " on IP " << remoteIp << ": " << modalities.size()
                     << " modalites found with this AET in configuration option "
                     << "\"DicomModalities\", but none of them matches the IP";
        return false;
      }
    }
  }


  virtual void GetAcceptedTransferSyntaxes(std::set<DicomTransferSyntax>& target,
                                           const std::string& remoteIp,
                                           const std::string& remoteAet,
                                           const std::string& calledAet) ORTHANC_OVERRIDE
  {
    context_.GetAcceptedTransferSyntaxes(target);
  }

  
  virtual bool IsUnknownSopClassAccepted(const std::string& remoteIp,
                                         const std::string& remoteAet,
                                         const std::string& calledAet) ORTHANC_OVERRIDE
  {
    return context_.IsUnknownSopClassAccepted();
  }
};


class MyIncomingHttpRequestFilter : public IIncomingHttpRequestFilter
{
private:
  ServerContext&   context_;
  OrthancPlugins*  plugins_;

public:
  MyIncomingHttpRequestFilter(ServerContext& context,
                              OrthancPlugins* plugins) : 
    context_(context),
    plugins_(plugins)
  {
  }

  virtual bool IsValidBearerToken(const std::string& token) ORTHANC_OVERRIDE
  {
#if ORTHANC_ENABLE_PLUGINS == 1
    return (plugins_ != NULL &&
            plugins_->IsValidAuthorizationToken(token));
#else
    return false;
#endif    
  }
  
  virtual bool IsAllowed(HttpMethod method,
                         const char* uri,
                         const char* ip,
                         const char* username,
                         const HttpToolbox::Arguments& httpHeaders,
                         const HttpToolbox::GetArguments& getArguments) ORTHANC_OVERRIDE
  {
#if ORTHANC_ENABLE_PLUGINS == 1
    if (plugins_ != NULL &&
        !plugins_->IsAllowed(method, uri, ip, username, httpHeaders, getArguments))
    {
      return false;
    }
#endif

    static const char* HTTP_FILTER = "IncomingHttpRequestFilter";

    LuaScripting::Lock lock(context_.GetLuaScripting());

    // Test if the instance must be filtered out
    if (lock.GetLua().IsExistingFunction(HTTP_FILTER))
    {
      LuaFunctionCall call(lock.GetLua(), HTTP_FILTER);

      switch (method)
      {
        case HttpMethod_Get:
          call.PushString("GET");
          break;

        case HttpMethod_Put:
          call.PushString("PUT");
          break;

        case HttpMethod_Post:
          call.PushString("POST");
          break;

        case HttpMethod_Delete:
          call.PushString("DELETE");
          break;

        default:
          return true;
      }

      call.PushString(uri);
      call.PushString(ip);
      call.PushString(username);
      call.PushStringMap(httpHeaders);

      if (!call.ExecutePredicate())
      {
        LOG(INFO) << "An incoming HTTP request has been discarded by the filter";
        return false;
      }
    }

    return true;
  }
};



class MyHttpExceptionFormatter : public IHttpExceptionFormatter
{
private:
  bool             describeErrors_;
  OrthancPlugins*  plugins_;

public:
  MyHttpExceptionFormatter(bool describeErrors,
                           OrthancPlugins* plugins) :
    describeErrors_(describeErrors),
    plugins_(plugins)
  {
  }

  virtual void Format(HttpOutput& output,
                      const OrthancException& exception,
                      HttpMethod method,
                      const char* uri) ORTHANC_OVERRIDE
  {
    {
      bool isPlugin = false;

#if ORTHANC_ENABLE_PLUGINS == 1
      if (plugins_ != NULL)
      {
        plugins_->GetErrorDictionary().LogError(exception.GetErrorCode(), true);
        isPlugin = true;
      }
#endif

      if (!isPlugin)
      {
        LOG(ERROR) << "Exception in the HTTP handler: " << exception.What();
      }
    }      

    Json::Value message = Json::objectValue;
    ErrorCode errorCode = exception.GetErrorCode();
    HttpStatus httpStatus = exception.GetHttpStatus();

    {
      bool isPlugin = false;

#if ORTHANC_ENABLE_PLUGINS == 1
      if (plugins_ != NULL &&
          plugins_->GetErrorDictionary().Format(message, httpStatus, exception))
      {
        errorCode = ErrorCode_Plugin;
        isPlugin = true;
      }
#endif

      if (!isPlugin)
      {
        message["Message"] = exception.What();
      }
    }

    if (!describeErrors_)
    {
      output.SendStatus(httpStatus);
    }
    else
    {
      message["Method"] = EnumerationToString(method);
      message["Uri"] = uri;
      message["HttpError"] = EnumerationToString(httpStatus);
      message["HttpStatus"] = httpStatus;
      message["OrthancError"] = EnumerationToString(errorCode);
      message["OrthancStatus"] = errorCode;

      if (exception.HasDetails())
      {
        message["Details"] = exception.GetDetails();
      }

      std::string info = message.toStyledString();
      output.SendStatus(httpStatus, info);
    }
  }
};


static void PrintHelp(const char* path)
{
  std::cout 
    << "Usage: " << path << " [OPTION]... [CONFIGURATION]" << std::endl
    << "Orthanc, lightweight, RESTful DICOM server for healthcare and medical research." << std::endl
    << std::endl
    << "The \"CONFIGURATION\" argument can be a single file or a directory. In the " << std::endl
    << "case of a directory, all the JSON files it contains will be merged. " << std::endl
    << "If no configuration path is given on the command line, a set of default " << std::endl
    << "parameters is used. Please refer to the Orthanc Book for the full " << std::endl
    << "instructions about how to use Orthanc <http://book.orthanc-server.com/>." << std::endl
    << std::endl
    << "Pay attention to the fact that the order of the options is important." << std::endl
    << "Options are read left to right. In particular, options such as \"--verbose\" can " << std::endl
    << "reset the value of other log-related options that were read before." << std::endl
    << std::endl
    << "The recommended set of options to debug DICOM communications is " << std::endl
    << "\"--verbose --trace-dicom --logfile=dicom.log\"" << std::endl
    << std::endl
    << "Command-line options:" << std::endl
    << "  --help\t\tdisplay this help and exit" << std::endl
    << "  --logdir=[dir]\tdirectory where to store the log files" << std::endl
    << "\t\t\t(by default, the log is dumped to stderr)" << std::endl
    << "  --logfile=[file]\tfile where to store the log of Orthanc" << std::endl
    << "\t\t\t(by default, the log is dumped to stderr)" << std::endl
    << "  --config=[file]\tcreate a sample configuration file and exit" << std::endl
    << "\t\t\t(if \"file\" is \"-\", dumps to stdout)" << std::endl
    << "  --errors\t\tprint the supported error codes and exit" << std::endl
    << "  --verbose\t\tbe verbose in logs" << std::endl
    << "  --trace\t\thighest verbosity in logs (for debug)" << std::endl
    << "  --upgrade\t\tallow Orthanc to upgrade the version of the" << std::endl
    << "\t\t\tdatabase (beware that the database will become" << std::endl
    << "\t\t\tincompatible with former versions of Orthanc)" << std::endl
    << "  --no-jobs\t\tdon't restart the jobs that were stored during" << std::endl
    << "\t\t\tthe last execution of Orthanc" << std::endl
    << "  --openapi=[file]\twrite the OpenAPI documentation and exit" << std::endl
    << "\t\t\t(if \"file\" is \"-\", dumps to stdout)" << std::endl
    << "  --cheatsheet=[file]\twrite the cheat sheet of REST API as CSV" << std::endl
    << "\t\t\tand exit (if \"file\" is \"-\", dumps to stdout)" << std::endl
    << "  --version\t\toutput version information and exit" << std::endl
    << std::endl
    << "Fine-tuning of log categories:" << std::endl;

  for (size_t i = 0; i < Logging::GetCategoriesCount(); i++)
  {
    const std::string name = Logging::GetCategoryName(i);
    std::cout << "  --verbose-" << name
              << "\tbe verbose in logs of category \"" << name << "\"" << std::endl;
    std::cout << "  --trace-" << name
              << "\tuse highest verbosity for logs of category \"" << name << "\"" << std::endl;
  }
  
  std::cout
    << std::endl
    << "Exit status:" << std::endl
    << "  0\tif success," << std::endl
#if defined(_WIN32)
    << "  != 0\tif error (use the --errors option to get the list of possible errors)." << std::endl
#else
    << "  -1\tif error (have a look at the logs)." << std::endl
#endif
    << std::endl;
}


static void PrintVersion(const char* path)
{
  std::cout
    << path << " " << ORTHANC_VERSION << std::endl
    << "Copyright (C) 2012-2016 Sebastien Jodogne, Medical Physics Department, University Hospital of Liege (Belgium)" << std::endl
    << "Copyright (C) 2017-2022 Osimis S.A. (Belgium)" << std::endl
    << "Copyright (C) 2021-2022 Sebastien Jodogne, ICTEAM UCLouvain (Belgium)" << std::endl
    << "Licensing GPLv3+: GNU GPL version 3 or later <http://gnu.org/licenses/gpl.html>." << std::endl
    << "This is free software: you are free to change and redistribute it." << std::endl
    << "There is NO WARRANTY, to the extent permitted by law." << std::endl
    << std::endl
    << "Written by Sebastien Jodogne <s.jodogne@orthanc-labs.com>" << std::endl;
}


static void PrintErrorCode(ErrorCode code, const char* description)
{
  std::cout 
    << std::right << std::setw(16) 
    << static_cast<int>(code)
    << "   " << description << std::endl;
}


static void PrintErrors(const char* path)
{
  std::cout
    << path << " " << ORTHANC_VERSION << std::endl
    << "Orthanc, lightweight, RESTful DICOM server for healthcare and medical research." 
    << std::endl << std::endl
    << "List of error codes that could be returned by Orthanc:" 
    << std::endl << std::endl;

  // The content of the following brackets is automatically generated
  // by the "GenerateErrorCodes.py" script
  {
    PrintErrorCode(ErrorCode_InternalError, "Internal error");
    PrintErrorCode(ErrorCode_Success, "Success");
    PrintErrorCode(ErrorCode_Plugin, "Error encountered within the plugin engine");
    PrintErrorCode(ErrorCode_NotImplemented, "Not implemented yet");
    PrintErrorCode(ErrorCode_ParameterOutOfRange, "Parameter out of range");
    PrintErrorCode(ErrorCode_NotEnoughMemory, "The server hosting Orthanc is running out of memory");
    PrintErrorCode(ErrorCode_BadParameterType, "Bad type for a parameter");
    PrintErrorCode(ErrorCode_BadSequenceOfCalls, "Bad sequence of calls");
    PrintErrorCode(ErrorCode_InexistentItem, "Accessing an inexistent item");
    PrintErrorCode(ErrorCode_BadRequest, "Bad request");
    PrintErrorCode(ErrorCode_NetworkProtocol, "Error in the network protocol");
    PrintErrorCode(ErrorCode_SystemCommand, "Error while calling a system command");
    PrintErrorCode(ErrorCode_Database, "Error with the database engine");
    PrintErrorCode(ErrorCode_UriSyntax, "Badly formatted URI");
    PrintErrorCode(ErrorCode_InexistentFile, "Inexistent file");
    PrintErrorCode(ErrorCode_CannotWriteFile, "Cannot write to file");
    PrintErrorCode(ErrorCode_BadFileFormat, "Bad file format");
    PrintErrorCode(ErrorCode_Timeout, "Timeout");
    PrintErrorCode(ErrorCode_UnknownResource, "Unknown resource");
    PrintErrorCode(ErrorCode_IncompatibleDatabaseVersion, "Incompatible version of the database");
    PrintErrorCode(ErrorCode_FullStorage, "The file storage is full");
    PrintErrorCode(ErrorCode_CorruptedFile, "Corrupted file (e.g. inconsistent MD5 hash)");
    PrintErrorCode(ErrorCode_InexistentTag, "Inexistent tag");
    PrintErrorCode(ErrorCode_ReadOnly, "Cannot modify a read-only data structure");
    PrintErrorCode(ErrorCode_IncompatibleImageFormat, "Incompatible format of the images");
    PrintErrorCode(ErrorCode_IncompatibleImageSize, "Incompatible size of the images");
    PrintErrorCode(ErrorCode_SharedLibrary, "Error while using a shared library (plugin)");
    PrintErrorCode(ErrorCode_UnknownPluginService, "Plugin invoking an unknown service");
    PrintErrorCode(ErrorCode_UnknownDicomTag, "Unknown DICOM tag");
    PrintErrorCode(ErrorCode_BadJson, "Cannot parse a JSON document");
    PrintErrorCode(ErrorCode_Unauthorized, "Bad credentials were provided to an HTTP request");
    PrintErrorCode(ErrorCode_BadFont, "Badly formatted font file");
    PrintErrorCode(ErrorCode_DatabasePlugin, "The plugin implementing a custom database back-end does not fulfill the proper interface");
    PrintErrorCode(ErrorCode_StorageAreaPlugin, "Error in the plugin implementing a custom storage area");
    PrintErrorCode(ErrorCode_EmptyRequest, "The request is empty");
    PrintErrorCode(ErrorCode_NotAcceptable, "Cannot send a response which is acceptable according to the Accept HTTP header");
    PrintErrorCode(ErrorCode_NullPointer, "Cannot handle a NULL pointer");
    PrintErrorCode(ErrorCode_DatabaseUnavailable, "The database is currently not available (probably a transient situation)");
    PrintErrorCode(ErrorCode_CanceledJob, "This job was canceled");
    PrintErrorCode(ErrorCode_BadGeometry, "Geometry error encountered in Stone");
    PrintErrorCode(ErrorCode_SslInitialization, "Cannot initialize SSL encryption, check out your certificates");
    PrintErrorCode(ErrorCode_DiscontinuedAbi, "Calling a function that has been removed from the Orthanc Framework");
    PrintErrorCode(ErrorCode_BadRange, "Incorrect range request");
    PrintErrorCode(ErrorCode_DatabaseCannotSerialize, "Database could not serialize access due to concurrent update, the transaction should be retried");
    PrintErrorCode(ErrorCode_Revision, "A bad revision number was provided, which might indicate conflict between multiple writers");
    PrintErrorCode(ErrorCode_SQLiteNotOpened, "SQLite: The database is not opened");
    PrintErrorCode(ErrorCode_SQLiteAlreadyOpened, "SQLite: Connection is already open");
    PrintErrorCode(ErrorCode_SQLiteCannotOpen, "SQLite: Unable to open the database");
    PrintErrorCode(ErrorCode_SQLiteStatementAlreadyUsed, "SQLite: This cached statement is already being referred to");
    PrintErrorCode(ErrorCode_SQLiteExecute, "SQLite: Cannot execute a command");
    PrintErrorCode(ErrorCode_SQLiteRollbackWithoutTransaction, "SQLite: Rolling back a nonexistent transaction (have you called Begin()?)");
    PrintErrorCode(ErrorCode_SQLiteCommitWithoutTransaction, "SQLite: Committing a nonexistent transaction");
    PrintErrorCode(ErrorCode_SQLiteRegisterFunction, "SQLite: Unable to register a function");
    PrintErrorCode(ErrorCode_SQLiteFlush, "SQLite: Unable to flush the database");
    PrintErrorCode(ErrorCode_SQLiteCannotRun, "SQLite: Cannot run a cached statement");
    PrintErrorCode(ErrorCode_SQLiteCannotStep, "SQLite: Cannot step over a cached statement");
    PrintErrorCode(ErrorCode_SQLiteBindOutOfRange, "SQLite: Bing a value while out of range (serious error)");
    PrintErrorCode(ErrorCode_SQLitePrepareStatement, "SQLite: Cannot prepare a cached statement");
    PrintErrorCode(ErrorCode_SQLiteTransactionAlreadyStarted, "SQLite: Beginning the same transaction twice");
    PrintErrorCode(ErrorCode_SQLiteTransactionCommit, "SQLite: Failure when committing the transaction");
    PrintErrorCode(ErrorCode_SQLiteTransactionBegin, "SQLite: Cannot start a transaction");
    PrintErrorCode(ErrorCode_DirectoryOverFile, "The directory to be created is already occupied by a regular file");
    PrintErrorCode(ErrorCode_FileStorageCannotWrite, "Unable to create a subdirectory or a file in the file storage");
    PrintErrorCode(ErrorCode_DirectoryExpected, "The specified path does not point to a directory");
    PrintErrorCode(ErrorCode_HttpPortInUse, "The TCP port of the HTTP server is privileged or already in use");
    PrintErrorCode(ErrorCode_DicomPortInUse, "The TCP port of the DICOM server is privileged or already in use");
    PrintErrorCode(ErrorCode_BadHttpStatusInRest, "This HTTP status is not allowed in a REST API");
    PrintErrorCode(ErrorCode_RegularFileExpected, "The specified path does not point to a regular file");
    PrintErrorCode(ErrorCode_PathToExecutable, "Unable to get the path to the executable");
    PrintErrorCode(ErrorCode_MakeDirectory, "Cannot create a directory");
    PrintErrorCode(ErrorCode_BadApplicationEntityTitle, "An application entity title (AET) cannot be empty or be longer than 16 characters");
    PrintErrorCode(ErrorCode_NoCFindHandler, "No request handler factory for DICOM C-FIND SCP");
    PrintErrorCode(ErrorCode_NoCMoveHandler, "No request handler factory for DICOM C-MOVE SCP");
    PrintErrorCode(ErrorCode_NoCStoreHandler, "No request handler factory for DICOM C-STORE SCP");
    PrintErrorCode(ErrorCode_NoApplicationEntityFilter, "No application entity filter");
    PrintErrorCode(ErrorCode_NoSopClassOrInstance, "DicomUserConnection: Unable to find the SOP class and instance");
    PrintErrorCode(ErrorCode_NoPresentationContext, "DicomUserConnection: No acceptable presentation context for modality");
    PrintErrorCode(ErrorCode_DicomFindUnavailable, "DicomUserConnection: The C-FIND command is not supported by the remote SCP");
    PrintErrorCode(ErrorCode_DicomMoveUnavailable, "DicomUserConnection: The C-MOVE command is not supported by the remote SCP");
    PrintErrorCode(ErrorCode_CannotStoreInstance, "Cannot store an instance");
    PrintErrorCode(ErrorCode_CreateDicomNotString, "Only string values are supported when creating DICOM instances");
    PrintErrorCode(ErrorCode_CreateDicomOverrideTag, "Trying to override a value inherited from a parent module");
    PrintErrorCode(ErrorCode_CreateDicomUseContent, "Use \"Content\" to inject an image into a new DICOM instance");
    PrintErrorCode(ErrorCode_CreateDicomNoPayload, "No payload is present for one instance in the series");
    PrintErrorCode(ErrorCode_CreateDicomUseDataUriScheme, "The payload of the DICOM instance must be specified according to Data URI scheme");
    PrintErrorCode(ErrorCode_CreateDicomBadParent, "Trying to attach a new DICOM instance to an inexistent resource");
    PrintErrorCode(ErrorCode_CreateDicomParentIsInstance, "Trying to attach a new DICOM instance to an instance (must be a series, study or patient)");
    PrintErrorCode(ErrorCode_CreateDicomParentEncoding, "Unable to get the encoding of the parent resource");
    PrintErrorCode(ErrorCode_UnknownModality, "Unknown modality");
    PrintErrorCode(ErrorCode_BadJobOrdering, "Bad ordering of filters in a job");
    PrintErrorCode(ErrorCode_JsonToLuaTable, "Cannot convert the given JSON object to a Lua table");
    PrintErrorCode(ErrorCode_CannotCreateLua, "Cannot create the Lua context");
    PrintErrorCode(ErrorCode_CannotExecuteLua, "Cannot execute a Lua command");
    PrintErrorCode(ErrorCode_LuaAlreadyExecuted, "Arguments cannot be pushed after the Lua function is executed");
    PrintErrorCode(ErrorCode_LuaBadOutput, "The Lua function does not give the expected number of outputs");
    PrintErrorCode(ErrorCode_NotLuaPredicate, "The Lua function is not a predicate (only true/false outputs allowed)");
    PrintErrorCode(ErrorCode_LuaReturnsNoString, "The Lua function does not return a string");
    PrintErrorCode(ErrorCode_StorageAreaAlreadyRegistered, "Another plugin has already registered a custom storage area");
    PrintErrorCode(ErrorCode_DatabaseBackendAlreadyRegistered, "Another plugin has already registered a custom database back-end");
    PrintErrorCode(ErrorCode_DatabaseNotInitialized, "Plugin trying to call the database during its initialization");
    PrintErrorCode(ErrorCode_SslDisabled, "Orthanc has been built without SSL support");
    PrintErrorCode(ErrorCode_CannotOrderSlices, "Unable to order the slices of the series");
    PrintErrorCode(ErrorCode_NoWorklistHandler, "No request handler factory for DICOM C-Find Modality SCP");
    PrintErrorCode(ErrorCode_AlreadyExistingTag, "Cannot override the value of a tag that already exists");
    PrintErrorCode(ErrorCode_NoStorageCommitmentHandler, "No request handler factory for DICOM N-ACTION SCP (storage commitment)");
    PrintErrorCode(ErrorCode_NoCGetHandler, "No request handler factory for DICOM C-GET SCP");
    PrintErrorCode(ErrorCode_UnsupportedMediaType, "Unsupported media type");
  }

  std::cout << std::endl;
}



#if ORTHANC_ENABLE_PLUGINS == 1
static void LoadPlugins(OrthancPlugins& plugins)
{
  std::list<std::string> pathList;

  {
    OrthancConfiguration::ReaderLock lock;
    lock.GetConfiguration().GetListOfStringsParameter(pathList, "Plugins");
  }

  for (std::list<std::string>::const_iterator
         it = pathList.begin(); it != pathList.end(); ++it)
  {
    std::string path;

    {
      OrthancConfiguration::ReaderLock lock;
      path = lock.GetConfiguration().InterpretStringParameterAsPath(*it);
    }

    LOG(WARNING) << "Loading plugin(s) from: " << path;
    plugins.GetManager().RegisterPlugin(path);
  }  
}
#endif



// Returns "true" if restart is required
static bool WaitForExit(ServerContext& context,
                        const OrthancRestApi& restApi)
{
  LOG(WARNING) << "Orthanc has started";

#if ORTHANC_ENABLE_PLUGINS == 1
  if (context.HasPlugins())
  {
    context.GetPlugins().SignalOrthancStarted();
  }
#endif

  context.GetLuaScripting().Start();
  context.GetLuaScripting().Execute("Initialize");

  bool restart;

  for (;;)
  {
    ServerBarrierEvent event = SystemToolbox::ServerBarrier(restApi.LeaveBarrierFlag());
    restart = restApi.IsResetRequestReceived();

    if (!restart && 
        event == ServerBarrierEvent_Reload)
    {
      // Handling of SIGHUP

      OrthancConfiguration::ReaderLock lock;
      if (lock.GetConfiguration().HasConfigurationChanged())
      {
        LOG(WARNING) << "A SIGHUP signal has been received, resetting Orthanc";
        Logging::Flush();
        restart = true;
        break;
      }
      else
      {
        LOG(WARNING) << "A SIGHUP signal has been received, but is ignored "
                     << "as the configuration has not changed on the disk";
        Logging::Flush();
        continue;
      }
    }
    else
    {
      break;
    }
  }

  context.GetLuaScripting().Execute("Finalize");
  context.GetLuaScripting().Stop();

#if ORTHANC_ENABLE_PLUGINS == 1
  if (context.HasPlugins())
  {
    context.GetPlugins().SignalOrthancStopped();
  }
#endif

  if (restart)
  {
    LOG(WARNING) << "Reset request received, restarting Orthanc";
  }

  // We're done
  LOG(WARNING) << "Orthanc is stopping";

  return restart;
}



static bool StartHttpServer(ServerContext& context,
                            const OrthancRestApi& restApi,
                            OrthancPlugins* plugins)
{
  bool httpServerEnabled;

  {
    OrthancConfiguration::ReaderLock lock;
    httpServerEnabled = lock.GetConfiguration().GetBooleanParameter("HttpServerEnabled", true);
  }

  if (!httpServerEnabled)
  {
    LOG(WARNING) << "The HTTP server is disabled";
    return WaitForExit(context, restApi);
  }
  else
  {
    MyIncomingHttpRequestFilter httpFilter(context, plugins);
    HttpServer httpServer;
    bool httpDescribeErrors;

#if ORTHANC_ENABLE_MONGOOSE == 1
    const bool defaultKeepAlive = false;
#elif ORTHANC_ENABLE_CIVETWEB == 1
    const bool defaultKeepAlive = true;
#else
#  error "Either Mongoose or Civetweb must be enabled to compile this file"
#endif
  
    {
      OrthancConfiguration::ReaderLock lock;
      
      httpDescribeErrors = lock.GetConfiguration().GetBooleanParameter("HttpDescribeErrors", true);
  
      // HTTP server
      httpServer.SetThreadsCount(lock.GetConfiguration().GetUnsignedIntegerParameter("HttpThreadsCount", 50));
      httpServer.SetPortNumber(lock.GetConfiguration().GetUnsignedIntegerParameter("HttpPort", 8042));
      httpServer.SetRemoteAccessAllowed(lock.GetConfiguration().GetBooleanParameter("RemoteAccessAllowed", false));
      httpServer.SetKeepAliveEnabled(lock.GetConfiguration().GetBooleanParameter("KeepAlive", defaultKeepAlive));
      httpServer.SetHttpCompressionEnabled(lock.GetConfiguration().GetBooleanParameter("HttpCompressionEnabled", true));
      httpServer.SetTcpNoDelay(lock.GetConfiguration().GetBooleanParameter("TcpNoDelay", true));
      httpServer.SetRequestTimeout(lock.GetConfiguration().GetUnsignedIntegerParameter("HttpRequestTimeout", 30));

      // Let's assume that the HTTP server is secure
      context.SetHttpServerSecure(true);

      bool authenticationEnabled;
      if (lock.GetConfiguration().LookupBooleanParameter(authenticationEnabled, "AuthenticationEnabled"))
      {
        httpServer.SetAuthenticationEnabled(authenticationEnabled);

        if (httpServer.IsRemoteAccessAllowed() &&
            !authenticationEnabled)
        {
          LOG(WARNING) << "====> Remote access is enabled while user authentication is explicitly disabled, "
                       << "your setup is POSSIBLY INSECURE <====";
          context.SetHttpServerSecure(false);
        }
      }
      else if (httpServer.IsRemoteAccessAllowed())
      {
        // Starting with Orthanc 1.5.8, it is impossible to enable
        // remote access without having explicitly disabled user
        // authentication.
        LOG(WARNING) << "Remote access is allowed but \"AuthenticationEnabled\" is not in the configuration, "
                     << "automatically enabling HTTP authentication for security";          
        httpServer.SetAuthenticationEnabled(true);
      }
      else
      {
        // If Orthanc only listens on the localhost, it is OK to have
        // "AuthenticationEnabled" disabled
        httpServer.SetAuthenticationEnabled(false);
      }

      bool hasUsers = lock.GetConfiguration().SetupRegisteredUsers(httpServer);

      if (httpServer.IsAuthenticationEnabled() &&
          !hasUsers)
      {
        if (httpServer.IsRemoteAccessAllowed())
        {
          /**
           * Starting with Orthanc 1.5.8, if no user is explicitly
           * defined while remote access is allowed, we create a
           * default user, and Orthanc Explorer shows a warning
           * message about an "Insecure setup". This convention is
           * used in Docker images "jodogne/orthanc",
           * "jodogne/orthanc-plugins" and "osimis/orthanc".
           **/
          LOG(WARNING) << "====> HTTP authentication is enabled, but no user is declared. "
                       << "Creating a default user: Review your configuration option \"RegisteredUsers\". "
                       << "Your setup is INSECURE <====";

          context.SetHttpServerSecure(false);

          // This is the username/password of the default user in Orthanc.
          httpServer.RegisterUser("orthanc", "orthanc");
        }
        else
        {
          LOG(WARNING) << "HTTP authentication is enabled, but no user is declared, "
                       << "check the value of configuration option \"RegisteredUsers\"";
        }
      }
      
      if (lock.GetConfiguration().GetBooleanParameter("SslEnabled", false))
      {
        std::string certificate = lock.GetConfiguration().InterpretStringParameterAsPath(
          lock.GetConfiguration().GetStringParameter("SslCertificate", "certificate.pem"));
        httpServer.SetSslEnabled(true);
        httpServer.SetSslCertificate(certificate.c_str());
        
        // Default to TLS 1.2 as SSL minimum
        // See https://github.com/civetweb/civetweb/blob/master/docs/UserManual.md "ssl_protocol_version" for mapping
        static const unsigned int TLS_1_2 = 4;
        unsigned int minimumVersion = lock.GetConfiguration().GetUnsignedIntegerParameter("SslMinimumProtocolVersion", TLS_1_2);
        httpServer.SetSslMinimumVersion(minimumVersion);

        static const char* SSL_CIPHERS_ACCEPTED = "SslCiphersAccepted";

        std::list<std::string> ciphers;

        if (lock.GetJson().type() == Json::objectValue &&
            lock.GetJson().isMember(SSL_CIPHERS_ACCEPTED))
        {
          lock.GetConfiguration().GetListOfStringsParameter(ciphers, SSL_CIPHERS_ACCEPTED);
        }
        else
        {
          // Defaults to FIPS 140-2 ciphers 
          CLOG(INFO, HTTP) << "No configuration option \"" << SSL_CIPHERS_ACCEPTED
                           << "\", will accept the FIPS 140-2 ciphers";

          ciphers.push_back("ECDHE-ECDSA-AES256-GCM-SHA384");
          ciphers.push_back("ECDHE-ECDSA-AES256-SHA384");
          ciphers.push_back("ECDHE-RSA-AES256-GCM-SHA384");
          ciphers.push_back("ECDHE-RSA-AES128-GCM-SHA256");
          ciphers.push_back("ECDHE-RSA-AES256-SHA384");
          ciphers.push_back("ECDHE-RSA-AES128-SHA256");
          ciphers.push_back("ECDHE-RSA-AES128-SHA");
          ciphers.push_back("ECDHE-RSA-AES256-SHA");
          ciphers.push_back("DHE-RSA-AES256-SHA");
          ciphers.push_back("DHE-RSA-AES128-SHA");
          ciphers.push_back("AES256-SHA");
          ciphers.push_back("AES128-SHA");
        }
        
        httpServer.SetSslCiphers(ciphers);
      }
      else
      {
        httpServer.SetSslEnabled(false);
      }

      if (lock.GetConfiguration().GetBooleanParameter("SslVerifyPeers", false))
      {
        std::string trustedClientCertificates = lock.GetConfiguration().InterpretStringParameterAsPath(
          lock.GetConfiguration().GetStringParameter("SslTrustedClientCertificates", "trustedCertificates.pem"));
        httpServer.SetSslVerifyPeers(true);
        httpServer.SetSslTrustedClientCertificates(trustedClientCertificates.c_str());
      }
      else
      {
        httpServer.SetSslVerifyPeers(false);
      }

      LOG(INFO) << "Version of Lua: " << LUA_VERSION;

      if (lock.GetConfiguration().GetBooleanParameter("ExecuteLuaEnabled", false))
      {
        context.SetExecuteLuaEnabled(true);
        LOG(WARNING) << "====> Remote LUA script execution is enabled.  Review your configuration option \"ExecuteLuaEnabled\". "
                     << "Your setup is POSSIBLY INSECURE <====";
      }
      else
      {
        context.SetExecuteLuaEnabled(false);
        LOG(WARNING) << "Remote LUA script execution is disabled";
      }

      if (lock.GetConfiguration().GetBooleanParameter("WebDavEnabled", true))
      {
        const bool allowDelete = lock.GetConfiguration().GetBooleanParameter("WebDavDeleteAllowed", false);
        const bool allowUpload = lock.GetConfiguration().GetBooleanParameter("WebDavUploadAllowed", true);
        
        UriComponents root;
        root.push_back("webdav");
        httpServer.Register(root, new OrthancWebDav(context, allowDelete, allowUpload));
      }
    }

    MyHttpExceptionFormatter exceptionFormatter(httpDescribeErrors, plugins);
        
    httpServer.SetIncomingHttpRequestFilter(httpFilter);
    httpServer.SetHttpExceptionFormatter(exceptionFormatter);
    httpServer.Register(context.GetHttpHandler());

    if (httpServer.GetPortNumber() < 1024)
    {
      LOG(WARNING) << "The HTTP port is privileged (" 
                   << httpServer.GetPortNumber() << " is below 1024), "
                   << "make sure you run Orthanc as root/administrator";
    }

    httpServer.Start();
  
    bool restart = WaitForExit(context, restApi);

    httpServer.Stop();
    LOG(WARNING) << "    HTTP server has stopped";

    return restart;
  }
}


static bool StartDicomServer(ServerContext& context,
                             const OrthancRestApi& restApi,
                             OrthancPlugins* plugins)
{
  bool dicomServerEnabled;

  {
    OrthancConfiguration::ReaderLock lock;
    dicomServerEnabled = lock.GetConfiguration().GetBooleanParameter("DicomServerEnabled", true);
  }

  if (!dicomServerEnabled)
  {
    LOG(WARNING) << "The DICOM server is disabled";
    return StartHttpServer(context, restApi, plugins);
  }
  else
  {
    MyDicomServerFactory serverFactory(context);
    OrthancApplicationEntityFilter dicomFilter(context);
    ModalitiesFromConfiguration modalities;
  
    // Setup the DICOM server  
    DicomServer dicomServer;
    dicomServer.SetRemoteModalities(modalities);
    dicomServer.SetStoreRequestHandlerFactory(serverFactory);
    dicomServer.SetMoveRequestHandlerFactory(serverFactory);
    dicomServer.SetGetRequestHandlerFactory(serverFactory);
    dicomServer.SetFindRequestHandlerFactory(serverFactory);
    dicomServer.SetStorageCommitmentRequestHandlerFactory(serverFactory);

    {
      OrthancConfiguration::ReaderLock lock;
      dicomServer.SetCalledApplicationEntityTitleCheck(lock.GetConfiguration().GetBooleanParameter("DicomCheckCalledAet", false));
      dicomServer.SetAssociationTimeout(lock.GetConfiguration().GetUnsignedIntegerParameter("DicomScpTimeout", 30));
      dicomServer.SetPortNumber(lock.GetConfiguration().GetUnsignedIntegerParameter("DicomPort", 4242));
      dicomServer.SetThreadsCount(lock.GetConfiguration().GetUnsignedIntegerParameter("DicomThreadsCount", 4));
      dicomServer.SetApplicationEntityTitle(lock.GetConfiguration().GetOrthancAET());

      // Configuration of DICOM TLS for Orthanc SCP (since Orthanc 1.9.0)
      dicomServer.SetDicomTlsEnabled(lock.GetConfiguration().GetBooleanParameter(KEY_DICOM_TLS_ENABLED, false));
      if (dicomServer.IsDicomTlsEnabled())
      {
        dicomServer.SetOwnCertificatePath(
          lock.GetConfiguration().GetStringParameter(KEY_DICOM_TLS_PRIVATE_KEY, ""),
          lock.GetConfiguration().GetStringParameter(KEY_DICOM_TLS_CERTIFICATE, ""));
        dicomServer.SetTrustedCertificatesPath(
          lock.GetConfiguration().GetStringParameter(KEY_DICOM_TLS_TRUSTED_CERTIFICATES, ""));
      }

      dicomServer.SetMaximumPduLength(lock.GetConfiguration().GetUnsignedIntegerParameter(KEY_MAXIMUM_PDU_LENGTH, 16384));

      // New option in Orthanc 1.9.3
      dicomServer.SetRemoteCertificateRequired(
        lock.GetConfiguration().GetBooleanParameter(KEY_DICOM_TLS_REMOTE_CERTIFICATE_REQUIRED, true));
    }

#if ORTHANC_ENABLE_PLUGINS == 1
    if (plugins != NULL)
    {
      if (plugins->HasWorklistHandler())
      {
        dicomServer.SetWorklistRequestHandlerFactory(*plugins);
      }

      if (plugins->HasFindHandler())
      {
        dicomServer.SetFindRequestHandlerFactory(*plugins);
      }

      if (plugins->HasMoveHandler())
      {
        dicomServer.SetMoveRequestHandlerFactory(*plugins);
      }
    }
#endif

    dicomServer.SetApplicationEntityFilter(dicomFilter);

    if (dicomServer.GetPortNumber() < 1024)
    {
      LOG(WARNING) << "The DICOM port is privileged (" 
                   << dicomServer.GetPortNumber() << " is below 1024), "
                   << "make sure you run Orthanc as root/administrator";
    }

    dicomServer.Start();
    LOG(WARNING) << "DICOM server listening with AET " << dicomServer.GetApplicationEntityTitle() 
                 << " on port: " << dicomServer.GetPortNumber();

    bool restart = false;
    ErrorCode error = ErrorCode_Success;

    try
    {
      restart = StartHttpServer(context, restApi, plugins);
    }
    catch (OrthancException& e)
    {
      error = e.GetErrorCode();
    }

    dicomServer.Stop();
    LOG(WARNING) << "    DICOM server has stopped";

    serverFactory.Done();

    if (error != ErrorCode_Success)
    {
      throw OrthancException(error);
    }

    return restart;
  }
}


static bool ConfigureHttpHandler(ServerContext& context,
                                 OrthancPlugins *plugins,
                                 bool loadJobsFromDatabase)
{
#if ORTHANC_ENABLE_PLUGINS == 1
  // By order of priority, first apply the "plugins" layer, so that
  // plugins can overwrite the built-in REST API of Orthanc
  if (plugins)
  {
    assert(context.HasPlugins());
    context.GetHttpHandler().Register(*plugins, false);
  }
#endif
  
  // Secondly, apply the "static resources" layer
#if ORTHANC_STANDALONE == 1
  EmbeddedResourceHttpHandler staticResources("/app", ServerResources::ORTHANC_EXPLORER);
#else
  FilesystemHttpHandler staticResources("/app", ORTHANC_PATH "/OrthancExplorer");
#endif

  // Do not register static resources if orthanc explorer is disabled
  bool orthancExplorerEnabled = false;
  {
    OrthancConfiguration::ReaderLock lock;
    orthancExplorerEnabled = lock.GetConfiguration().GetBooleanParameter(
        "OrthancExplorerEnabled", true);
  }

  if (orthancExplorerEnabled)
  {
    context.GetHttpHandler().Register(staticResources, false);
  }
  else
  {
    LOG(WARNING) << "Orthanc Explorer UI is disabled";
  }

  // Thirdly, consider the built-in REST API of Orthanc
  OrthancRestApi restApi(context, orthancExplorerEnabled);
  context.GetHttpHandler().Register(restApi, true);

  context.SetupJobsEngine(false /* not running unit tests */, loadJobsFromDatabase);

  bool restart = StartDicomServer(context, restApi, plugins);

  context.Stop();

  return restart;
}


static void UpgradeDatabase(IDatabaseWrapper& database,
                            IStorageArea& storageArea)
{
  // Upgrade the schema of the database, if needed
  unsigned int currentVersion = database.GetDatabaseVersion();

  LOG(WARNING) << "Starting the upgrade of the database schema";
  LOG(WARNING) << "Current database version: " << currentVersion;
  LOG(WARNING) << "Database version expected by Orthanc: " << ORTHANC_DATABASE_VERSION;
  
  if (currentVersion == ORTHANC_DATABASE_VERSION)
  {
    LOG(WARNING) << "No upgrade is needed, start Orthanc without the \"--upgrade\" argument";
    return;
  }

  if (currentVersion > ORTHANC_DATABASE_VERSION)
  {
    throw OrthancException(ErrorCode_IncompatibleDatabaseVersion,
                           "The version of the database schema (" +
                           boost::lexical_cast<std::string>(currentVersion) +
                           ") is too recent for this version of Orthanc. Please upgrade Orthanc.");
  }

  LOG(WARNING) << "Upgrading the database from schema version "
               << currentVersion << " to " << ORTHANC_DATABASE_VERSION;

  try
  {
    database.Upgrade(ORTHANC_DATABASE_VERSION, storageArea);
  }
  catch (OrthancException&)
  {
    LOG(ERROR) << "Unable to run the automated upgrade, please use the replication instructions: "
               << "http://book.orthanc-server.com/users/replication.html";
    throw;
  }
    
  // Sanity check
  currentVersion = database.GetDatabaseVersion();
  if (ORTHANC_DATABASE_VERSION != currentVersion)
  {
    throw OrthancException(ErrorCode_IncompatibleDatabaseVersion,
                           "The database schema was not properly upgraded, it is still at version " +
                           boost::lexical_cast<std::string>(currentVersion));
  }
  else
  {
    LOG(WARNING) << "The database schema was successfully upgraded, "
                 << "you can now start Orthanc without the \"--upgrade\" argument";
  }
}



namespace
{
  class ServerContextConfigurator : public boost::noncopyable
  {
  private:
    ServerContext&   context_;
    OrthancPlugins*  plugins_;

  public:
    ServerContextConfigurator(ServerContext& context,
                              OrthancPlugins* plugins) :
      context_(context),
      plugins_(plugins)
    {
      {
        OrthancConfiguration::WriterLock lock;
        lock.GetConfiguration().SetServerIndex(context.GetIndex());
      }

#if ORTHANC_ENABLE_PLUGINS == 1
      if (plugins_ != NULL)
      {
        plugins_->SetServerContext(context_);
        context_.SetPlugins(*plugins_);
        context_.GetIndex().SetMaxDatabaseRetries(plugins_->GetMaxDatabaseRetries());
      }
#endif
    }

    ~ServerContextConfigurator()
    {
      {
        OrthancConfiguration::WriterLock lock;
        lock.GetConfiguration().ResetServerIndex();
      }

#if ORTHANC_ENABLE_PLUGINS == 1
      if (plugins_ != NULL)
      {
        plugins_->ResetServerContext();
        context_.ResetPlugins();
      }
#endif
    }
  };
}


static bool ConfigureServerContext(IDatabaseWrapper& database,
                                   IStorageArea& storageArea,
                                   OrthancPlugins *plugins,
                                   bool loadJobsFromDatabase)
{
  size_t maxCompletedJobs;
  
  {
    OrthancConfiguration::ReaderLock lock;

    // These configuration options must be set before creating the
    // ServerContext, otherwise the possible Lua scripts will not be
    // able to properly issue HTTP/HTTPS queries
    HttpClient::ConfigureSsl(lock.GetConfiguration().GetBooleanParameter("HttpsVerifyPeers", true),
                             lock.GetConfiguration().InterpretStringParameterAsPath
                             (lock.GetConfiguration().GetStringParameter("HttpsCACertificates", "")));
    HttpClient::SetDefaultVerbose(lock.GetConfiguration().GetBooleanParameter("HttpVerbose", false));

    // The value "0" below makes the class HttpClient use its default
    // value (DEFAULT_HTTP_TIMEOUT = 60 seconds in Orthanc 1.5.7)
    HttpClient::SetDefaultTimeout(lock.GetConfiguration().GetUnsignedIntegerParameter("HttpTimeout", 0));
    
    HttpClient::SetDefaultProxy(lock.GetConfiguration().GetStringParameter("HttpProxy", ""));
    
    DicomAssociationParameters::SetDefaultTimeout(lock.GetConfiguration().GetUnsignedIntegerParameter("DicomScuTimeout", 10));

    maxCompletedJobs = lock.GetConfiguration().GetUnsignedIntegerParameter("JobsHistorySize", 10);

    if (maxCompletedJobs == 0)
    {
      LOG(WARNING) << "Setting option \"JobsHistorySize\" to zero is not recommended";
    }

    // Configuration of DICOM TLS for Orthanc SCU (since Orthanc 1.9.0)
    DicomAssociationParameters::SetDefaultOwnCertificatePath(
      lock.GetConfiguration().GetStringParameter(KEY_DICOM_TLS_PRIVATE_KEY, ""),
      lock.GetConfiguration().GetStringParameter(KEY_DICOM_TLS_CERTIFICATE, ""));
    DicomAssociationParameters::SetDefaultTrustedCertificatesPath(
      lock.GetConfiguration().GetStringParameter(KEY_DICOM_TLS_TRUSTED_CERTIFICATES, ""));
    DicomAssociationParameters::SetDefaultMaximumPduLength(
      lock.GetConfiguration().GetUnsignedIntegerParameter(KEY_MAXIMUM_PDU_LENGTH, 16384));

    // New option in Orthanc 1.9.3
    DicomAssociationParameters::SetDefaultRemoteCertificateRequired(
      lock.GetConfiguration().GetBooleanParameter(KEY_DICOM_TLS_REMOTE_CERTIFICATE_REQUIRED, true));
  }
  
  ServerContext context(database, storageArea, false /* not running unit tests */, maxCompletedJobs);

  {
    OrthancConfiguration::ReaderLock lock;

    context.SetCompressionEnabled(lock.GetConfiguration().GetBooleanParameter("StorageCompression", false));
    context.SetStoreMD5ForAttachments(lock.GetConfiguration().GetBooleanParameter("StoreMD5ForAttachments", true));

    // New option in Orthanc 1.4.2
    context.SetOverwriteInstances(lock.GetConfiguration().GetBooleanParameter("OverwriteInstances", false));

    try
    {
      context.GetIndex().SetMaximumPatientCount(lock.GetConfiguration().GetUnsignedIntegerParameter("MaximumPatientCount", 0));
    }
    catch (...)
    {
      context.GetIndex().SetMaximumPatientCount(0);
    }

    try
    {
      uint64_t size = lock.GetConfiguration().GetUnsignedIntegerParameter("MaximumStorageSize", 0);
      context.GetIndex().SetMaximumStorageSize(size * 1024 * 1024);
    }
    catch (...)
    {
      context.GetIndex().SetMaximumStorageSize(0);
    }

    try
    {
      uint64_t size = lock.GetConfiguration().GetUnsignedIntegerParameter("MaximumStorageCacheSize", 128);
      context.SetMaximumStorageCacheSize(size * 1024 * 1024);
    }
    catch (...)
    {
      context.SetMaximumStorageCacheSize(128);
    }
  }

  {
    ServerContextConfigurator configurator(context, plugins);  // This calls "OrthancConfiguration::SetServerIndex()"

    {
      OrthancConfiguration::WriterLock lock;
      lock.GetConfiguration().LoadModalitiesAndPeers();
    }

    return ConfigureHttpHandler(context, plugins, loadJobsFromDatabase);
  }
}


static bool ConfigureDatabase(IDatabaseWrapper& database,
                              IStorageArea& storageArea,
                              OrthancPlugins *plugins,
                              bool upgradeDatabase,
                              bool loadJobsFromDatabase)
{
  database.Open();

  unsigned int currentVersion = database.GetDatabaseVersion();

  if (upgradeDatabase)
  {
    UpgradeDatabase(database, storageArea);
    return false;  // Stop and don't restart Orthanc (cf. issue 29)
  }
  else if (currentVersion != ORTHANC_DATABASE_VERSION)
  {
    throw OrthancException(ErrorCode_IncompatibleDatabaseVersion,
                           "The database schema must be upgraded from version " +
                           boost::lexical_cast<std::string>(currentVersion) + " to " +
                           boost::lexical_cast<std::string>(ORTHANC_DATABASE_VERSION) +
                           ": Please run Orthanc with the \"--upgrade\" argument");
  }

  {
    static const char* const CHECK_REVISIONS = "CheckRevisions";
    
    OrthancConfiguration::ReaderLock lock;
    
    if (lock.GetConfiguration().GetBooleanParameter(CHECK_REVISIONS, false))
    {
      if (database.HasRevisionsSupport())
      {
        LOG(INFO) << "Handling of revisions is enabled, and the custom database back-end *has* "
                  << "support for revisions of metadata and attachments";
      }
      else
      {
        LOG(WARNING) << "The custom database back-end has *no* support for revisions of metadata and attachments, "
                     << "but configuration option \"" << CHECK_REVISIONS << "\" is set to \"true\"";
      }
      
      static const char* const STORE_MD5 = "StoreMD5ForAttachments";

      if (!lock.GetConfiguration().GetBooleanParameter(STORE_MD5, true))
      {
        throw OrthancException(
          ErrorCode_ParameterOutOfRange,
          "The revision system is enabled by configuration option \"" + std::string(CHECK_REVISIONS) +
          "\", but won't work properly for attachments if \"" + std::string(STORE_MD5) + "\" is set to \"false\"");
      }
    }
  }

  bool success = ConfigureServerContext
    (database, storageArea, plugins, loadJobsFromDatabase);

  database.Close();

  return success;
}


static bool ConfigurePlugins(int argc, 
                             char* argv[],
                             bool upgradeDatabase,
                             bool loadJobsFromDatabase)
{
  std::unique_ptr<IDatabaseWrapper>  databasePtr;
  std::unique_ptr<IStorageArea>  storage;

#if ORTHANC_ENABLE_PLUGINS == 1
  std::string databaseServerIdentifier;
  {
    OrthancConfiguration::ReaderLock lock;
    databaseServerIdentifier = lock.GetConfiguration().GetDatabaseServerIdentifier();
  }
  
  OrthancPlugins plugins(databaseServerIdentifier);
  plugins.SetCommandLineArguments(argc, argv);
  LoadPlugins(plugins);

  IDatabaseWrapper* database = NULL;
  if (plugins.HasDatabaseBackend())
  {
    LOG(WARNING) << "Using a custom database from plugins";
    database = &plugins.GetDatabaseBackend();
  }
  else
  {
    databasePtr.reset(CreateDatabaseWrapper());
    database = databasePtr.get();
  }

  if (plugins.HasStorageArea())
  {
    LOG(WARNING) << "Using a custom storage area from plugins";
    storage.reset(plugins.CreateStorageArea());
  }
  else
  {
    storage.reset(CreateStorageArea());
  }

  assert(database != NULL);
  assert(storage.get() != NULL);

  return ConfigureDatabase(*database, *storage, &plugins,
                           upgradeDatabase, loadJobsFromDatabase);

#elif ORTHANC_ENABLE_PLUGINS == 0
  // The plugins are disabled

  databasePtr.reset(CreateDatabaseWrapper());
  storage.reset(CreateStorageArea());

  assert(databasePtr.get() != NULL);
  assert(storage.get() != NULL);

  return ConfigureDatabase(*databasePtr, *storage, NULL,
                           upgradeDatabase, loadJobsFromDatabase);

#else
#  error The macro ORTHANC_ENABLE_PLUGINS must be set to 0 or 1
#endif
}


static bool StartOrthanc(int argc, 
                         char* argv[],
                         bool upgradeDatabase,
                         bool loadJobsFromDatabase)
{
  return ConfigurePlugins(argc, argv, upgradeDatabase, loadJobsFromDatabase);
}


static bool SetCategoryVerbosity(const Verbosity verbosity,
                                 const std::string& category)
{
  Logging::LogCategory c;
  if (LookupCategory(c, category))
  {
    SetCategoryVerbosity(c, verbosity);
    return true;
  }
  else
  {
    return false;
  }
}


static bool DisplayPerformanceWarning()
{
  (void) DisplayPerformanceWarning;   // Disable warning about unused function
  LOG(WARNING) << "Performance warning: Non-release build, runtime debug assertions are turned on";
  return true;
}


int main(int argc, char* argv[]) 
{
  Logging::Initialize();
  SetGlobalVerbosity(Verbosity_Default);

  bool upgradeDatabase = false;
  bool loadJobsFromDatabase = true;
  const char* configurationFile = NULL;


  /**
   * Parse the command-line options.
   **/ 

  for (int i = 1; i < argc; i++)
  {
    std::string argument(argv[i]); 

    if (argument.empty())
    {
      // Ignore empty arguments
    }
    else if (argument[0] != '-')
    {
      if (configurationFile != NULL)
      {
        LOG(ERROR) << "More than one configuration path were provided on the command line, aborting";
        return -1;
      }
      else
      {
        // Use the first argument that does not start with a "-" as
        // the configuration file

        // TODO WHAT IS THE ENCODING?
        configurationFile = argv[i];
      }
    }
    else if (argument == "--errors")
    {
      PrintErrors(argv[0]);
      return 0;
    }
    else if (argument == "--help")
    {
      PrintHelp(argv[0]);
      return 0;
    }
    else if (argument == "--version")
    {
      PrintVersion(argv[0]);
      return 0;
    }
    else if (argument == "--verbose")
    {
      SetGlobalVerbosity(Verbosity_Verbose);
    }
    else if (argument == "--trace")
    {
      SetGlobalVerbosity(Verbosity_Trace);
    }
    else if (boost::starts_with(argument, "--verbose-") &&
             SetCategoryVerbosity(Verbosity_Verbose, argument.substr(10)))
    {
      // New in Orthanc 1.8.1
    }
    else if (boost::starts_with(argument, "--trace-") &&
             SetCategoryVerbosity(Verbosity_Trace, argument.substr(8)))
    {
      // New in Orthanc 1.8.1
    }
    else if (boost::starts_with(argument, "--logdir="))
    {
      // TODO WHAT IS THE ENCODING?
      const std::string directory = argument.substr(9);

      try
      {
        Logging::SetTargetFolder(directory);
      }
      catch (OrthancException&)
      {
        LOG(ERROR) << "The directory where to store the log files (" 
                   << directory << ") is inexistent, aborting.";
        return -1;
      }
    }
    else if (boost::starts_with(argument, "--logfile="))
    {
      // TODO WHAT IS THE ENCODING?
      const std::string file = argument.substr(10);

      try
      {
        Logging::SetTargetFile(file);
      }
      catch (OrthancException&)
      {
        LOG(ERROR) << "Cannot write to the specified log file (" 
                   << file << "), aborting.";
        return -1;
      }
    }
    else if (argument == "--upgrade")
    {
      upgradeDatabase = true;
    }
    else if (argument == "--no-jobs")
    {
      loadJobsFromDatabase = false;
    }
    else if (boost::starts_with(argument, "--config="))
    {
      // TODO WHAT IS THE ENCODING?
      std::string configurationSample;
      GetFileResource(configurationSample, ServerResources::CONFIGURATION_SAMPLE);

#if defined(_WIN32)
      // Replace UNIX newlines with DOS newlines 
      boost::replace_all(configurationSample, "\n", "\r\n");
#endif

      std::string target = argument.substr(9);

      try
      {
        if (target == "-")
        {
          // New in 1.5.8: Print to stdout
          std::cout << configurationSample;
        }
        else
        {
          SystemToolbox::WriteFile(configurationSample, target);
        }
        return 0;
      }
      catch (OrthancException&)
      {
        LOG(ERROR) << "Cannot write sample configuration as file \"" << target << "\"";
        return -1;
      }
    }
    else if (boost::starts_with(argument, "--openapi="))
    {
      std::string target = argument.substr(10);

      try
      {
        Json::Value openapi;

        {
          SQLiteDatabaseWrapper inMemoryDatabase;
          inMemoryDatabase.Open();
          MemoryStorageArea inMemoryStorage;
          ServerContext context(inMemoryDatabase, inMemoryStorage, true /* unit testing */, 0 /* max completed jobs */);
          OrthancRestApi restApi(context, false /* no Orthanc Explorer */);
          restApi.GenerateOpenApiDocumentation(openapi);
          context.Stop();
        }

        openapi["info"]["version"] = ORTHANC_VERSION;
        openapi["info"]["title"] = "Orthanc API";
        openapi["info"]["description"] =
          "This is the full documentation of the [REST API](https://book.orthanc-server.com/users/rest.html) "
          "of Orthanc.<p>This reference is automatically generated from the source code of Orthanc. A "
          "[shorter cheat sheet](https://book.orthanc-server.com/users/rest-cheatsheet.html) is part of "
          "the Orthanc Book.<p>An earlier, manually crafted version from August 2019, is [still available]"
          "(2019-08-orthanc-openapi.html), but is not up-to-date anymore ([source]"
          "(https://groups.google.com/g/orthanc-users/c/NUiJTEICSl8/m/xKeqMrbqAAAJ)).";

        Json::Value server = Json::objectValue;
        server["url"] = "https://demo.orthanc-server.com/";
        openapi["servers"].append(server);
        
        std::string s;
        Toolbox::WriteStyledJson(s, openapi);

        if (target == "-")
        {
          std::cout << s;   // Print to stdout
        }
        else
        {
          SystemToolbox::WriteFile(s, target);
        }
        return 0;
      }
      catch (OrthancException&)
      {
        LOG(ERROR) << "Cannot export OpenAPI documentation as file \"" << target << "\"";
        return -1;
      }
    }
    else if (boost::starts_with(argument, "--cheatsheet="))
    {
      std::string target = argument.substr(13);

      try
      {
        std::string cheatsheet;

        {
          SQLiteDatabaseWrapper inMemoryDatabase;
          inMemoryDatabase.Open();
          MemoryStorageArea inMemoryStorage;
          ServerContext context(inMemoryDatabase, inMemoryStorage, true /* unit testing */, 0 /* max completed jobs */);
          OrthancRestApi restApi(context, false /* no Orthanc Explorer */);
          restApi.GenerateReStructuredTextCheatSheet(cheatsheet, "https://api.orthanc-server.com/index.html");
          context.Stop();
        }

        if (target == "-")
        {
          std::cout << cheatsheet;   // Print to stdout
        }
        else
        {
          SystemToolbox::WriteFile(cheatsheet, target);
        }
        return 0;
      }
      catch (OrthancException&)
      {
        LOG(ERROR) << "Cannot export REST cheat sheet as file \"" << target << "\"";
        return -1;
      }
    }
    else
    {
      LOG(WARNING) << "Option unsupported by the core of Orthanc: " << argument;
    }
  }


  /**
   * Launch Orthanc.
   **/

  {
    std::string version(ORTHANC_VERSION);

    if (std::string(ORTHANC_VERSION) == "mainline")
    {
      try
      {
        boost::filesystem::path exe(SystemToolbox::GetPathToExecutable());
        std::time_t creation = boost::filesystem::last_write_time(exe);
        boost::posix_time::ptime converted(boost::posix_time::from_time_t(creation));
        version += " (" + boost::posix_time::to_iso_string(converted) + ")";
      }
      catch (...)
      {
      }
    }

    LOG(WARNING) << "Orthanc version: " << version;
    assert(DisplayPerformanceWarning());

    std::string s = "Architecture: ";
    if (sizeof(void*) == 4)
    {
      s += "32-bit, ";
    }
    else if (sizeof(void*) == 8)
    {
      s += "64-bit, ";
    }
    else
    {
      s += "unsupported pointer size, ";
    }

    switch (Toolbox::DetectEndianness())
    {
      case Endianness_Little:
        s += "little endian";
        break;
      
      case Endianness_Big:
        s += "big endian";
        break;
      
      default:
        s += "unsupported endianness";
        break;
    }
    
    LOG(INFO) << s;
  }

  int status = 0;
  try
  {
    for (;;)
    {
      OrthancInitialize(configurationFile);

      bool restart = StartOrthanc(argc, argv, upgradeDatabase, loadJobsFromDatabase);
      if (restart)
      {
        OrthancFinalize();
        LOG(WARNING) << "Logging system is resetting";
        Logging::Reset();
      }
      else
      {
        break;
      }
    }
  }
  catch (const OrthancException& e)
  {
    LOG(ERROR) << "Uncaught exception, stopping now: [" << e.What() << "] (code " << e.GetErrorCode() << ")";
#if defined(_WIN32)
    if (e.GetErrorCode() >= ErrorCode_START_PLUGINS)
    {
      status = static_cast<int>(ErrorCode_Plugin);
    }
    else
    {
      status = static_cast<int>(e.GetErrorCode());
    }

#else
    status = -1;
#endif
  }
  catch (const std::exception& e) 
  {
    LOG(ERROR) << "Uncaught exception, stopping now: [" << e.what() << "]";
    status = -1;
  }
  catch (const std::string& s) 
  {
    LOG(ERROR) << "Uncaught exception, stopping now: [" << s << "]";
    status = -1;
  }
  catch (...)
  {
    LOG(ERROR) << "Native exception, stopping now. Check your plugins, if any.";
    status = -1;
  }

  LOG(WARNING) << "Orthanc has stopped";

  OrthancFinalize();

  return status;
}<|MERGE_RESOLUTION|>--- conflicted
+++ resolved
@@ -73,17 +73,10 @@
   }
 
 
-<<<<<<< HEAD
-  virtual int  Handle(DcmDataset& dicom,
-                      const std::string& remoteIp,
-                      const std::string& remoteAet,
-                      const std::string& calledAet) ORTHANC_OVERRIDE 
-=======
   virtual uint16_t Handle(DcmDataset& dicom,
                           const std::string& remoteIp,
                           const std::string& remoteAet,
                           const std::string& calledAet) ORTHANC_OVERRIDE 
->>>>>>> 23ea7d2e
   {
     std::unique_ptr<DicomInstanceToStore> toStore(DicomInstanceToStore::CreateFromDcmDataset(dicom));
     
@@ -93,23 +86,19 @@
                          (remoteIp.c_str(), remoteAet.c_str(), calledAet.c_str()));
 
       std::string id;
-<<<<<<< HEAD
-      StoreStatus res = context_.Store(id, *toStore, StoreInstanceMode_Default);
-      if (res == StoreStatus_FilteredOut)
-      {
-        return 0xA700; // C-Store "Out of Resources" error code
-      }
-      return 0x0000;
-    }
-
-    return 0xC000;  // C-Store "Cannot understand" error code
-=======
       ServerContext::StoreResult result = context_.Store(id, *toStore, StoreInstanceMode_Default);
-      return result.GetCStoreStatusCode();
-    }
-
-    return STATUS_STORE_Error_CannotUnderstand;
->>>>>>> 23ea7d2e
+
+      if (result.GetStatus() == StoreStatus_FilteredOut)
+      {
+        return STATUS_STORE_Refused_OutOfResources;  // C-Store "Out of Resources" error code (0xa700)
+      }
+      else
+      {
+        return result.GetCStoreStatusCode();
+      }
+    }
+
+    return STATUS_STORE_Error_CannotUnderstand;  // C-Store "Cannot understand" error code (0xc000)
   }
 };
 
