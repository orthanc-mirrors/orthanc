/**
 * Orthanc - A Lightweight, RESTful DICOM Store
 * Copyright (C) 2012-2016 Sebastien Jodogne, Medical Physics
 * Department, University Hospital of Liege, Belgium
 * Copyright (C) 2017-2022 Osimis S.A., Belgium
 * Copyright (C) 2021-2022 Sebastien Jodogne, ICTEAM UCLouvain, Belgium
 *
 * This program is free software: you can redistribute it and/or
 * modify it under the terms of the GNU General Public License as
 * published by the Free Software Foundation, either version 3 of the
 * License, or (at your option) any later version.
 * 
 * This program is distributed in the hope that it will be useful, but
 * WITHOUT ANY WARRANTY; without even the implied warranty of
 * MERCHANTABILITY or FITNESS FOR A PARTICULAR PURPOSE. See the GNU
 * General Public License for more details.
 *
 * You should have received a copy of the GNU General Public License
 * along with this program. If not, see <http://www.gnu.org/licenses/>.
 **/


#include "PrecompiledHeadersServer.h"
#include "OrthancRestApi/OrthancRestApi.h"

#include "../../OrthancFramework/Sources/Compatibility.h"
#include "../../OrthancFramework/Sources/DicomFormat/DicomArray.h"
#include "../../OrthancFramework/Sources/DicomNetworking/DicomAssociationParameters.h"
#include "../../OrthancFramework/Sources/DicomNetworking/DicomServer.h"
#include "../../OrthancFramework/Sources/DicomParsing/FromDcmtkBridge.h"
#include "../../OrthancFramework/Sources/FileStorage/MemoryStorageArea.h"
#include "../../OrthancFramework/Sources/HttpServer/FilesystemHttpHandler.h"
#include "../../OrthancFramework/Sources/HttpServer/HttpServer.h"
#include "../../OrthancFramework/Sources/Logging.h"
#include "../../OrthancFramework/Sources/Lua/LuaFunctionCall.h"
#include "../Plugins/Engine/OrthancPlugins.h"
#include "Database/SQLiteDatabaseWrapper.h"
#include "EmbeddedResourceHttpHandler.h"
#include "OrthancConfiguration.h"
#include "OrthancFindRequestHandler.h"
#include "OrthancGetRequestHandler.h"
#include "OrthancInitialization.h"
#include "OrthancMoveRequestHandler.h"
#include "OrthancWebDav.h"
#include "ServerContext.h"
#include "ServerJobs/StorageCommitmentScpJob.h"
#include "ServerToolbox.h"
#include "StorageCommitmentReports.h"

#include <boost/algorithm/string/predicate.hpp>


using namespace Orthanc;


static const char* const KEY_DICOM_TLS_PRIVATE_KEY = "DicomTlsPrivateKey";
static const char* const KEY_DICOM_TLS_ENABLED = "DicomTlsEnabled";
static const char* const KEY_DICOM_TLS_CERTIFICATE = "DicomTlsCertificate";
static const char* const KEY_DICOM_TLS_TRUSTED_CERTIFICATES = "DicomTlsTrustedCertificates";
static const char* const KEY_MAXIMUM_PDU_LENGTH = "MaximumPduLength";
static const char* const KEY_DICOM_TLS_REMOTE_CERTIFICATE_REQUIRED = "DicomTlsRemoteCertificateRequired";


class OrthancStoreRequestHandler : public IStoreRequestHandler
{
private:
  ServerContext& context_;

public:
  explicit OrthancStoreRequestHandler(ServerContext& context) :
    context_(context)
  {
  }


  virtual uint16_t Handle(DcmDataset& dicom,
                          const std::string& remoteIp,
                          const std::string& remoteAet,
                          const std::string& calledAet) ORTHANC_OVERRIDE 
  {
    std::unique_ptr<DicomInstanceToStore> toStore(DicomInstanceToStore::CreateFromDcmDataset(dicom));
    
    if (toStore->GetBufferSize() > 0)
    {
      toStore->SetOrigin(DicomInstanceOrigin::FromDicomProtocol
                         (remoteIp.c_str(), remoteAet.c_str(), calledAet.c_str()));

      std::string id;
      ServerContext::StoreResult result = context_.Store(id, *toStore, StoreInstanceMode_Default);
      return result.GetCStoreStatusCode();
    }

    return STATUS_STORE_Error_CannotUnderstand;
  }
};



class OrthancStorageCommitmentRequestHandler : public IStorageCommitmentRequestHandler
{
private:
  ServerContext& context_;
  
public:
  explicit OrthancStorageCommitmentRequestHandler(ServerContext& context) :
    context_(context)
  {
  }

  virtual void HandleRequest(const std::string& transactionUid,
                             const std::vector<std::string>& referencedSopClassUids,
                             const std::vector<std::string>& referencedSopInstanceUids,
                             const std::string& remoteIp,
                             const std::string& remoteAet,
                             const std::string& calledAet) ORTHANC_OVERRIDE
  {
    if (referencedSopClassUids.size() != referencedSopInstanceUids.size())
    {
      throw OrthancException(ErrorCode_InternalError);
    }
    
    std::unique_ptr<StorageCommitmentScpJob> job(
      new StorageCommitmentScpJob(context_, transactionUid, remoteAet, calledAet));

    for (size_t i = 0; i < referencedSopClassUids.size(); i++)
    {
      job->AddInstance(referencedSopClassUids[i], referencedSopInstanceUids[i]);
    }

    job->MarkAsReady();

    context_.GetJobsEngine().GetRegistry().Submit(job.release(), 0 /* default priority */);
  }

  virtual void HandleReport(const std::string& transactionUid,
                            const std::vector<std::string>& successSopClassUids,
                            const std::vector<std::string>& successSopInstanceUids,
                            const std::vector<std::string>& failedSopClassUids,
                            const std::vector<std::string>& failedSopInstanceUids,
                            const std::vector<StorageCommitmentFailureReason>& failureReasons,
                            const std::string& remoteIp,
                            const std::string& remoteAet,
                            const std::string& calledAet) ORTHANC_OVERRIDE
  {
    if (successSopClassUids.size() != successSopInstanceUids.size() ||
        failedSopClassUids.size() != failedSopInstanceUids.size() ||
        failedSopClassUids.size() != failureReasons.size())
    {
      throw OrthancException(ErrorCode_InternalError);
    }
    
    std::unique_ptr<StorageCommitmentReports::Report> report(
      new StorageCommitmentReports::Report(remoteAet));

    for (size_t i = 0; i < successSopClassUids.size(); i++)
    {
      report->AddSuccess(successSopClassUids[i], successSopInstanceUids[i]);
    }

    for (size_t i = 0; i < failedSopClassUids.size(); i++)
    {
      report->AddFailure(failedSopClassUids[i], failedSopInstanceUids[i], failureReasons[i]);
    }

    report->MarkAsComplete();

    context_.GetStorageCommitmentReports().Store(transactionUid, report.release());
  }
};



class ModalitiesFromConfiguration : public DicomServer::IRemoteModalities
{
public:
  virtual bool IsSameAETitle(const std::string& aet1,
                             const std::string& aet2) ORTHANC_OVERRIDE
  {
    OrthancConfiguration::ReaderLock lock;
    return lock.GetConfiguration().IsSameAETitle(aet1, aet2);
  }

  virtual bool LookupAETitle(RemoteModalityParameters& modality,
                             const std::string& aet) ORTHANC_OVERRIDE
  {
    OrthancConfiguration::ReaderLock lock;
    return lock.GetConfiguration().LookupDicomModalityUsingAETitle(modality, aet);
  }
};


class MyDicomServerFactory : 
  public IStoreRequestHandlerFactory,
  public IFindRequestHandlerFactory, 
  public IMoveRequestHandlerFactory,
  public IGetRequestHandlerFactory,
  public IStorageCommitmentRequestHandlerFactory
{
private:
  ServerContext& context_;

public:
  explicit MyDicomServerFactory(ServerContext& context) : context_(context)
  {
  }

  virtual IStoreRequestHandler* ConstructStoreRequestHandler() ORTHANC_OVERRIDE
  {
    return new OrthancStoreRequestHandler(context_);
  }

  virtual IFindRequestHandler* ConstructFindRequestHandler() ORTHANC_OVERRIDE
  {
    std::unique_ptr<OrthancFindRequestHandler> result(new OrthancFindRequestHandler(context_));

    {
      OrthancConfiguration::ReaderLock lock;
      result->SetMaxResults(lock.GetConfiguration().GetUnsignedIntegerParameter("LimitFindResults", 0));
      result->SetMaxInstances(lock.GetConfiguration().GetUnsignedIntegerParameter("LimitFindInstances", 0));
    }

    if (result->GetMaxResults() == 0)
    {
      LOG(INFO) << "No limit on the number of C-FIND results at the Patient, Study and Series levels";
    }
    else
    {
      LOG(INFO) << "Maximum " << result->GetMaxResults() 
                << " results for C-FIND queries at the Patient, Study and Series levels";
    }

    if (result->GetMaxInstances() == 0)
    {
      LOG(INFO) << "No limit on the number of C-FIND results at the Instance level";
    }
    else
    {
      LOG(INFO) << "Maximum " << result->GetMaxInstances() 
                << " instances will be returned for C-FIND queries at the Instance level";
    }

    return result.release();
  }

  virtual IMoveRequestHandler* ConstructMoveRequestHandler() ORTHANC_OVERRIDE
  {
    return new OrthancMoveRequestHandler(context_);
  }
  
  virtual IGetRequestHandler* ConstructGetRequestHandler() ORTHANC_OVERRIDE
  {
    return new OrthancGetRequestHandler(context_);
  }
  
  virtual IStorageCommitmentRequestHandler* ConstructStorageCommitmentRequestHandler() ORTHANC_OVERRIDE
  {
    return new OrthancStorageCommitmentRequestHandler(context_);
  }
  

  void Done()
  {
  }
};


class OrthancApplicationEntityFilter : public IApplicationEntityFilter
{
private:
  ServerContext&  context_;
  bool            alwaysAllowEcho_;
  bool            alwaysAllowFind_;  // New in Orthanc 1.9.0
  bool            alwaysAllowFindWorklist_; // New in Orthanc 1.10.0
  bool            alwaysAllowGet_;   // New in Orthanc 1.9.0
  bool            alwaysAllowMove_;  // New in Orthanc 1.9.7
  bool            alwaysAllowStore_;

public:
  explicit OrthancApplicationEntityFilter(ServerContext& context) :
    context_(context)
  {
    {
      OrthancConfiguration::ReaderLock lock;
      alwaysAllowEcho_ = lock.GetConfiguration().GetBooleanParameter("DicomAlwaysAllowEcho", true);
      alwaysAllowFind_ = lock.GetConfiguration().GetBooleanParameter("DicomAlwaysAllowFind", false);
      alwaysAllowFindWorklist_ = lock.GetConfiguration().GetBooleanParameter("DicomAlwaysAllowFindWorklist", false);
      alwaysAllowGet_ = lock.GetConfiguration().GetBooleanParameter("DicomAlwaysAllowGet", false);
      alwaysAllowMove_ = lock.GetConfiguration().GetBooleanParameter("DicomAlwaysAllowMove", false);
      alwaysAllowStore_ = lock.GetConfiguration().GetBooleanParameter("DicomAlwaysAllowStore", true);
    }

    if (alwaysAllowFind_)
    {
      LOG(WARNING) << "Security risk in DICOM SCP: C-FIND requests are always allowed, even from unknown modalities";
    }

    if (alwaysAllowFindWorklist_)
    {
      LOG(WARNING) << "Security risk in DICOM SCP: C-FIND requests for worklists are always allowed, even from unknown modalities";
    }

    if (alwaysAllowGet_)
    {
      LOG(WARNING) << "Security risk in DICOM SCP: C-GET requests are always allowed, even from unknown modalities";
    }

    if (alwaysAllowMove_)
    {
      LOG(WARNING) << "Security risk in DICOM SCP: C-MOOVE requests are always allowed, even from unknown modalities";
    }
  }

  virtual bool IsAllowedConnection(const std::string& remoteIp,
                                   const std::string& remoteAet,
                                   const std::string& calledAet) ORTHANC_OVERRIDE
  {
    LOG(INFO) << "Incoming connection from AET " << remoteAet
              << " on IP " << remoteIp << ", calling AET " << calledAet;

    if (alwaysAllowEcho_ ||
        alwaysAllowFind_ ||
        alwaysAllowFindWorklist_ ||
        alwaysAllowGet_ ||
        alwaysAllowMove_ ||
        alwaysAllowStore_)
    {
      return true;
    }
    else
    {
      OrthancConfiguration::ReaderLock lock;
      return lock.GetConfiguration().IsKnownAETitle(remoteAet, remoteIp);
    }
  }

  static void ReportDisallowedCommand(const std::string& remoteIp,
                                      const std::string& remoteAet,
                                      DicomRequestType type)
  {
    LOG(WARNING) << "DICOM authorization rejected for AET " << remoteAet
                 << " on IP " << remoteIp << ": The DICOM command "
                 << EnumerationToString(type) << " is not allowed for this modality "
                 << "according to configuration option \"DicomModalities\"";
  }
  

  virtual bool IsAllowedRequest(const std::string& remoteIp,
                                const std::string& remoteAet,
                                const std::string& calledAet,
                                DicomRequestType type) ORTHANC_OVERRIDE
  {
    LOG(INFO) << "Incoming " << EnumerationToString(type) << " request from AET "
              << remoteAet << " on IP " << remoteIp << ", calling AET " << calledAet;
    
    if (type == DicomRequestType_Echo &&
        alwaysAllowEcho_)
    {
      // Incoming C-Echo requests are always accepted, even from unknown AET
      return true;
    }
    else if (type == DicomRequestType_Find &&
             alwaysAllowFind_)
    {
      // Incoming C-Find requests are always accepted, even from unknown AET
      return true;
    }
    else if (type == DicomRequestType_FindWorklist &&
             alwaysAllowFindWorklist_)
    {
      // Incoming C-Find requests for worklists are always accepted, even from unknown AET
      return true;
    }
    else if (type == DicomRequestType_Store &&
             alwaysAllowStore_)
    {
      // Incoming C-Store requests are always accepted, even from unknown AET
      return true;
    }
    else if (type == DicomRequestType_Get &&
             alwaysAllowGet_)
    {
      // Incoming C-Get requests are always accepted, even from unknown AET
      return true;
    }
    else if (type == DicomRequestType_Move &&
             alwaysAllowMove_)
    {
      // Incoming C-Move requests are always accepted, even from unknown AET
      return true;
    }
    else
    {
      bool checkIp;
      std::list<RemoteModalityParameters> modalities;

      {
        OrthancConfiguration::ReaderLock lock;
        lock.GetConfiguration().LookupDicomModalitiesUsingAETitle(modalities, remoteAet);
        checkIp = lock.GetConfiguration().GetBooleanParameter("DicomCheckModalityHost", false);
      }
      
      if (modalities.empty())
      {
        LOG(WARNING) << "DICOM authorization rejected  for AET " << remoteAet
                     << " on IP " << remoteIp << ": This AET is not listed in "
                     << "configuration option \"DicomModalities\"";
        return false;
      }
      else if (modalities.size() == 1)
      {
        // DicomCheckModalityHost is true: check if the IP match the configured IP
        if (checkIp &&
            remoteIp != modalities.front().GetHost())
        {
          LOG(WARNING) << "DICOM authorization rejected for AET " << remoteAet
                       << " on IP " << remoteIp << ": Its IP address should be "
                       << modalities.front().GetHost()
                       << " according to configuration option \"DicomModalities\"";
          return false;
        }
        else if (modalities.front().IsRequestAllowed(type))
        {
          return true;
        }
        else
        {
          ReportDisallowedCommand(remoteIp, remoteAet, type);
          return false;
        }
      }
      else
      {
        // If there are multiple modalities with the same AET, consider the one matching this IP
        for (std::list<RemoteModalityParameters>::const_iterator
               it = modalities.begin(); it != modalities.end(); ++it)
        {
          if (it->GetHost() == remoteIp)
          {
            if (it->IsRequestAllowed(type))
            {
              return true;
            }
            else
            {
              ReportDisallowedCommand(remoteIp, remoteAet, type);
              return false;
            }
          }
        }

        LOG(WARNING) << "DICOM authorization rejected for AET " << remoteAet
                     << " on IP " << remoteIp << ": " << modalities.size()
                     << " modalites found with this AET in configuration option "
                     << "\"DicomModalities\", but none of them matches the IP";
        return false;
      }
    }
  }


  virtual void GetAcceptedTransferSyntaxes(std::set<DicomTransferSyntax>& target,
                                           const std::string& remoteIp,
                                           const std::string& remoteAet,
                                           const std::string& calledAet) ORTHANC_OVERRIDE
  {
    context_.GetAcceptedTransferSyntaxes(target);
  }

  
  virtual bool IsUnknownSopClassAccepted(const std::string& remoteIp,
                                         const std::string& remoteAet,
                                         const std::string& calledAet) ORTHANC_OVERRIDE
  {
    return context_.IsUnknownSopClassAccepted();
  }
};


class MyIncomingHttpRequestFilter : public IIncomingHttpRequestFilter
{
private:
  ServerContext&   context_;
  OrthancPlugins*  plugins_;

public:
  MyIncomingHttpRequestFilter(ServerContext& context,
                              OrthancPlugins* plugins) : 
    context_(context),
    plugins_(plugins)
  {
  }

  virtual bool IsValidBearerToken(const std::string& token) ORTHANC_OVERRIDE
  {
#if ORTHANC_ENABLE_PLUGINS == 1
    return (plugins_ != NULL &&
            plugins_->IsValidAuthorizationToken(token));
#else
    return false;
#endif    
  }
  
  virtual bool IsAllowed(HttpMethod method,
                         const char* uri,
                         const char* ip,
                         const char* username,
                         const HttpToolbox::Arguments& httpHeaders,
                         const HttpToolbox::GetArguments& getArguments) ORTHANC_OVERRIDE
  {
#if ORTHANC_ENABLE_PLUGINS == 1
    if (plugins_ != NULL &&
        !plugins_->IsAllowed(method, uri, ip, username, httpHeaders, getArguments))
    {
      return false;
    }
#endif

    static const char* HTTP_FILTER = "IncomingHttpRequestFilter";

    LuaScripting::Lock lock(context_.GetLuaScripting());

    // Test if the instance must be filtered out
    if (lock.GetLua().IsExistingFunction(HTTP_FILTER))
    {
      LuaFunctionCall call(lock.GetLua(), HTTP_FILTER);

      switch (method)
      {
        case HttpMethod_Get:
          call.PushString("GET");
          break;

        case HttpMethod_Put:
          call.PushString("PUT");
          break;

        case HttpMethod_Post:
          call.PushString("POST");
          break;

        case HttpMethod_Delete:
          call.PushString("DELETE");
          break;

        default:
          return true;
      }

      call.PushString(uri);
      call.PushString(ip);
      call.PushString(username);
      call.PushStringMap(httpHeaders);

      if (!call.ExecutePredicate())
      {
        LOG(INFO) << "An incoming HTTP request has been discarded by the filter";
        return false;
      }
    }

    return true;
  }
};



class MyHttpExceptionFormatter : public IHttpExceptionFormatter
{
private:
  bool             describeErrors_;
  OrthancPlugins*  plugins_;

public:
  MyHttpExceptionFormatter(bool describeErrors,
                           OrthancPlugins* plugins) :
    describeErrors_(describeErrors),
    plugins_(plugins)
  {
  }

  virtual void Format(HttpOutput& output,
                      const OrthancException& exception,
                      HttpMethod method,
                      const char* uri) ORTHANC_OVERRIDE
  {
    {
      bool isPlugin = false;

#if ORTHANC_ENABLE_PLUGINS == 1
      if (plugins_ != NULL)
      {
        plugins_->GetErrorDictionary().LogError(exception.GetErrorCode(), true);
        isPlugin = true;
      }
#endif

      if (!isPlugin)
      {
        LOG(ERROR) << "Exception in the HTTP handler: " << exception.What();
      }
    }      

    Json::Value message = Json::objectValue;
    ErrorCode errorCode = exception.GetErrorCode();
    HttpStatus httpStatus = exception.GetHttpStatus();

    {
      bool isPlugin = false;

#if ORTHANC_ENABLE_PLUGINS == 1
      if (plugins_ != NULL &&
          plugins_->GetErrorDictionary().Format(message, httpStatus, exception))
      {
        errorCode = ErrorCode_Plugin;
        isPlugin = true;
      }
#endif

      if (!isPlugin)
      {
        message["Message"] = exception.What();
      }
    }

    if (!describeErrors_)
    {
      output.SendStatus(httpStatus);
    }
    else
    {
      message["Method"] = EnumerationToString(method);
      message["Uri"] = uri;
      message["HttpError"] = EnumerationToString(httpStatus);
      message["HttpStatus"] = httpStatus;
      message["OrthancError"] = EnumerationToString(errorCode);
      message["OrthancStatus"] = errorCode;

      if (exception.HasDetails())
      {
        message["Details"] = exception.GetDetails();
      }

      std::string info = message.toStyledString();
      output.SendStatus(httpStatus, info);
    }
  }
};


static void PrintHelp(const char* path)
{
  std::cout 
    << "Usage: " << path << " [OPTION]... [CONFIGURATION]" << std::endl
    << "Orthanc, lightweight, RESTful DICOM server for healthcare and medical research." << std::endl
    << std::endl
    << "The \"CONFIGURATION\" argument can be a single file or a directory. In the " << std::endl
    << "case of a directory, all the JSON files it contains will be merged. " << std::endl
    << "If no configuration path is given on the command line, a set of default " << std::endl
    << "parameters is used. Please refer to the Orthanc Book for the full " << std::endl
    << "instructions about how to use Orthanc <http://book.orthanc-server.com/>." << std::endl
    << std::endl
    << "Pay attention to the fact that the order of the options is important." << std::endl
    << "Options are read left to right. In particular, options such as \"--verbose\" can " << std::endl
    << "reset the value of other log-related options that were read before." << std::endl
    << std::endl
    << "The recommended set of options to debug DICOM communications is " << std::endl
    << "\"--verbose --trace-dicom --logfile=dicom.log\"" << std::endl
    << std::endl
    << "Command-line options:" << std::endl
    << "  --help\t\tdisplay this help and exit" << std::endl
    << "  --logdir=[dir]\tdirectory where to store the log files" << std::endl
    << "\t\t\t(by default, the log is dumped to stderr)" << std::endl
    << "  --logfile=[file]\tfile where to store the log of Orthanc" << std::endl
    << "\t\t\t(by default, the log is dumped to stderr)" << std::endl
    << "  --config=[file]\tcreate a sample configuration file and exit" << std::endl
    << "\t\t\t(if \"file\" is \"-\", dumps to stdout)" << std::endl
    << "  --errors\t\tprint the supported error codes and exit" << std::endl
    << "  --verbose\t\tbe verbose in logs" << std::endl
    << "  --trace\t\thighest verbosity in logs (for debug)" << std::endl
    << "  --upgrade\t\tallow Orthanc to upgrade the version of the" << std::endl
    << "\t\t\tdatabase (beware that the database will become" << std::endl
    << "\t\t\tincompatible with former versions of Orthanc)" << std::endl
    << "  --no-jobs\t\tdon't restart the jobs that were stored during" << std::endl
    << "\t\t\tthe last execution of Orthanc" << std::endl
    << "  --openapi=[file]\twrite the OpenAPI documentation and exit" << std::endl
    << "\t\t\t(if \"file\" is \"-\", dumps to stdout)" << std::endl
    << "  --cheatsheet=[file]\twrite the cheat sheet of REST API as CSV" << std::endl
    << "\t\t\tand exit (if \"file\" is \"-\", dumps to stdout)" << std::endl
    << "  --version\t\toutput version information and exit" << std::endl
    << std::endl
    << "Fine-tuning of log categories:" << std::endl;

  for (size_t i = 0; i < Logging::GetCategoriesCount(); i++)
  {
    const std::string name = Logging::GetCategoryName(i);
    std::cout << "  --verbose-" << name
              << "\tbe verbose in logs of category \"" << name << "\"" << std::endl;
    std::cout << "  --trace-" << name
              << "\tuse highest verbosity for logs of category \"" << name << "\"" << std::endl;
  }
  
  std::cout
    << std::endl
    << "Exit status:" << std::endl
    << "  0\tif success," << std::endl
#if defined(_WIN32)
    << "  != 0\tif error (use the --errors option to get the list of possible errors)." << std::endl
#else
    << "  -1\tif error (have a look at the logs)." << std::endl
#endif
    << std::endl;
}


static void PrintVersion(const char* path)
{
  std::cout
    << path << " " << ORTHANC_VERSION << std::endl
    << "Copyright (C) 2012-2016 Sebastien Jodogne, Medical Physics Department, University Hospital of Liege (Belgium)" << std::endl
<<<<<<< HEAD
    << "Copyright (C) 2017-2021 Osimis S.A. (Belgium)" << std::endl
    << "Copyright (C) 2021-2021 Sebastien Jodogne, ICTEAM UCLouvain (Belgium)" << std::endl
    << "Licensing GPLv3+: GNU GPL version 3 or later <http://gnu.org/licenses/gpl.html>." << std::endl
=======
    << "Copyright (C) 2017-2022 Osimis S.A. (Belgium)" << std::endl
    << "Copyright (C) 2021-2022 Sebastien Jodogne, ICTEAM UCLouvain (Belgium)" << std::endl
    << "Licensing GPLv3+: GNU GPL version 3 or later <http://gnu.org/licenses/gpl.html>, with OpenSSL exception." << std::endl
>>>>>>> 7d6ab227
    << "This is free software: you are free to change and redistribute it." << std::endl
    << "There is NO WARRANTY, to the extent permitted by law." << std::endl
    << std::endl
    << "Written by Sebastien Jodogne <s.jodogne@orthanc-labs.com>" << std::endl;
}


static void PrintErrorCode(ErrorCode code, const char* description)
{
  std::cout 
    << std::right << std::setw(16) 
    << static_cast<int>(code)
    << "   " << description << std::endl;
}


static void PrintErrors(const char* path)
{
  std::cout
    << path << " " << ORTHANC_VERSION << std::endl
    << "Orthanc, lightweight, RESTful DICOM server for healthcare and medical research." 
    << std::endl << std::endl
    << "List of error codes that could be returned by Orthanc:" 
    << std::endl << std::endl;

  // The content of the following brackets is automatically generated
  // by the "GenerateErrorCodes.py" script
  {
    PrintErrorCode(ErrorCode_InternalError, "Internal error");
    PrintErrorCode(ErrorCode_Success, "Success");
    PrintErrorCode(ErrorCode_Plugin, "Error encountered within the plugin engine");
    PrintErrorCode(ErrorCode_NotImplemented, "Not implemented yet");
    PrintErrorCode(ErrorCode_ParameterOutOfRange, "Parameter out of range");
    PrintErrorCode(ErrorCode_NotEnoughMemory, "The server hosting Orthanc is running out of memory");
    PrintErrorCode(ErrorCode_BadParameterType, "Bad type for a parameter");
    PrintErrorCode(ErrorCode_BadSequenceOfCalls, "Bad sequence of calls");
    PrintErrorCode(ErrorCode_InexistentItem, "Accessing an inexistent item");
    PrintErrorCode(ErrorCode_BadRequest, "Bad request");
    PrintErrorCode(ErrorCode_NetworkProtocol, "Error in the network protocol");
    PrintErrorCode(ErrorCode_SystemCommand, "Error while calling a system command");
    PrintErrorCode(ErrorCode_Database, "Error with the database engine");
    PrintErrorCode(ErrorCode_UriSyntax, "Badly formatted URI");
    PrintErrorCode(ErrorCode_InexistentFile, "Inexistent file");
    PrintErrorCode(ErrorCode_CannotWriteFile, "Cannot write to file");
    PrintErrorCode(ErrorCode_BadFileFormat, "Bad file format");
    PrintErrorCode(ErrorCode_Timeout, "Timeout");
    PrintErrorCode(ErrorCode_UnknownResource, "Unknown resource");
    PrintErrorCode(ErrorCode_IncompatibleDatabaseVersion, "Incompatible version of the database");
    PrintErrorCode(ErrorCode_FullStorage, "The file storage is full");
    PrintErrorCode(ErrorCode_CorruptedFile, "Corrupted file (e.g. inconsistent MD5 hash)");
    PrintErrorCode(ErrorCode_InexistentTag, "Inexistent tag");
    PrintErrorCode(ErrorCode_ReadOnly, "Cannot modify a read-only data structure");
    PrintErrorCode(ErrorCode_IncompatibleImageFormat, "Incompatible format of the images");
    PrintErrorCode(ErrorCode_IncompatibleImageSize, "Incompatible size of the images");
    PrintErrorCode(ErrorCode_SharedLibrary, "Error while using a shared library (plugin)");
    PrintErrorCode(ErrorCode_UnknownPluginService, "Plugin invoking an unknown service");
    PrintErrorCode(ErrorCode_UnknownDicomTag, "Unknown DICOM tag");
    PrintErrorCode(ErrorCode_BadJson, "Cannot parse a JSON document");
    PrintErrorCode(ErrorCode_Unauthorized, "Bad credentials were provided to an HTTP request");
    PrintErrorCode(ErrorCode_BadFont, "Badly formatted font file");
    PrintErrorCode(ErrorCode_DatabasePlugin, "The plugin implementing a custom database back-end does not fulfill the proper interface");
    PrintErrorCode(ErrorCode_StorageAreaPlugin, "Error in the plugin implementing a custom storage area");
    PrintErrorCode(ErrorCode_EmptyRequest, "The request is empty");
    PrintErrorCode(ErrorCode_NotAcceptable, "Cannot send a response which is acceptable according to the Accept HTTP header");
    PrintErrorCode(ErrorCode_NullPointer, "Cannot handle a NULL pointer");
    PrintErrorCode(ErrorCode_DatabaseUnavailable, "The database is currently not available (probably a transient situation)");
    PrintErrorCode(ErrorCode_CanceledJob, "This job was canceled");
    PrintErrorCode(ErrorCode_BadGeometry, "Geometry error encountered in Stone");
    PrintErrorCode(ErrorCode_SslInitialization, "Cannot initialize SSL encryption, check out your certificates");
    PrintErrorCode(ErrorCode_DiscontinuedAbi, "Calling a function that has been removed from the Orthanc Framework");
    PrintErrorCode(ErrorCode_BadRange, "Incorrect range request");
    PrintErrorCode(ErrorCode_DatabaseCannotSerialize, "Database could not serialize access due to concurrent update, the transaction should be retried");
    PrintErrorCode(ErrorCode_Revision, "A bad revision number was provided, which might indicate conflict between multiple writers");
    PrintErrorCode(ErrorCode_SQLiteNotOpened, "SQLite: The database is not opened");
    PrintErrorCode(ErrorCode_SQLiteAlreadyOpened, "SQLite: Connection is already open");
    PrintErrorCode(ErrorCode_SQLiteCannotOpen, "SQLite: Unable to open the database");
    PrintErrorCode(ErrorCode_SQLiteStatementAlreadyUsed, "SQLite: This cached statement is already being referred to");
    PrintErrorCode(ErrorCode_SQLiteExecute, "SQLite: Cannot execute a command");
    PrintErrorCode(ErrorCode_SQLiteRollbackWithoutTransaction, "SQLite: Rolling back a nonexistent transaction (have you called Begin()?)");
    PrintErrorCode(ErrorCode_SQLiteCommitWithoutTransaction, "SQLite: Committing a nonexistent transaction");
    PrintErrorCode(ErrorCode_SQLiteRegisterFunction, "SQLite: Unable to register a function");
    PrintErrorCode(ErrorCode_SQLiteFlush, "SQLite: Unable to flush the database");
    PrintErrorCode(ErrorCode_SQLiteCannotRun, "SQLite: Cannot run a cached statement");
    PrintErrorCode(ErrorCode_SQLiteCannotStep, "SQLite: Cannot step over a cached statement");
    PrintErrorCode(ErrorCode_SQLiteBindOutOfRange, "SQLite: Bing a value while out of range (serious error)");
    PrintErrorCode(ErrorCode_SQLitePrepareStatement, "SQLite: Cannot prepare a cached statement");
    PrintErrorCode(ErrorCode_SQLiteTransactionAlreadyStarted, "SQLite: Beginning the same transaction twice");
    PrintErrorCode(ErrorCode_SQLiteTransactionCommit, "SQLite: Failure when committing the transaction");
    PrintErrorCode(ErrorCode_SQLiteTransactionBegin, "SQLite: Cannot start a transaction");
    PrintErrorCode(ErrorCode_DirectoryOverFile, "The directory to be created is already occupied by a regular file");
    PrintErrorCode(ErrorCode_FileStorageCannotWrite, "Unable to create a subdirectory or a file in the file storage");
    PrintErrorCode(ErrorCode_DirectoryExpected, "The specified path does not point to a directory");
    PrintErrorCode(ErrorCode_HttpPortInUse, "The TCP port of the HTTP server is privileged or already in use");
    PrintErrorCode(ErrorCode_DicomPortInUse, "The TCP port of the DICOM server is privileged or already in use");
    PrintErrorCode(ErrorCode_BadHttpStatusInRest, "This HTTP status is not allowed in a REST API");
    PrintErrorCode(ErrorCode_RegularFileExpected, "The specified path does not point to a regular file");
    PrintErrorCode(ErrorCode_PathToExecutable, "Unable to get the path to the executable");
    PrintErrorCode(ErrorCode_MakeDirectory, "Cannot create a directory");
    PrintErrorCode(ErrorCode_BadApplicationEntityTitle, "An application entity title (AET) cannot be empty or be longer than 16 characters");
    PrintErrorCode(ErrorCode_NoCFindHandler, "No request handler factory for DICOM C-FIND SCP");
    PrintErrorCode(ErrorCode_NoCMoveHandler, "No request handler factory for DICOM C-MOVE SCP");
    PrintErrorCode(ErrorCode_NoCStoreHandler, "No request handler factory for DICOM C-STORE SCP");
    PrintErrorCode(ErrorCode_NoApplicationEntityFilter, "No application entity filter");
    PrintErrorCode(ErrorCode_NoSopClassOrInstance, "DicomUserConnection: Unable to find the SOP class and instance");
    PrintErrorCode(ErrorCode_NoPresentationContext, "DicomUserConnection: No acceptable presentation context for modality");
    PrintErrorCode(ErrorCode_DicomFindUnavailable, "DicomUserConnection: The C-FIND command is not supported by the remote SCP");
    PrintErrorCode(ErrorCode_DicomMoveUnavailable, "DicomUserConnection: The C-MOVE command is not supported by the remote SCP");
    PrintErrorCode(ErrorCode_CannotStoreInstance, "Cannot store an instance");
    PrintErrorCode(ErrorCode_CreateDicomNotString, "Only string values are supported when creating DICOM instances");
    PrintErrorCode(ErrorCode_CreateDicomOverrideTag, "Trying to override a value inherited from a parent module");
    PrintErrorCode(ErrorCode_CreateDicomUseContent, "Use \"Content\" to inject an image into a new DICOM instance");
    PrintErrorCode(ErrorCode_CreateDicomNoPayload, "No payload is present for one instance in the series");
    PrintErrorCode(ErrorCode_CreateDicomUseDataUriScheme, "The payload of the DICOM instance must be specified according to Data URI scheme");
    PrintErrorCode(ErrorCode_CreateDicomBadParent, "Trying to attach a new DICOM instance to an inexistent resource");
    PrintErrorCode(ErrorCode_CreateDicomParentIsInstance, "Trying to attach a new DICOM instance to an instance (must be a series, study or patient)");
    PrintErrorCode(ErrorCode_CreateDicomParentEncoding, "Unable to get the encoding of the parent resource");
    PrintErrorCode(ErrorCode_UnknownModality, "Unknown modality");
    PrintErrorCode(ErrorCode_BadJobOrdering, "Bad ordering of filters in a job");
    PrintErrorCode(ErrorCode_JsonToLuaTable, "Cannot convert the given JSON object to a Lua table");
    PrintErrorCode(ErrorCode_CannotCreateLua, "Cannot create the Lua context");
    PrintErrorCode(ErrorCode_CannotExecuteLua, "Cannot execute a Lua command");
    PrintErrorCode(ErrorCode_LuaAlreadyExecuted, "Arguments cannot be pushed after the Lua function is executed");
    PrintErrorCode(ErrorCode_LuaBadOutput, "The Lua function does not give the expected number of outputs");
    PrintErrorCode(ErrorCode_NotLuaPredicate, "The Lua function is not a predicate (only true/false outputs allowed)");
    PrintErrorCode(ErrorCode_LuaReturnsNoString, "The Lua function does not return a string");
    PrintErrorCode(ErrorCode_StorageAreaAlreadyRegistered, "Another plugin has already registered a custom storage area");
    PrintErrorCode(ErrorCode_DatabaseBackendAlreadyRegistered, "Another plugin has already registered a custom database back-end");
    PrintErrorCode(ErrorCode_DatabaseNotInitialized, "Plugin trying to call the database during its initialization");
    PrintErrorCode(ErrorCode_SslDisabled, "Orthanc has been built without SSL support");
    PrintErrorCode(ErrorCode_CannotOrderSlices, "Unable to order the slices of the series");
    PrintErrorCode(ErrorCode_NoWorklistHandler, "No request handler factory for DICOM C-Find Modality SCP");
    PrintErrorCode(ErrorCode_AlreadyExistingTag, "Cannot override the value of a tag that already exists");
    PrintErrorCode(ErrorCode_NoStorageCommitmentHandler, "No request handler factory for DICOM N-ACTION SCP (storage commitment)");
    PrintErrorCode(ErrorCode_NoCGetHandler, "No request handler factory for DICOM C-GET SCP");
    PrintErrorCode(ErrorCode_UnsupportedMediaType, "Unsupported media type");
  }

  std::cout << std::endl;
}



#if ORTHANC_ENABLE_PLUGINS == 1
static void LoadPlugins(OrthancPlugins& plugins)
{
  std::list<std::string> pathList;

  {
    OrthancConfiguration::ReaderLock lock;
    lock.GetConfiguration().GetListOfStringsParameter(pathList, "Plugins");
  }

  for (std::list<std::string>::const_iterator
         it = pathList.begin(); it != pathList.end(); ++it)
  {
    std::string path;

    {
      OrthancConfiguration::ReaderLock lock;
      path = lock.GetConfiguration().InterpretStringParameterAsPath(*it);
    }

    LOG(WARNING) << "Loading plugin(s) from: " << path;
    plugins.GetManager().RegisterPlugin(path);
  }  
}
#endif



// Returns "true" if restart is required
static bool WaitForExit(ServerContext& context,
                        const OrthancRestApi& restApi)
{
  LOG(WARNING) << "Orthanc has started";

#if ORTHANC_ENABLE_PLUGINS == 1
  if (context.HasPlugins())
  {
    context.GetPlugins().SignalOrthancStarted();
  }
#endif

  context.GetLuaScripting().Start();
  context.GetLuaScripting().Execute("Initialize");

  bool restart;

  for (;;)
  {
    ServerBarrierEvent event = SystemToolbox::ServerBarrier(restApi.LeaveBarrierFlag());
    restart = restApi.IsResetRequestReceived();

    if (!restart && 
        event == ServerBarrierEvent_Reload)
    {
      // Handling of SIGHUP

      OrthancConfiguration::ReaderLock lock;
      if (lock.GetConfiguration().HasConfigurationChanged())
      {
        LOG(WARNING) << "A SIGHUP signal has been received, resetting Orthanc";
        Logging::Flush();
        restart = true;
        break;
      }
      else
      {
        LOG(WARNING) << "A SIGHUP signal has been received, but is ignored "
                     << "as the configuration has not changed on the disk";
        Logging::Flush();
        continue;
      }
    }
    else
    {
      break;
    }
  }

  context.GetLuaScripting().Execute("Finalize");
  context.GetLuaScripting().Stop();

#if ORTHANC_ENABLE_PLUGINS == 1
  if (context.HasPlugins())
  {
    context.GetPlugins().SignalOrthancStopped();
  }
#endif

  if (restart)
  {
    LOG(WARNING) << "Reset request received, restarting Orthanc";
  }

  // We're done
  LOG(WARNING) << "Orthanc is stopping";

  return restart;
}



static bool StartHttpServer(ServerContext& context,
                            const OrthancRestApi& restApi,
                            OrthancPlugins* plugins)
{
  bool httpServerEnabled;

  {
    OrthancConfiguration::ReaderLock lock;
    httpServerEnabled = lock.GetConfiguration().GetBooleanParameter("HttpServerEnabled", true);
  }

  if (!httpServerEnabled)
  {
    LOG(WARNING) << "The HTTP server is disabled";
    return WaitForExit(context, restApi);
  }
  else
  {
    MyIncomingHttpRequestFilter httpFilter(context, plugins);
    HttpServer httpServer;
    bool httpDescribeErrors;

#if ORTHANC_ENABLE_MONGOOSE == 1
    const bool defaultKeepAlive = false;
#elif ORTHANC_ENABLE_CIVETWEB == 1
    const bool defaultKeepAlive = true;
#else
#  error "Either Mongoose or Civetweb must be enabled to compile this file"
#endif
  
    {
      OrthancConfiguration::ReaderLock lock;
      
      httpDescribeErrors = lock.GetConfiguration().GetBooleanParameter("HttpDescribeErrors", true);
  
      // HTTP server
      httpServer.SetThreadsCount(lock.GetConfiguration().GetUnsignedIntegerParameter("HttpThreadsCount", 50));
      httpServer.SetPortNumber(lock.GetConfiguration().GetUnsignedIntegerParameter("HttpPort", 8042));
      httpServer.SetRemoteAccessAllowed(lock.GetConfiguration().GetBooleanParameter("RemoteAccessAllowed", false));
      httpServer.SetKeepAliveEnabled(lock.GetConfiguration().GetBooleanParameter("KeepAlive", defaultKeepAlive));
      httpServer.SetHttpCompressionEnabled(lock.GetConfiguration().GetBooleanParameter("HttpCompressionEnabled", true));
      httpServer.SetTcpNoDelay(lock.GetConfiguration().GetBooleanParameter("TcpNoDelay", true));
      httpServer.SetRequestTimeout(lock.GetConfiguration().GetUnsignedIntegerParameter("HttpRequestTimeout", 30));

      // Let's assume that the HTTP server is secure
      context.SetHttpServerSecure(true);

      bool authenticationEnabled;
      if (lock.GetConfiguration().LookupBooleanParameter(authenticationEnabled, "AuthenticationEnabled"))
      {
        httpServer.SetAuthenticationEnabled(authenticationEnabled);

        if (httpServer.IsRemoteAccessAllowed() &&
            !authenticationEnabled)
        {
          LOG(WARNING) << "====> Remote access is enabled while user authentication is explicitly disabled, "
                       << "your setup is POSSIBLY INSECURE <====";
          context.SetHttpServerSecure(false);
        }
      }
      else if (httpServer.IsRemoteAccessAllowed())
      {
        // Starting with Orthanc 1.5.8, it is impossible to enable
        // remote access without having explicitly disabled user
        // authentication.
        LOG(WARNING) << "Remote access is allowed but \"AuthenticationEnabled\" is not in the configuration, "
                     << "automatically enabling HTTP authentication for security";          
        httpServer.SetAuthenticationEnabled(true);
      }
      else
      {
        // If Orthanc only listens on the localhost, it is OK to have
        // "AuthenticationEnabled" disabled
        httpServer.SetAuthenticationEnabled(false);
      }

      bool hasUsers = lock.GetConfiguration().SetupRegisteredUsers(httpServer);

      if (httpServer.IsAuthenticationEnabled() &&
          !hasUsers)
      {
        if (httpServer.IsRemoteAccessAllowed())
        {
          /**
           * Starting with Orthanc 1.5.8, if no user is explicitly
           * defined while remote access is allowed, we create a
           * default user, and Orthanc Explorer shows a warning
           * message about an "Insecure setup". This convention is
           * used in Docker images "jodogne/orthanc",
           * "jodogne/orthanc-plugins" and "osimis/orthanc".
           **/
          LOG(WARNING) << "====> HTTP authentication is enabled, but no user is declared. "
                       << "Creating a default user: Review your configuration option \"RegisteredUsers\". "
                       << "Your setup is INSECURE <====";

          context.SetHttpServerSecure(false);

          // This is the username/password of the default user in Orthanc.
          httpServer.RegisterUser("orthanc", "orthanc");
        }
        else
        {
          LOG(WARNING) << "HTTP authentication is enabled, but no user is declared, "
                       << "check the value of configuration option \"RegisteredUsers\"";
        }
      }
      
      if (lock.GetConfiguration().GetBooleanParameter("SslEnabled", false))
      {
        std::string certificate = lock.GetConfiguration().InterpretStringParameterAsPath(
          lock.GetConfiguration().GetStringParameter("SslCertificate", "certificate.pem"));
        httpServer.SetSslEnabled(true);
        httpServer.SetSslCertificate(certificate.c_str());
        
        // Default to TLS 1.2 as SSL minimum
        // See https://github.com/civetweb/civetweb/blob/master/docs/UserManual.md "ssl_protocol_version" for mapping
        static const unsigned int TLS_1_2 = 4;
        unsigned int minimumVersion = lock.GetConfiguration().GetUnsignedIntegerParameter("SslMinimumProtocolVersion", TLS_1_2);
        httpServer.SetSslMinimumVersion(minimumVersion);

        static const char* SSL_CIPHERS_ACCEPTED = "SslCiphersAccepted";

        std::list<std::string> ciphers;

        if (lock.GetJson().type() == Json::objectValue &&
            lock.GetJson().isMember(SSL_CIPHERS_ACCEPTED))
        {
          lock.GetConfiguration().GetListOfStringsParameter(ciphers, SSL_CIPHERS_ACCEPTED);
        }
        else
        {
          // Defaults to FIPS 140-2 ciphers 
          CLOG(INFO, HTTP) << "No configuration option \"" << SSL_CIPHERS_ACCEPTED
                           << "\", will accept the FIPS 140-2 ciphers";

          ciphers.push_back("ECDHE-ECDSA-AES256-GCM-SHA384");
          ciphers.push_back("ECDHE-ECDSA-AES256-SHA384");
          ciphers.push_back("ECDHE-RSA-AES256-GCM-SHA384");
          ciphers.push_back("ECDHE-RSA-AES128-GCM-SHA256");
          ciphers.push_back("ECDHE-RSA-AES256-SHA384");
          ciphers.push_back("ECDHE-RSA-AES128-SHA256");
          ciphers.push_back("ECDHE-RSA-AES128-SHA");
          ciphers.push_back("ECDHE-RSA-AES256-SHA");
          ciphers.push_back("DHE-RSA-AES256-SHA");
          ciphers.push_back("DHE-RSA-AES128-SHA");
          ciphers.push_back("AES256-SHA");
          ciphers.push_back("AES128-SHA");
        }
        
        httpServer.SetSslCiphers(ciphers);
      }
      else
      {
        httpServer.SetSslEnabled(false);
      }

      if (lock.GetConfiguration().GetBooleanParameter("SslVerifyPeers", false))
      {
        std::string trustedClientCertificates = lock.GetConfiguration().InterpretStringParameterAsPath(
          lock.GetConfiguration().GetStringParameter("SslTrustedClientCertificates", "trustedCertificates.pem"));
        httpServer.SetSslVerifyPeers(true);
        httpServer.SetSslTrustedClientCertificates(trustedClientCertificates.c_str());
      }
      else
      {
        httpServer.SetSslVerifyPeers(false);
      }

      LOG(INFO) << "Version of Lua: " << LUA_VERSION;

      if (lock.GetConfiguration().GetBooleanParameter("ExecuteLuaEnabled", false))
      {
        context.SetExecuteLuaEnabled(true);
        LOG(WARNING) << "====> Remote LUA script execution is enabled.  Review your configuration option \"ExecuteLuaEnabled\". "
                     << "Your setup is POSSIBLY INSECURE <====";
      }
      else
      {
        context.SetExecuteLuaEnabled(false);
        LOG(WARNING) << "Remote LUA script execution is disabled";
      }

      if (lock.GetConfiguration().GetBooleanParameter("WebDavEnabled", true))
      {
        const bool allowDelete = lock.GetConfiguration().GetBooleanParameter("WebDavDeleteAllowed", false);
        const bool allowUpload = lock.GetConfiguration().GetBooleanParameter("WebDavUploadAllowed", true);
        
        UriComponents root;
        root.push_back("webdav");
        httpServer.Register(root, new OrthancWebDav(context, allowDelete, allowUpload));
      }
    }

    MyHttpExceptionFormatter exceptionFormatter(httpDescribeErrors, plugins);
        
    httpServer.SetIncomingHttpRequestFilter(httpFilter);
    httpServer.SetHttpExceptionFormatter(exceptionFormatter);
    httpServer.Register(context.GetHttpHandler());

    if (httpServer.GetPortNumber() < 1024)
    {
      LOG(WARNING) << "The HTTP port is privileged (" 
                   << httpServer.GetPortNumber() << " is below 1024), "
                   << "make sure you run Orthanc as root/administrator";
    }

    httpServer.Start();
  
    bool restart = WaitForExit(context, restApi);

    httpServer.Stop();
    LOG(WARNING) << "    HTTP server has stopped";

    return restart;
  }
}


static bool StartDicomServer(ServerContext& context,
                             const OrthancRestApi& restApi,
                             OrthancPlugins* plugins)
{
  bool dicomServerEnabled;

  {
    OrthancConfiguration::ReaderLock lock;
    dicomServerEnabled = lock.GetConfiguration().GetBooleanParameter("DicomServerEnabled", true);
  }

  if (!dicomServerEnabled)
  {
    LOG(WARNING) << "The DICOM server is disabled";
    return StartHttpServer(context, restApi, plugins);
  }
  else
  {
    MyDicomServerFactory serverFactory(context);
    OrthancApplicationEntityFilter dicomFilter(context);
    ModalitiesFromConfiguration modalities;
  
    // Setup the DICOM server  
    DicomServer dicomServer;
    dicomServer.SetRemoteModalities(modalities);
    dicomServer.SetStoreRequestHandlerFactory(serverFactory);
    dicomServer.SetMoveRequestHandlerFactory(serverFactory);
    dicomServer.SetGetRequestHandlerFactory(serverFactory);
    dicomServer.SetFindRequestHandlerFactory(serverFactory);
    dicomServer.SetStorageCommitmentRequestHandlerFactory(serverFactory);

    {
      OrthancConfiguration::ReaderLock lock;
      dicomServer.SetCalledApplicationEntityTitleCheck(lock.GetConfiguration().GetBooleanParameter("DicomCheckCalledAet", false));
      dicomServer.SetAssociationTimeout(lock.GetConfiguration().GetUnsignedIntegerParameter("DicomScpTimeout", 30));
      dicomServer.SetPortNumber(lock.GetConfiguration().GetUnsignedIntegerParameter("DicomPort", 4242));
      dicomServer.SetThreadsCount(lock.GetConfiguration().GetUnsignedIntegerParameter("DicomThreadsCount", 4));
      dicomServer.SetApplicationEntityTitle(lock.GetConfiguration().GetOrthancAET());

      // Configuration of DICOM TLS for Orthanc SCP (since Orthanc 1.9.0)
      dicomServer.SetDicomTlsEnabled(lock.GetConfiguration().GetBooleanParameter(KEY_DICOM_TLS_ENABLED, false));
      if (dicomServer.IsDicomTlsEnabled())
      {
        dicomServer.SetOwnCertificatePath(
          lock.GetConfiguration().GetStringParameter(KEY_DICOM_TLS_PRIVATE_KEY, ""),
          lock.GetConfiguration().GetStringParameter(KEY_DICOM_TLS_CERTIFICATE, ""));
        dicomServer.SetTrustedCertificatesPath(
          lock.GetConfiguration().GetStringParameter(KEY_DICOM_TLS_TRUSTED_CERTIFICATES, ""));
      }

      dicomServer.SetMaximumPduLength(lock.GetConfiguration().GetUnsignedIntegerParameter(KEY_MAXIMUM_PDU_LENGTH, 16384));

      // New option in Orthanc 1.9.3
      dicomServer.SetRemoteCertificateRequired(
        lock.GetConfiguration().GetBooleanParameter(KEY_DICOM_TLS_REMOTE_CERTIFICATE_REQUIRED, true));
    }

#if ORTHANC_ENABLE_PLUGINS == 1
    if (plugins != NULL)
    {
      if (plugins->HasWorklistHandler())
      {
        dicomServer.SetWorklistRequestHandlerFactory(*plugins);
      }

      if (plugins->HasFindHandler())
      {
        dicomServer.SetFindRequestHandlerFactory(*plugins);
      }

      if (plugins->HasMoveHandler())
      {
        dicomServer.SetMoveRequestHandlerFactory(*plugins);
      }
    }
#endif

    dicomServer.SetApplicationEntityFilter(dicomFilter);

    if (dicomServer.GetPortNumber() < 1024)
    {
      LOG(WARNING) << "The DICOM port is privileged (" 
                   << dicomServer.GetPortNumber() << " is below 1024), "
                   << "make sure you run Orthanc as root/administrator";
    }

    dicomServer.Start();
    LOG(WARNING) << "DICOM server listening with AET " << dicomServer.GetApplicationEntityTitle() 
                 << " on port: " << dicomServer.GetPortNumber();

    bool restart = false;
    ErrorCode error = ErrorCode_Success;

    try
    {
      restart = StartHttpServer(context, restApi, plugins);
    }
    catch (OrthancException& e)
    {
      error = e.GetErrorCode();
    }

    dicomServer.Stop();
    LOG(WARNING) << "    DICOM server has stopped";

    serverFactory.Done();

    if (error != ErrorCode_Success)
    {
      throw OrthancException(error);
    }

    return restart;
  }
}


static bool ConfigureHttpHandler(ServerContext& context,
                                 OrthancPlugins *plugins,
                                 bool loadJobsFromDatabase)
{
#if ORTHANC_ENABLE_PLUGINS == 1
  // By order of priority, first apply the "plugins" layer, so that
  // plugins can overwrite the built-in REST API of Orthanc
  if (plugins)
  {
    assert(context.HasPlugins());
    context.GetHttpHandler().Register(*plugins, false);
  }
#endif
  
  // Secondly, apply the "static resources" layer
#if ORTHANC_STANDALONE == 1
  EmbeddedResourceHttpHandler staticResources("/app", ServerResources::ORTHANC_EXPLORER);
#else
  FilesystemHttpHandler staticResources("/app", ORTHANC_PATH "/OrthancExplorer");
#endif

  // Do not register static resources if orthanc explorer is disabled
  bool orthancExplorerEnabled = false;
  {
    OrthancConfiguration::ReaderLock lock;
    orthancExplorerEnabled = lock.GetConfiguration().GetBooleanParameter(
        "OrthancExplorerEnabled", true);
  }

  if (orthancExplorerEnabled)
  {
    context.GetHttpHandler().Register(staticResources, false);
  }
  else
  {
    LOG(WARNING) << "Orthanc Explorer UI is disabled";
  }

  // Thirdly, consider the built-in REST API of Orthanc
  OrthancRestApi restApi(context, orthancExplorerEnabled);
  context.GetHttpHandler().Register(restApi, true);

  context.SetupJobsEngine(false /* not running unit tests */, loadJobsFromDatabase);

  bool restart = StartDicomServer(context, restApi, plugins);

  context.Stop();

  return restart;
}


static void UpgradeDatabase(IDatabaseWrapper& database,
                            IStorageArea& storageArea)
{
  // Upgrade the schema of the database, if needed
  unsigned int currentVersion = database.GetDatabaseVersion();

  LOG(WARNING) << "Starting the upgrade of the database schema";
  LOG(WARNING) << "Current database version: " << currentVersion;
  LOG(WARNING) << "Database version expected by Orthanc: " << ORTHANC_DATABASE_VERSION;
  
  if (currentVersion == ORTHANC_DATABASE_VERSION)
  {
    LOG(WARNING) << "No upgrade is needed, start Orthanc without the \"--upgrade\" argument";
    return;
  }

  if (currentVersion > ORTHANC_DATABASE_VERSION)
  {
    throw OrthancException(ErrorCode_IncompatibleDatabaseVersion,
                           "The version of the database schema (" +
                           boost::lexical_cast<std::string>(currentVersion) +
                           ") is too recent for this version of Orthanc. Please upgrade Orthanc.");
  }

  LOG(WARNING) << "Upgrading the database from schema version "
               << currentVersion << " to " << ORTHANC_DATABASE_VERSION;

  try
  {
    database.Upgrade(ORTHANC_DATABASE_VERSION, storageArea);
  }
  catch (OrthancException&)
  {
    LOG(ERROR) << "Unable to run the automated upgrade, please use the replication instructions: "
               << "http://book.orthanc-server.com/users/replication.html";
    throw;
  }
    
  // Sanity check
  currentVersion = database.GetDatabaseVersion();
  if (ORTHANC_DATABASE_VERSION != currentVersion)
  {
    throw OrthancException(ErrorCode_IncompatibleDatabaseVersion,
                           "The database schema was not properly upgraded, it is still at version " +
                           boost::lexical_cast<std::string>(currentVersion));
  }
  else
  {
    LOG(WARNING) << "The database schema was successfully upgraded, "
                 << "you can now start Orthanc without the \"--upgrade\" argument";
  }
}



namespace
{
  class ServerContextConfigurator : public boost::noncopyable
  {
  private:
    ServerContext&   context_;
    OrthancPlugins*  plugins_;

  public:
    ServerContextConfigurator(ServerContext& context,
                              OrthancPlugins* plugins) :
      context_(context),
      plugins_(plugins)
    {
      {
        OrthancConfiguration::WriterLock lock;
        lock.GetConfiguration().SetServerIndex(context.GetIndex());
      }

#if ORTHANC_ENABLE_PLUGINS == 1
      if (plugins_ != NULL)
      {
        plugins_->SetServerContext(context_);
        context_.SetPlugins(*plugins_);
        context_.GetIndex().SetMaxDatabaseRetries(plugins_->GetMaxDatabaseRetries());
      }
#endif
    }

    ~ServerContextConfigurator()
    {
      {
        OrthancConfiguration::WriterLock lock;
        lock.GetConfiguration().ResetServerIndex();
      }

#if ORTHANC_ENABLE_PLUGINS == 1
      if (plugins_ != NULL)
      {
        plugins_->ResetServerContext();
        context_.ResetPlugins();
      }
#endif
    }
  };
}


static bool ConfigureServerContext(IDatabaseWrapper& database,
                                   IStorageArea& storageArea,
                                   OrthancPlugins *plugins,
                                   bool loadJobsFromDatabase)
{
  size_t maxCompletedJobs;
  
  {
    OrthancConfiguration::ReaderLock lock;

    // These configuration options must be set before creating the
    // ServerContext, otherwise the possible Lua scripts will not be
    // able to properly issue HTTP/HTTPS queries
    HttpClient::ConfigureSsl(lock.GetConfiguration().GetBooleanParameter("HttpsVerifyPeers", true),
                             lock.GetConfiguration().InterpretStringParameterAsPath
                             (lock.GetConfiguration().GetStringParameter("HttpsCACertificates", "")));
    HttpClient::SetDefaultVerbose(lock.GetConfiguration().GetBooleanParameter("HttpVerbose", false));

    // The value "0" below makes the class HttpClient use its default
    // value (DEFAULT_HTTP_TIMEOUT = 60 seconds in Orthanc 1.5.7)
    HttpClient::SetDefaultTimeout(lock.GetConfiguration().GetUnsignedIntegerParameter("HttpTimeout", 0));
    
    HttpClient::SetDefaultProxy(lock.GetConfiguration().GetStringParameter("HttpProxy", ""));
    
    DicomAssociationParameters::SetDefaultTimeout(lock.GetConfiguration().GetUnsignedIntegerParameter("DicomScuTimeout", 10));

    maxCompletedJobs = lock.GetConfiguration().GetUnsignedIntegerParameter("JobsHistorySize", 10);

    if (maxCompletedJobs == 0)
    {
      LOG(WARNING) << "Setting option \"JobsHistorySize\" to zero is not recommended";
    }

    // Configuration of DICOM TLS for Orthanc SCU (since Orthanc 1.9.0)
    DicomAssociationParameters::SetDefaultOwnCertificatePath(
      lock.GetConfiguration().GetStringParameter(KEY_DICOM_TLS_PRIVATE_KEY, ""),
      lock.GetConfiguration().GetStringParameter(KEY_DICOM_TLS_CERTIFICATE, ""));
    DicomAssociationParameters::SetDefaultTrustedCertificatesPath(
      lock.GetConfiguration().GetStringParameter(KEY_DICOM_TLS_TRUSTED_CERTIFICATES, ""));
    DicomAssociationParameters::SetDefaultMaximumPduLength(
      lock.GetConfiguration().GetUnsignedIntegerParameter(KEY_MAXIMUM_PDU_LENGTH, 16384));

    // New option in Orthanc 1.9.3
    DicomAssociationParameters::SetDefaultRemoteCertificateRequired(
      lock.GetConfiguration().GetBooleanParameter(KEY_DICOM_TLS_REMOTE_CERTIFICATE_REQUIRED, true));
  }
  
  ServerContext context(database, storageArea, false /* not running unit tests */, maxCompletedJobs);

  {
    OrthancConfiguration::ReaderLock lock;

    context.SetCompressionEnabled(lock.GetConfiguration().GetBooleanParameter("StorageCompression", false));
    context.SetStoreMD5ForAttachments(lock.GetConfiguration().GetBooleanParameter("StoreMD5ForAttachments", true));

    // New option in Orthanc 1.4.2
    context.SetOverwriteInstances(lock.GetConfiguration().GetBooleanParameter("OverwriteInstances", false));

    try
    {
      context.GetIndex().SetMaximumPatientCount(lock.GetConfiguration().GetUnsignedIntegerParameter("MaximumPatientCount", 0));
    }
    catch (...)
    {
      context.GetIndex().SetMaximumPatientCount(0);
    }

    try
    {
      uint64_t size = lock.GetConfiguration().GetUnsignedIntegerParameter("MaximumStorageSize", 0);
      context.GetIndex().SetMaximumStorageSize(size * 1024 * 1024);
    }
    catch (...)
    {
      context.GetIndex().SetMaximumStorageSize(0);
    }

    try
    {
      uint64_t size = lock.GetConfiguration().GetUnsignedIntegerParameter("MaximumStorageCacheSize", 128);
      context.SetMaximumStorageCacheSize(size * 1024 * 1024);
    }
    catch (...)
    {
      context.SetMaximumStorageCacheSize(128);
    }
  }

  {
    ServerContextConfigurator configurator(context, plugins);  // This calls "OrthancConfiguration::SetServerIndex()"

    {
      OrthancConfiguration::WriterLock lock;
      lock.GetConfiguration().LoadModalitiesAndPeers();
    }

    return ConfigureHttpHandler(context, plugins, loadJobsFromDatabase);
  }
}


static bool ConfigureDatabase(IDatabaseWrapper& database,
                              IStorageArea& storageArea,
                              OrthancPlugins *plugins,
                              bool upgradeDatabase,
                              bool loadJobsFromDatabase)
{
  database.Open();

  unsigned int currentVersion = database.GetDatabaseVersion();

  if (upgradeDatabase)
  {
    UpgradeDatabase(database, storageArea);
    return false;  // Stop and don't restart Orthanc (cf. issue 29)
  }
  else if (currentVersion != ORTHANC_DATABASE_VERSION)
  {
    throw OrthancException(ErrorCode_IncompatibleDatabaseVersion,
                           "The database schema must be upgraded from version " +
                           boost::lexical_cast<std::string>(currentVersion) + " to " +
                           boost::lexical_cast<std::string>(ORTHANC_DATABASE_VERSION) +
                           ": Please run Orthanc with the \"--upgrade\" argument");
  }

  {
    static const char* const CHECK_REVISIONS = "CheckRevisions";
    
    OrthancConfiguration::ReaderLock lock;
    
    if (lock.GetConfiguration().GetBooleanParameter(CHECK_REVISIONS, false))
    {
      if (database.HasRevisionsSupport())
      {
        LOG(INFO) << "Handling of revisions is enabled, and the custom database back-end *has* "
                  << "support for revisions of metadata and attachments";
      }
      else
      {
        LOG(WARNING) << "The custom database back-end has *no* support for revisions of metadata and attachments, "
                     << "but configuration option \"" << CHECK_REVISIONS << "\" is set to \"true\"";
      }
      
      static const char* const STORE_MD5 = "StoreMD5ForAttachments";

      if (!lock.GetConfiguration().GetBooleanParameter(STORE_MD5, true))
      {
        throw OrthancException(
          ErrorCode_ParameterOutOfRange,
          "The revision system is enabled by configuration option \"" + std::string(CHECK_REVISIONS) +
          "\", but won't work properly for attachments if \"" + std::string(STORE_MD5) + "\" is set to \"false\"");
      }
    }
  }

  bool success = ConfigureServerContext
    (database, storageArea, plugins, loadJobsFromDatabase);

  database.Close();

  return success;
}


static bool ConfigurePlugins(int argc, 
                             char* argv[],
                             bool upgradeDatabase,
                             bool loadJobsFromDatabase)
{
  std::unique_ptr<IDatabaseWrapper>  databasePtr;
  std::unique_ptr<IStorageArea>  storage;

#if ORTHANC_ENABLE_PLUGINS == 1
  std::string databaseServerIdentifier;
  {
    OrthancConfiguration::ReaderLock lock;
    databaseServerIdentifier = lock.GetConfiguration().GetDatabaseServerIdentifier();
  }
  
  OrthancPlugins plugins(databaseServerIdentifier);
  plugins.SetCommandLineArguments(argc, argv);
  LoadPlugins(plugins);

  IDatabaseWrapper* database = NULL;
  if (plugins.HasDatabaseBackend())
  {
    LOG(WARNING) << "Using a custom database from plugins";
    database = &plugins.GetDatabaseBackend();
  }
  else
  {
    databasePtr.reset(CreateDatabaseWrapper());
    database = databasePtr.get();
  }

  if (plugins.HasStorageArea())
  {
    LOG(WARNING) << "Using a custom storage area from plugins";
    storage.reset(plugins.CreateStorageArea());
  }
  else
  {
    storage.reset(CreateStorageArea());
  }

  assert(database != NULL);
  assert(storage.get() != NULL);

  return ConfigureDatabase(*database, *storage, &plugins,
                           upgradeDatabase, loadJobsFromDatabase);

#elif ORTHANC_ENABLE_PLUGINS == 0
  // The plugins are disabled

  databasePtr.reset(CreateDatabaseWrapper());
  storage.reset(CreateStorageArea());

  assert(databasePtr.get() != NULL);
  assert(storage.get() != NULL);

  return ConfigureDatabase(*databasePtr, *storage, NULL,
                           upgradeDatabase, loadJobsFromDatabase);

#else
#  error The macro ORTHANC_ENABLE_PLUGINS must be set to 0 or 1
#endif
}


static bool StartOrthanc(int argc, 
                         char* argv[],
                         bool upgradeDatabase,
                         bool loadJobsFromDatabase)
{
  return ConfigurePlugins(argc, argv, upgradeDatabase, loadJobsFromDatabase);
}


static bool SetCategoryVerbosity(const Verbosity verbosity,
                                 const std::string& category)
{
  Logging::LogCategory c;
  if (LookupCategory(c, category))
  {
    SetCategoryVerbosity(c, verbosity);
    return true;
  }
  else
  {
    return false;
  }
}


static bool DisplayPerformanceWarning()
{
  (void) DisplayPerformanceWarning;   // Disable warning about unused function
  LOG(WARNING) << "Performance warning: Non-release build, runtime debug assertions are turned on";
  return true;
}


int main(int argc, char* argv[]) 
{
  Logging::Initialize();
  SetGlobalVerbosity(Verbosity_Default);

  bool upgradeDatabase = false;
  bool loadJobsFromDatabase = true;
  const char* configurationFile = NULL;


  /**
   * Parse the command-line options.
   **/ 

  for (int i = 1; i < argc; i++)
  {
    std::string argument(argv[i]); 

    if (argument.empty())
    {
      // Ignore empty arguments
    }
    else if (argument[0] != '-')
    {
      if (configurationFile != NULL)
      {
        LOG(ERROR) << "More than one configuration path were provided on the command line, aborting";
        return -1;
      }
      else
      {
        // Use the first argument that does not start with a "-" as
        // the configuration file

        // TODO WHAT IS THE ENCODING?
        configurationFile = argv[i];
      }
    }
    else if (argument == "--errors")
    {
      PrintErrors(argv[0]);
      return 0;
    }
    else if (argument == "--help")
    {
      PrintHelp(argv[0]);
      return 0;
    }
    else if (argument == "--version")
    {
      PrintVersion(argv[0]);
      return 0;
    }
    else if (argument == "--verbose")
    {
      SetGlobalVerbosity(Verbosity_Verbose);
    }
    else if (argument == "--trace")
    {
      SetGlobalVerbosity(Verbosity_Trace);
    }
    else if (boost::starts_with(argument, "--verbose-") &&
             SetCategoryVerbosity(Verbosity_Verbose, argument.substr(10)))
    {
      // New in Orthanc 1.8.1
    }
    else if (boost::starts_with(argument, "--trace-") &&
             SetCategoryVerbosity(Verbosity_Trace, argument.substr(8)))
    {
      // New in Orthanc 1.8.1
    }
    else if (boost::starts_with(argument, "--logdir="))
    {
      // TODO WHAT IS THE ENCODING?
      const std::string directory = argument.substr(9);

      try
      {
        Logging::SetTargetFolder(directory);
      }
      catch (OrthancException&)
      {
        LOG(ERROR) << "The directory where to store the log files (" 
                   << directory << ") is inexistent, aborting.";
        return -1;
      }
    }
    else if (boost::starts_with(argument, "--logfile="))
    {
      // TODO WHAT IS THE ENCODING?
      const std::string file = argument.substr(10);

      try
      {
        Logging::SetTargetFile(file);
      }
      catch (OrthancException&)
      {
        LOG(ERROR) << "Cannot write to the specified log file (" 
                   << file << "), aborting.";
        return -1;
      }
    }
    else if (argument == "--upgrade")
    {
      upgradeDatabase = true;
    }
    else if (argument == "--no-jobs")
    {
      loadJobsFromDatabase = false;
    }
    else if (boost::starts_with(argument, "--config="))
    {
      // TODO WHAT IS THE ENCODING?
      std::string configurationSample;
      GetFileResource(configurationSample, ServerResources::CONFIGURATION_SAMPLE);

#if defined(_WIN32)
      // Replace UNIX newlines with DOS newlines 
      boost::replace_all(configurationSample, "\n", "\r\n");
#endif

      std::string target = argument.substr(9);

      try
      {
        if (target == "-")
        {
          // New in 1.5.8: Print to stdout
          std::cout << configurationSample;
        }
        else
        {
          SystemToolbox::WriteFile(configurationSample, target);
        }
        return 0;
      }
      catch (OrthancException&)
      {
        LOG(ERROR) << "Cannot write sample configuration as file \"" << target << "\"";
        return -1;
      }
    }
    else if (boost::starts_with(argument, "--openapi="))
    {
      std::string target = argument.substr(10);

      try
      {
        Json::Value openapi;

        {
          SQLiteDatabaseWrapper inMemoryDatabase;
          inMemoryDatabase.Open();
          MemoryStorageArea inMemoryStorage;
          ServerContext context(inMemoryDatabase, inMemoryStorage, true /* unit testing */, 0 /* max completed jobs */);
          OrthancRestApi restApi(context, false /* no Orthanc Explorer */);
          restApi.GenerateOpenApiDocumentation(openapi);
          context.Stop();
        }

        openapi["info"]["version"] = ORTHANC_VERSION;
        openapi["info"]["title"] = "Orthanc API";
        openapi["info"]["description"] =
          "This is the full documentation of the [REST API](https://book.orthanc-server.com/users/rest.html) "
          "of Orthanc.<p>This reference is automatically generated from the source code of Orthanc. A "
          "[shorter cheat sheet](https://book.orthanc-server.com/users/rest-cheatsheet.html) is part of "
          "the Orthanc Book.<p>An earlier, manually crafted version from August 2019, is [still available]"
          "(2019-08-orthanc-openapi.html), but is not up-to-date anymore ([source]"
          "(https://groups.google.com/g/orthanc-users/c/NUiJTEICSl8/m/xKeqMrbqAAAJ)).";

        Json::Value server = Json::objectValue;
        server["url"] = "https://demo.orthanc-server.com/";
        openapi["servers"].append(server);
        
        std::string s;
        Toolbox::WriteStyledJson(s, openapi);

        if (target == "-")
        {
          std::cout << s;   // Print to stdout
        }
        else
        {
          SystemToolbox::WriteFile(s, target);
        }
        return 0;
      }
      catch (OrthancException&)
      {
        LOG(ERROR) << "Cannot export OpenAPI documentation as file \"" << target << "\"";
        return -1;
      }
    }
    else if (boost::starts_with(argument, "--cheatsheet="))
    {
      std::string target = argument.substr(13);

      try
      {
        std::string cheatsheet;

        {
          SQLiteDatabaseWrapper inMemoryDatabase;
          inMemoryDatabase.Open();
          MemoryStorageArea inMemoryStorage;
          ServerContext context(inMemoryDatabase, inMemoryStorage, true /* unit testing */, 0 /* max completed jobs */);
          OrthancRestApi restApi(context, false /* no Orthanc Explorer */);
          restApi.GenerateReStructuredTextCheatSheet(cheatsheet, "https://api.orthanc-server.com/index.html");
          context.Stop();
        }

        if (target == "-")
        {
          std::cout << cheatsheet;   // Print to stdout
        }
        else
        {
          SystemToolbox::WriteFile(cheatsheet, target);
        }
        return 0;
      }
      catch (OrthancException&)
      {
        LOG(ERROR) << "Cannot export REST cheat sheet as file \"" << target << "\"";
        return -1;
      }
    }
    else
    {
      LOG(WARNING) << "Option unsupported by the core of Orthanc: " << argument;
    }
  }


  /**
   * Launch Orthanc.
   **/

  {
    std::string version(ORTHANC_VERSION);

    if (std::string(ORTHANC_VERSION) == "mainline")
    {
      try
      {
        boost::filesystem::path exe(SystemToolbox::GetPathToExecutable());
        std::time_t creation = boost::filesystem::last_write_time(exe);
        boost::posix_time::ptime converted(boost::posix_time::from_time_t(creation));
        version += " (" + boost::posix_time::to_iso_string(converted) + ")";
      }
      catch (...)
      {
      }
    }

    LOG(WARNING) << "Orthanc version: " << version;
    assert(DisplayPerformanceWarning());

    std::string s = "Architecture: ";
    if (sizeof(void*) == 4)
    {
      s += "32-bit, ";
    }
    else if (sizeof(void*) == 8)
    {
      s += "64-bit, ";
    }
    else
    {
      s += "unsupported pointer size, ";
    }

    switch (Toolbox::DetectEndianness())
    {
      case Endianness_Little:
        s += "little endian";
        break;
      
      case Endianness_Big:
        s += "big endian";
        break;
      
      default:
        s += "unsupported endianness";
        break;
    }
    
    LOG(INFO) << s;
  }

  int status = 0;
  try
  {
    for (;;)
    {
      OrthancInitialize(configurationFile);

      bool restart = StartOrthanc(argc, argv, upgradeDatabase, loadJobsFromDatabase);
      if (restart)
      {
        OrthancFinalize();
        LOG(WARNING) << "Logging system is resetting";
        Logging::Reset();
      }
      else
      {
        break;
      }
    }
  }
  catch (const OrthancException& e)
  {
    LOG(ERROR) << "Uncaught exception, stopping now: [" << e.What() << "] (code " << e.GetErrorCode() << ")";
#if defined(_WIN32)
    if (e.GetErrorCode() >= ErrorCode_START_PLUGINS)
    {
      status = static_cast<int>(ErrorCode_Plugin);
    }
    else
    {
      status = static_cast<int>(e.GetErrorCode());
    }

#else
    status = -1;
#endif
  }
  catch (const std::exception& e) 
  {
    LOG(ERROR) << "Uncaught exception, stopping now: [" << e.what() << "]";
    status = -1;
  }
  catch (const std::string& s) 
  {
    LOG(ERROR) << "Uncaught exception, stopping now: [" << s << "]";
    status = -1;
  }
  catch (...)
  {
    LOG(ERROR) << "Native exception, stopping now. Check your plugins, if any.";
    status = -1;
  }

  LOG(WARNING) << "Orthanc has stopped";

  OrthancFinalize();

  return status;
}<|MERGE_RESOLUTION|>--- conflicted
+++ resolved
@@ -717,15 +717,9 @@
   std::cout
     << path << " " << ORTHANC_VERSION << std::endl
     << "Copyright (C) 2012-2016 Sebastien Jodogne, Medical Physics Department, University Hospital of Liege (Belgium)" << std::endl
-<<<<<<< HEAD
-    << "Copyright (C) 2017-2021 Osimis S.A. (Belgium)" << std::endl
-    << "Copyright (C) 2021-2021 Sebastien Jodogne, ICTEAM UCLouvain (Belgium)" << std::endl
-    << "Licensing GPLv3+: GNU GPL version 3 or later <http://gnu.org/licenses/gpl.html>." << std::endl
-=======
     << "Copyright (C) 2017-2022 Osimis S.A. (Belgium)" << std::endl
     << "Copyright (C) 2021-2022 Sebastien Jodogne, ICTEAM UCLouvain (Belgium)" << std::endl
-    << "Licensing GPLv3+: GNU GPL version 3 or later <http://gnu.org/licenses/gpl.html>, with OpenSSL exception." << std::endl
->>>>>>> 7d6ab227
+    << "Licensing GPLv3+: GNU GPL version 3 or later <http://gnu.org/licenses/gpl.html>." << std::endl
     << "This is free software: you are free to change and redistribute it." << std::endl
     << "There is NO WARRANTY, to the extent permitted by law." << std::endl
     << std::endl
