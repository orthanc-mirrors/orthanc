/**
 * Orthanc - A Lightweight, RESTful DICOM Store
 * Copyright (C) 2012-2016 Sebastien Jodogne, Medical Physics
 * Department, University Hospital of Liege, Belgium
 * Copyright (C) 2017-2023 Osimis S.A., Belgium
 * Copyright (C) 2024-2025 Orthanc Team SRL, Belgium
 * Copyright (C) 2021-2025 Sebastien Jodogne, ICTEAM UCLouvain, Belgium
 *
 * This program is free software: you can redistribute it and/or
 * modify it under the terms of the GNU General Public License as
 * published by the Free Software Foundation, either version 3 of the
 * License, or (at your option) any later version.
 * 
 * This program is distributed in the hope that it will be useful, but
 * WITHOUT ANY WARRANTY; without even the implied warranty of
 * MERCHANTABILITY or FITNESS FOR A PARTICULAR PURPOSE. See the GNU
 * General Public License for more details.
 *
 * You should have received a copy of the GNU General Public License
 * along with this program. If not, see <http://www.gnu.org/licenses/>.
 **/


#pragma once

#include "IServerListener.h"
#include "LuaScripting.h"
#include "OrthancHttpHandler.h"
#include "ServerIndex.h"
#include "ServerJobs/IStorageCommitmentFactory.h"

#include "../../OrthancFramework/Sources/DicomFormat/DicomElement.h"
#include "../../OrthancFramework/Sources/DicomParsing/DicomModification.h"
#include "../../OrthancFramework/Sources/DicomParsing/IDicomTranscoder.h"
#include "../../OrthancFramework/Sources/DicomParsing/ParsedDicomCache.h"
#include "../../OrthancFramework/Sources/FileStorage/StorageCache.h"
#include "../../OrthancFramework/Sources/MultiThreading/Semaphore.h"

#include <boost/date_time/posix_time/posix_time.hpp>

#include "../../OrthancFramework/Sources/FileStorage/StorageAccessor.h"

namespace Orthanc
{
  class DicomInstanceToStore;
  class IStorageArea;
  class JobsEngine;
  class MetricsRegistry;
  class OrthancPlugins;
  class ParsedDicomFile;
  class RestApiOutput;
  class SetOfInstancesJob;
  class SharedArchive;
  class SharedMessageQueue;
  class StorageCommitmentReports;
  
  
  /**
   * This class is responsible for maintaining the storage area on the
   * filesystem (including compression), as well as the index of the
   * DICOM store. It implements the required locking mechanisms.
   **/
  class ServerContext :
    public IStorageCommitmentFactory,
    public IDicomTranscoder,
    private JobsRegistry::IObserver
  {
    friend class ServerIndex;  // To access "RemoveFile()"
    
  public:
    struct StoreResult
    {
    private:
      StoreStatus  status_;
      uint16_t     cstoreStatusCode_;
      // uint16_t     httpStatusCode_; // for future use

    public:
      StoreResult();

      void SetStatus(StoreStatus status)
      {
        status_ = status;
      }

      StoreStatus GetStatus()
      {
        return status_;
      }

      void SetCStoreStatusCode(uint16_t statusCode)
      {
        cstoreStatusCode_ = statusCode;
      }

      uint16_t GetCStoreStatusCode()
      {
        return cstoreStatusCode_;
      }
    };
    
  private:
    class LuaServerListener : public IServerListener
    {
    private:
      ServerContext& context_;

    public:
      explicit LuaServerListener(ServerContext& context) :
        context_(context)
      {
      }

      virtual void SignalStoredInstance(const std::string& publicId,
                                        const DicomInstanceToStore& instance,
                                        const Json::Value& simplifiedTags) ORTHANC_OVERRIDE
      {
        context_.mainLua_.SignalStoredInstance(publicId, instance, simplifiedTags);
      }
    
      virtual void SignalChange(const ServerIndexChange& change) ORTHANC_OVERRIDE
      {
        context_.mainLua_.SignalChange(change);
      }

      virtual void SignalJobEvent(const JobEvent& event) ORTHANC_OVERRIDE
      {
        context_.mainLua_.SignalJobEvent(event);
      }

      virtual bool FilterIncomingInstance(const DicomInstanceToStore& instance,
                                          const Json::Value& simplified) ORTHANC_OVERRIDE
      {
        return context_.filterLua_.FilterIncomingInstance(instance, simplified);
      }

      virtual bool FilterIncomingCStoreInstance(uint16_t& dimseStatus,
                                                const DicomInstanceToStore& instance,
                                                const Json::Value& simplified) ORTHANC_OVERRIDE
      {
        return context_.filterLua_.FilterIncomingCStoreInstance(dimseStatus, instance, simplified);
      }
    };
    
    class ServerListener
    {
    private:
      IServerListener *listener_;
      std::string      description_;

    public:
      ServerListener(IServerListener& listener,
                     const std::string& description) :
        listener_(&listener),
        description_(description)
      {
      }

      IServerListener& GetListener()
      {
        return *listener_;
      }

      const std::string& GetDescription()
      {
        return description_;
      }
    };

    typedef std::list<ServerListener>  ServerListeners;


    static void ChangeThread(ServerContext* that,
                             unsigned int sleepDelay);

    static void JobEventsThread(ServerContext* that,
                                unsigned int sleepDelay);

    static void SaveJobsThread(ServerContext* that,
                               unsigned int sleepDelay);

#if HAVE_MALLOC_TRIM == 1
    static void MemoryTrimmingThread(ServerContext* that,
                                     unsigned int intervalInSeconds);
#endif

    void SaveJobsEngine();

    virtual void SignalJobSubmitted(const std::string& jobId) ORTHANC_OVERRIDE;

    virtual void SignalJobSuccess(const std::string& jobId) ORTHANC_OVERRIDE;

    virtual void SignalJobFailure(const std::string& jobId) ORTHANC_OVERRIDE;

    ServerIndex index_;
    IStorageArea& area_;
    StorageCache storageCache_;

    bool compressionEnabled_;
    bool storeMD5_;

    Semaphore largeDicomThrottler_;  // New in Orthanc 1.9.0 (notably for very large DICOM files in WSI)
    ParsedDicomCache  dicomCache_;

    LuaScripting mainLua_;
    LuaScripting filterLua_;
    LuaServerListener  luaListener_;
    std::unique_ptr<SharedArchive>  mediaArchive_;
    
    // The "JobsEngine" must be *after* "LuaScripting", as
    // "LuaScripting" embeds "LuaJobManager" that registers as an
    // observer to "SequenceOfOperationsJob", whose lifetime
    // corresponds to that of "JobsEngine". It must also be after
    // "mediaArchive_", as jobs might access this archive.
    JobsEngine jobsEngine_;
    
#if ORTHANC_ENABLE_PLUGINS == 1
    OrthancPlugins* plugins_;
#endif

    ServerListeners listeners_;
    boost::shared_mutex listenersMutex_;

    bool done_;
    bool haveJobsChanged_;
    bool isJobsEngineUnserialized_;
    SharedMessageQueue  pendingChanges_;
    SharedMessageQueue  pendingJobEvents_;
    boost::thread  changeThread_;
    boost::thread  jobEventsThread_;
    boost::thread  saveJobsThread_;
    boost::thread  memoryTrimmingThread_;
        
    std::unique_ptr<SharedArchive>  queryRetrieveArchive_;
    std::string defaultLocalAet_;
    RetrieveMethod defaultDicomRetrieveMethod_;
    OrthancHttpHandler  httpHandler_;
    bool saveJobs_;
    FindStorageAccessMode findStorageAccessMode_;
    unsigned int limitFindInstances_;
    unsigned int limitFindResults_;

    std::unique_ptr<MetricsRegistry>  metricsRegistry_;
    bool isHttpServerSecure_;
    bool isExecuteLuaEnabled_;
    bool isRestApiWriteToFileSystemEnabled_;
    bool overwriteInstances_;

    std::unique_ptr<StorageCommitmentReports>  storageCommitmentReports_;

    bool transcodeDicomProtocol_;
    std::unique_ptr<IDicomTranscoder>  dcmtkTranscoder_;
    BuiltinDecoderTranscoderOrder builtinDecoderTranscoderOrder_;
    bool isIngestTranscoding_;
    DicomTransferSyntax ingestTransferSyntax_;
    bool ingestTranscodingOfUncompressed_;
    bool ingestTranscodingOfCompressed_;

    // New in Orthanc 1.9.0
    DicomTransferSyntax preferredTransferSyntax_;
    mutable boost::mutex dynamicOptionsMutex_;
    bool isUnknownSopClassAccepted_;
    std::set<DicomTransferSyntax>  acceptedTransferSyntaxes_;
    std::list<std::string>         acceptedSopClasses_;  // ordered; the most 120 common ones first
    bool readOnly_;

    StoreResult StoreAfterTranscoding(std::string& resultPublicId,
                                      DicomInstanceToStore& dicom,
                                      StoreInstanceMode mode,
                                      bool isReconstruct);

    // This method must only be called from "ServerIndex"!
    void RemoveFile(const std::string& fileUuid,
                    FileContentType type,
                    const std::string& customData);

    // This DicomModification object is intended to be used as a
    // "rules engine" when de-identifying logs for C-Find, C-Get, and
    // C-Move queries (new in Orthanc 1.8.2)
    DicomModification logsDeidentifierRules_;
    bool              deidentifyLogs_;

    boost::posix_time::ptime serverStartTimeUtc_;

  public:
    class DicomCacheLocker : public boost::noncopyable
    {
    private:
      ServerContext&                               context_;
      std::string                                  instancePublicId_;
      std::unique_ptr<ParsedDicomCache::Accessor>  accessor_;
      std::unique_ptr<ParsedDicomFile>             dicom_;
      size_t                                       dicomSize_;
      std::unique_ptr<Semaphore::Locker>           largeDicomLocker_;
      std::string                                  buffer_;

    public:
      DicomCacheLocker(ServerContext& context,
                       const std::string& instancePublicId);

      ~DicomCacheLocker();

      ParsedDicomFile& GetDicom() const;

      const std::string& GetBuffer();
    };

    ServerContext(IDatabaseWrapper& database,
                  IStorageArea& area,
                  bool unitTesting,
                  size_t maxCompletedJobs,
                  bool readOnly,
                  unsigned int maxConcurrentDcmtkTranscoder);

    ~ServerContext();

    void SetupJobsEngine(bool unitTesting,
                         bool loadJobsFromDatabase);

    ServerIndex& GetIndex()
    {
      return index_;
    }

    void SetMaximumStorageCacheSize(size_t size)
    {
      return storageCache_.SetMaximumSize(size);
    }

    void SetCompressionEnabled(bool enabled);

    bool IsCompressionEnabled() const
    {
      return compressionEnabled_;
    }
    bool IsReadOnly() const
    {
      return readOnly_;
    }

    bool IsSaveJobs() const
    {
      return saveJobs_;
    }

    bool AddAttachment(int64_t& newRevision,
                       const std::string& resourceId,
                       ResourceType resourceType,
                       FileContentType attachmentType,
                       const void* data,
                       size_t size,
                       bool hasOldRevision,
                       int64_t oldRevision,
                       const std::string& oldMD5);

    StoreResult Store(std::string& resultPublicId,
                      DicomInstanceToStore& dicom,
                      StoreInstanceMode mode);

    StoreResult TranscodeAndStore(std::string& resultPublicId,
                                  DicomInstanceToStore* dicom,
                                  StoreInstanceMode mode,
                                  bool isReconstruct = false);

    void AnswerAttachment(RestApiOutput& output,
                          const FileInfo& fileInfo);

<<<<<<< HEAD
    void ChangeAttachmentCompression(const std::string& resourceId,
                                     ResourceType resourceType,
=======
    void ChangeAttachmentCompression(ResourceType level,
                                     const std::string& resourceId,
>>>>>>> 682bc185
                                     FileContentType attachmentType,
                                     CompressionType compression);

    void ReadDicomAsJson(Json::Value& result,
                         const std::string& instancePublicId,
                         const std::map<MetadataType, std::string>& instanceMetadata,
                         const std::map<FileContentType, FileInfo>& instanceAttachments,
                         const std::set<DicomTag>& ignoreTagLength);

    void ReadDicomAsJson(Json::Value& result,
                         const std::string& instancePublicId,
                         const std::set<DicomTag>& ignoreTagLength);  // TODO-FIND: Can this be removed?

    void ReadDicomAsJson(Json::Value& result,
                         const std::string& instancePublicId);  // TODO-FIND: Can this be removed?

    void ReadDicom(std::string& dicom,
                   const std::string& instancePublicId);

    void ReadDicom(std::string& dicom,
                   std::string& attachmentId,
                   const std::string& instancePublicId);

    void ReadDicomForHeader(std::string& dicom,
                            const std::string& instancePublicId);

    bool ReadDicomUntilPixelData(std::string& dicom,
                                 const std::string& instancePublicId);

    // This method is for low-level operations on "/instances/.../attachments/..."
    void ReadAttachment(std::string& result,
                        const FileInfo& attachment,
                        bool uncompressIfNeeded,
                        bool skipCache = false);

    void ReadAttachmentRange(std::string& result,
                             const FileInfo& attachment,
                             const StorageAccessor::Range& range,
                             bool uncompressIfNeeded);

    void SetStoreMD5ForAttachments(bool storeMD5);

    bool IsStoreMD5ForAttachments() const
    {
      return storeMD5_;
    }

    JobsEngine& GetJobsEngine()
    {
      return jobsEngine_;
    }

    bool DeleteResource(Json::Value& remainingAncestor,
                        const std::string& uuid,
                        ResourceType expectedType);

    void SignalChange(const ServerIndexChange& change);

    SharedArchive& GetQueryRetrieveArchive()
    {
      return *queryRetrieveArchive_;
    }

    SharedArchive& GetMediaArchive()
    {
      return *mediaArchive_;
    }

    const std::string& GetDefaultLocalApplicationEntityTitle() const
    {
      return defaultLocalAet_;
    }

    RetrieveMethod GetDefaultDicomRetrieveMethod() const
    {
      return defaultDicomRetrieveMethod_;
    }

    LuaScripting& GetLuaScripting()
    {
      return mainLua_;
    }

    OrthancHttpHandler& GetHttpHandler()
    {
      return httpHandler_;
    }

    void Stop();

    uint64_t GetDatabaseLimits(ResourceType level) const
    {
      return (level == ResourceType_Instance ? limitFindInstances_ : limitFindResults_);
    }

    bool LookupOrReconstructMetadata(std::string& target,
                                     const std::string& publicId,
                                     ResourceType level,
                                     MetadataType type);


    /**
     * Management of the plugins
     **/

#if ORTHANC_ENABLE_PLUGINS == 1
    void SetPlugins(OrthancPlugins& plugins);

    void ResetPlugins();

    const OrthancPlugins& GetPlugins() const;

    OrthancPlugins& GetPlugins();
#endif

    bool HasPlugins() const;

    void AddChildInstances(SetOfInstancesJob& job,
                           const std::string& publicId);

    void SignalUpdatedModalities();

    void SignalUpdatedPeers();

    MetricsRegistry& GetMetricsRegistry()
    {
      return *metricsRegistry_;
    }

    void SetHttpServerSecure(bool isSecure)
    {
      isHttpServerSecure_ = isSecure;
    }

    bool IsHttpServerSecure() const
    {
      return isHttpServerSecure_;
    }

    void SetExecuteLuaEnabled(bool enabled)
    {
      isExecuteLuaEnabled_ = enabled;
    }

    bool IsExecuteLuaEnabled() const
    {
      return isExecuteLuaEnabled_;
    }

    void SetRestApiWriteToFileSystemEnabled(bool enabled)
    {
      isRestApiWriteToFileSystemEnabled_ = enabled;
    }

    bool IsRestApiWriteToFileSystemEnabled() const
    {
      return isRestApiWriteToFileSystemEnabled_;
    }

    void SetOverwriteInstances(bool overwrite)
    {
      overwriteInstances_ = overwrite;
    }
    
    bool IsOverwriteInstances() const
    {
      return overwriteInstances_;
    }
    
    virtual IStorageCommitmentFactory::ILookupHandler*
    CreateStorageCommitment(const std::string& jobId,
                            const std::string& transactionUid,
                            const std::vector<std::string>& sopClassUids,
                            const std::vector<std::string>& sopInstanceUids,
                            const std::string& remoteAet,
                            const std::string& calledAet) ORTHANC_OVERRIDE;

    StorageCommitmentReports& GetStorageCommitmentReports()
    {
      return *storageCommitmentReports_;
    }

    ImageAccessor* DecodeDicomFrame(const std::string& publicId,
                                    unsigned int frameIndex);

    ImageAccessor* DecodeDicomFrame(const DicomInstanceToStore& dicom,
                                    unsigned int frameIndex);

    ImageAccessor* DecodeDicomFrame(const void* dicom,
                                    size_t size,
                                    unsigned int frameIndex);

    ImageAccessor* DecodeDicomFrame(const ParsedDicomFile& parsedDicom,
                                    const void* buffer,  // actually the buffer that is the source of the ParsedDicomFile
                                    size_t size,
                                    unsigned int frameIndex);

    void StoreWithTranscoding(std::string& sopClassUid,
                              std::string& sopInstanceUid,
                              DicomStoreUserConnection& connection,
                              const std::string& dicom,
                              bool hasMoveOriginator,
                              const std::string& moveOriginatorAet,
                              uint16_t moveOriginatorId);

    // This method can be used even if the global option
    // "TranscodeDicomProtocol" is set to "false"
    virtual bool Transcode(DicomImage& target,
                           DicomImage& source /* in, "GetParsed()" possibly modified */,
                           const std::set<DicomTransferSyntax>& allowedSyntaxes,
                           bool allowNewSopInstanceUid) ORTHANC_OVERRIDE;

    virtual bool TranscodeWithCache(std::string& target,
                                    const std::string& source,
                                    const std::string& sourceInstanceId,
                                    const std::string& attachmentId, // for the storage cache
                                    DicomTransferSyntax targetSyntax);

    bool IsTranscodeDicomProtocol() const
    {
      return transcodeDicomProtocol_;
    }

    const std::string& GetDeidentifiedContent(const DicomElement& element) const;

    void GetAcceptedTransferSyntaxes(std::set<DicomTransferSyntax>& syntaxes) const;

    void SetAcceptedTransferSyntaxes(const std::set<DicomTransferSyntax>& syntaxes);

    void GetProposedStorageTransferSyntaxes(std::list<DicomTransferSyntax>& syntaxes) const;

    void SetAcceptedSopClasses(const std::list<std::string>& acceptedSopClasses,
                               const std::set<std::string>& rejectedSopClasses);

    void GetAcceptedSopClasses(std::set<std::string>& sopClasses, size_t maxCount) const;

    bool IsUnknownSopClassAccepted() const;

    void SetUnknownSopClassAccepted(bool accepted);

    FindStorageAccessMode GetFindStorageAccessMode() const
    {
      return findStorageAccessMode_;
    }

    int64_t GetServerUpTime() const;

    void PublishCacheMetrics();
  };
}<|MERGE_RESOLUTION|>--- conflicted
+++ resolved
@@ -365,13 +365,8 @@
     void AnswerAttachment(RestApiOutput& output,
                           const FileInfo& fileInfo);
 
-<<<<<<< HEAD
-    void ChangeAttachmentCompression(const std::string& resourceId,
-                                     ResourceType resourceType,
-=======
     void ChangeAttachmentCompression(ResourceType level,
                                      const std::string& resourceId,
->>>>>>> 682bc185
                                      FileContentType attachmentType,
                                      CompressionType compression);
 
