--- conflicted
+++ resolved
@@ -261,11 +261,8 @@
     mutable boost::mutex dynamicOptionsMutex_;
     bool isUnknownSopClassAccepted_;
     std::set<DicomTransferSyntax>  acceptedTransferSyntaxes_;
-<<<<<<< HEAD
     std::list<std::string>         acceptedSopClasses_;  // ordered; the most 120 common ones first
-=======
     bool readOnly_;
->>>>>>> b6ebd7bf
 
     StoreResult StoreAfterTranscoding(std::string& resultPublicId,
                                       DicomInstanceToStore& dicom,
