--- conflicted
+++ resolved
@@ -358,13 +358,7 @@
                                   bool isReconstruct = false);
 
     void AnswerAttachment(RestApiOutput& output,
-<<<<<<< HEAD
-                          ResourceType level,
-                          const std::string& resourceId,
-                          FileContentType content);
-=======
                           const FileInfo& fileInfo);
->>>>>>> d867c8ab
 
     void ChangeAttachmentCompression(ResourceType level,
                                      const std::string& resourceId,
@@ -399,15 +393,7 @@
 
     // This method is for low-level operations on "/instances/.../attachments/..."
     void ReadAttachment(std::string& result,
-<<<<<<< HEAD
-                        int64_t& revision,
-                        std::string& attachmentId,
-                        ResourceType level,
-                        const std::string& instancePublicId,
-                        FileContentType content,
-=======
                         const FileInfo& attachment,
->>>>>>> d867c8ab
                         bool uncompressIfNeeded,
                         bool skipCache = false);
 
