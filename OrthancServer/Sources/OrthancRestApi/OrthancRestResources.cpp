/**
 * Orthanc - A Lightweight, RESTful DICOM Store
 * Copyright (C) 2012-2016 Sebastien Jodogne, Medical Physics
 * Department, University Hospital of Liege, Belgium
 * Copyright (C) 2017-2023 Osimis S.A., Belgium
 * Copyright (C) 2024-2024 Orthanc Team SRL, Belgium
 * Copyright (C) 2021-2024 Sebastien Jodogne, ICTEAM UCLouvain, Belgium
 *
 * This program is free software: you can redistribute it and/or
 * modify it under the terms of the GNU General Public License as
 * published by the Free Software Foundation, either version 3 of the
 * License, or (at your option) any later version.
 * 
 * This program is distributed in the hope that it will be useful, but
 * WITHOUT ANY WARRANTY; without even the implied warranty of
 * MERCHANTABILITY or FITNESS FOR A PARTICULAR PURPOSE. See the GNU
 * General Public License for more details.
 *
 * You should have received a copy of the GNU General Public License
 * along with this program. If not, see <http://www.gnu.org/licenses/>.
 **/


#include "../PrecompiledHeadersServer.h"
#include "../ResourceFinder.h"

#include "OrthancRestApi.h"

#include "../../../OrthancFramework/Sources/Compression/GzipCompressor.h"
#include "../../../OrthancFramework/Sources/DicomFormat/DicomImageInformation.h"
#include "../../../OrthancFramework/Sources/DicomParsing/DicomWebJsonVisitor.h"
#include "../../../OrthancFramework/Sources/DicomParsing/FromDcmtkBridge.h"
#include "../../../OrthancFramework/Sources/DicomParsing/Internals/DicomImageDecoder.h"
#include "../../../OrthancFramework/Sources/HttpServer/HttpContentNegociation.h"
#include "../../../OrthancFramework/Sources/Images/Image.h"
#include "../../../OrthancFramework/Sources/Images/ImageProcessing.h"
#include "../../../OrthancFramework/Sources/Images/NumpyWriter.h"
#include "../../../OrthancFramework/Sources/Logging.h"
#include "../../../OrthancFramework/Sources/MultiThreading/Semaphore.h"
#include "../../../OrthancFramework/Sources/SerializationToolbox.h"

#include "../OrthancConfiguration.h"
#include "../Search/DatabaseLookup.h"
#include "../Search/DatabaseMetadataConstraint.h"
#include "../ServerContext.h"
#include "../ServerToolbox.h"
#include "../SliceOrdering.h"

// This "include" is mandatory for Release builds using Linux Standard Base
#include <boost/math/special_functions/round.hpp>
#include <boost/shared_ptr.hpp>

/**
 * This semaphore is used to limit the number of concurrent HTTP
 * requests on CPU-intensive routes of the REST API, in order to
 * prevent exhaustion of resources (new in Orthanc 1.7.0).
 **/
static Orthanc::Semaphore throttlingSemaphore_(4);  // TODO => PARAMETER?


static const std::string CHECK_REVISIONS = "CheckRevisions";

static const char* const IGNORE_LENGTH = "ignore-length";
static const char* const RECONSTRUCT_FILES = "ReconstructFiles";
static const char* const LIMIT_TO_THIS_LEVEL_MAIN_DICOM_TAGS = "LimitToThisLevelMainDicomTags";
static const char* const ARG_WHOLE = "whole";


namespace Orthanc
{
  static std::string GetDocumentationSampleResource(ResourceType type)
  {
    switch (type)
    {
      case Orthanc::ResourceType_Instance:
        return "https://orthanc.uclouvain.be/demo/instances/6582b1c0-292ad5ab-ba0f088f-f7a1766f-9a29a54f";
        break;
        
      case Orthanc::ResourceType_Series:
        return "https://orthanc.uclouvain.be/demo/series/37836232-d13a2350-fa1dedc5-962b31aa-010f8e52";
        break;
        
      case Orthanc::ResourceType_Study:
        return "https://orthanc.uclouvain.be/demo/studies/27f7126f-4f66fb14-03f4081b-f9341db2-53925988";
        break;
        
      case Orthanc::ResourceType_Patient:
        return "https://orthanc.uclouvain.be/demo/patients/46e6332c-677825b6-202fcf7c-f787bc5f-7b07c382";
        break;
        
      default:
        throw OrthancException(ErrorCode_ParameterOutOfRange);
    }
  }
  

  static void AnswerDicomAsJson(RestApiCall& call,
                                const Json::Value& dicom,
                                DicomToJsonFormat mode)
  {
    if (mode != DicomToJsonFormat_Full)
    {
      Json::Value simplified;
      Toolbox::SimplifyDicomAsJson(simplified, dicom, mode);
      call.GetOutput().AnswerJson(simplified);
    }
    else
    {
      call.GetOutput().AnswerJson(dicom);
    }
  }


  static void ParseSetOfTags(std::set<DicomTag>& target,
                             const RestApiGetCall& call,
                             const std::string& argument)
  {
    target.clear();

    if (call.HasArgument(argument))
    {
      std::vector<std::string> tags;
      Toolbox::TokenizeString(tags, call.GetArgument(argument, ""), ',');

      for (size_t i = 0; i < tags.size(); i++)
      {
        target.insert(FromDcmtkBridge::ParseTag(tags[i]));
      }
    }
  }


  static bool ExpandResource(Json::Value& target,
                             ServerContext& context,
                             ResourceType level,
                             const std::string& identifier,
                             DicomToJsonFormat format,
                             bool retrieveMetadata)
  {
    ResponseContentFlags responseContent = ResponseContentFlags_ExpandTrue;
    
    if (retrieveMetadata)
    {
      responseContent = static_cast<ResponseContentFlags>(static_cast<uint32_t>(responseContent) | ResponseContentFlags_Metadata);
    }

    ResourceFinder finder(level, responseContent);
    finder.SetOrthancId(level, identifier);
    finder.SetRetrieveMetadata(retrieveMetadata);

    return finder.ExecuteOneResource(target, context, format, retrieveMetadata);
  }


  // List all the patients, studies, series or instances ----------------------
 
  template <enum ResourceType resourceType>
  static void ListResources(RestApiGetCall& call)
  {
    if (call.IsDocumentation())
    {
      OrthancRestApi::DocumentDicomFormat(call, DicomToJsonFormat_Human);
      OrthancRestApi::DocumentRequestedTags(call);

      const std::string resources = GetResourceTypeText(resourceType, true /* plural */, false /* lower case */);
      call.GetDocumentation()
        .SetTag(GetResourceTypeText(resourceType, true /* plural */, true /* upper case */))
        .SetSummary("List the available " + resources)
        .SetDescription("List the Orthanc identifiers of all the available DICOM " + resources)
        .SetHttpGetArgument("limit", RestApiCallDocumentation::Type_Number, "Limit the number of results", false)
        .SetHttpGetArgument("since", RestApiCallDocumentation::Type_Number, "Show only the resources since the provided index", false)
        .SetHttpGetArgument("expand", RestApiCallDocumentation::Type_String,
                            "If present, retrieve detailed information about the individual " + resources, false)
        .AddAnswerType(MimeType_Json, "JSON array containing either the Orthanc identifiers, or detailed information "
                       "about the reported " + resources + " (if `expand` argument is provided)")
        .SetHttpGetSample("https://orthanc.uclouvain.be/demo/" + resources + "?since=0&limit=2", true);
      return;
    }

    // TODO-FIND: include the FindRequest options parsing in a method (parse from get-arguments and from post payload)
    // TODO-FIND: support other values for expand like expand=MainDicomTags,Labels,Parent,SeriesStatus
    const bool expand = (call.HasArgument("expand") &&
                         call.GetBooleanArgument("expand", true));

    std::set<DicomTag> requestedTags;
    OrthancRestApi::GetRequestedTags(requestedTags, call);

    ResourceFinder finder(resourceType, (expand ? ResponseContentFlags_ExpandTrue : ResponseContentFlags_ID));
    finder.AddRequestedTags(requestedTags);

    if (call.HasArgument("limit") ||
        call.HasArgument("since"))
    {
      if (!call.HasArgument("limit"))
      {
        throw OrthancException(ErrorCode_BadRequest,
                               "Missing \"limit\" argument for GET request against: " +
                               call.FlattenUri());
      }

      if (!call.HasArgument("since"))
      {
        throw OrthancException(ErrorCode_BadRequest,
                               "Missing \"since\" argument for GET request against: " +
                               call.FlattenUri());
      }

      uint64_t since = boost::lexical_cast<uint64_t>(call.GetArgument("since", ""));
      uint64_t limit = boost::lexical_cast<uint64_t>(call.GetArgument("limit", ""));
      finder.SetLimitsSince(since);
      finder.SetLimitsCount(limit);
    }

    Json::Value answer;
    finder.Execute(answer, OrthancRestApi::GetContext(call),
                   OrthancRestApi::GetDicomFormat(call, DicomToJsonFormat_Human), false /* no "Metadata" field */);
    call.GetOutput().AnswerJson(answer);
  }



  template <enum ResourceType resourceType>
  static void GetSingleResource(RestApiGetCall& call)
  {
    if (call.IsDocumentation())
    {
      OrthancRestApi::DocumentDicomFormat(call, DicomToJsonFormat_Human);
      OrthancRestApi::DocumentRequestedTags(call);

      const std::string resource = GetResourceTypeText(resourceType, false /* plural */, false /* lower case */);
      call.GetDocumentation()
        .SetTag(GetResourceTypeText(resourceType, true /* plural */, true /* upper case */))
        .SetSummary("Get information about some " + resource)
        .SetDescription("Get detailed information about the DICOM " + resource + " whose Orthanc identifier is provided in the URL")
        .SetUriArgument("id", "Orthanc identifier of the " + resource + " of interest")
        .AddAnswerType(MimeType_Json, "Information about the DICOM " + resource)
        .SetHttpGetSample(GetDocumentationSampleResource(resourceType), true);
      return;
    }

    std::set<DicomTag> requestedTags;
    OrthancRestApi::GetRequestedTags(requestedTags, call);

    const DicomToJsonFormat format = OrthancRestApi::GetDicomFormat(call, DicomToJsonFormat_Human);

    ResourceFinder finder(resourceType, ResponseContentFlags_ExpandTrue);
    finder.AddRequestedTags(requestedTags);
    finder.SetOrthancId(resourceType, call.GetUriComponent("id", ""));

    Json::Value json;
    if (finder.ExecuteOneResource(json, OrthancRestApi::GetContext(call), format, false /* no "Metadata" field */))
    {
      call.GetOutput().AnswerJson(json);
    }
  }

  template <enum ResourceType resourceType>
  static void DeleteSingleResource(RestApiDeleteCall& call)
  {
    if (call.IsDocumentation())
    {
      const std::string resource = GetResourceTypeText(resourceType, false /* plural */, false /* lower case */);
      call.GetDocumentation()
        .SetTag(GetResourceTypeText(resourceType, true /* plural */, true /* upper case */))
        .SetSummary("Delete some " + resource)
        .SetDescription("Delete the DICOM " + resource + " whose Orthanc identifier is provided in the URL")
        .SetUriArgument("id", "Orthanc identifier of the " + resource + " of interest");
      return;
    }

    Json::Value remainingAncestor;
    if (OrthancRestApi::GetContext(call).DeleteResource(remainingAncestor, call.GetUriComponent("id", ""), resourceType))
    {
      call.GetOutput().AnswerJson(remainingAncestor);
    }
  }


  // Get information about a single patient -----------------------------------
 
  static void IsProtectedPatient(RestApiGetCall& call)
  {
    if (call.IsDocumentation())
    {
      call.GetDocumentation()
        .SetTag("Patients")
        .SetSummary("Is the patient protected against recycling?")
        .SetUriArgument("id", "Orthanc identifier of the patient of interest")
        .AddAnswerType(MimeType_PlainText, "`1` if protected, `0` if not protected");
      return;
    }
    
    std::string publicId = call.GetUriComponent("id", "");
    bool isProtected = OrthancRestApi::GetIndex(call).IsProtectedPatient(publicId);
    call.GetOutput().AnswerBuffer(isProtected ? "1" : "0", MimeType_PlainText);
  }


  static void SetPatientProtection(RestApiPutCall& call)
  {
    if (call.IsDocumentation())
    {
      call.GetDocumentation()
        .SetTag("Patients")
        .SetSummary("Protect/Unprotect a patient against recycling")
        .SetDescription("Protects a patient by sending `1` or `true` in the payload request. "
                        "Unprotects a patient by sending `0` or `false` in the payload requests. "
                        "More info: https://orthanc.uclouvain.be/book/faq/features.html#recycling-protection")
        .SetUriArgument("id", "Orthanc identifier of the patient of interest");
      return;
    }
    
    ServerContext& context = OrthancRestApi::GetContext(call);

    std::string publicId = call.GetUriComponent("id", "");

    context.GetIndex().SetProtectedPatient(publicId, call.ParseBooleanBody());
    call.GetOutput().AnswerBuffer("", MimeType_PlainText);
  }


  // Get information about a single instance ----------------------------------
 
  static void GetInstanceFile(RestApiGetCall& call)
  {
    static const char* const TRANSCODE = "transcode";

    if (call.IsDocumentation())
    {
      call.GetDocumentation()
        .SetTag("Instances")
        .SetSummary("Download DICOM")
        .SetDescription("Download one DICOM instance")
        .SetUriArgument("id", "Orthanc identifier of the DICOM instance of interest")
        .SetHttpHeader("Accept", "This HTTP header can be set to retrieve the DICOM instance in DICOMweb format")
        .SetHttpGetArgument(TRANSCODE, RestApiCallDocumentation::Type_String,
                            "If present, the DICOM file will be transcoded to the provided "
                            "transfer syntax: https://orthanc.uclouvain.be/book/faq/transcoding.html", false)
        .AddAnswerType(MimeType_Dicom, "The DICOM instance")
        .AddAnswerType(MimeType_DicomWebJson, "The DICOM instance, in DICOMweb JSON format")
        .AddAnswerType(MimeType_DicomWebXml, "The DICOM instance, in DICOMweb XML format");
      return;
    }

    ServerContext& context = OrthancRestApi::GetContext(call);

    std::string publicId = call.GetUriComponent("id", "");

    HttpToolbox::Arguments::const_iterator accept = call.GetHttpHeaders().find("accept");
    if (accept != call.GetHttpHeaders().end())
    {
      // New in Orthanc 1.5.4
      try
      {
        MimeType mime = StringToMimeType(accept->second.c_str());

        if (mime == MimeType_DicomWebJson ||
            mime == MimeType_DicomWebXml)
        {
          DicomWebJsonVisitor visitor;
          
          {
            ServerContext::DicomCacheLocker locker(OrthancRestApi::GetContext(call), publicId);
            locker.GetDicom().Apply(visitor);
          }

          if (mime == MimeType_DicomWebJson)
          {
            std::string s = visitor.GetResult().toStyledString();
            call.GetOutput().AnswerBuffer(s, MimeType_DicomWebJson);
          }
          else
          {
            std::string xml;
            visitor.FormatXml(xml);
            call.GetOutput().AnswerBuffer(xml, MimeType_DicomWebXml);
          }
          
          return;
        }
      }
      catch (OrthancException&)
      {
      }
    }

    if (call.HasArgument(TRANSCODE))
    {
      std::string source;
      std::string attachmentId;
      std::string transcoded;
      context.ReadDicom(source, attachmentId, publicId);

      if (context.TranscodeWithCache(transcoded, source, publicId, attachmentId, GetTransferSyntax(call.GetArgument(TRANSCODE, ""))))
      {
        call.GetOutput().AnswerBuffer(transcoded, MimeType_Dicom);
      }
    }
    else
    {
      // return the attachment without any transcoding
      context.AnswerAttachment(call.GetOutput(), publicId, FileContentType_Dicom);
    }
  }


  static void ExportInstanceFile(RestApiPostCall& call)
  {
    if (call.IsDocumentation())
    {
      call.GetDocumentation()
        .SetTag("Instances")
        .SetSummary("Write DICOM onto filesystem")
        .SetDescription("Write the DICOM file onto the filesystem where Orthanc is running.  This is insecure for "
                        "Orthanc servers that are remotely accessible since one could overwrite any system file.  "
                        "Since Orthanc 1.12.0, this route is disabled by default, but can be enabled using "
                        "the `RestApiWriteToFileSystemEnabled` configuration option.")
        .SetUriArgument("id", "Orthanc identifier of the DICOM instance of interest")
        .AddRequestType(MimeType_PlainText, "Target path on the filesystem");
      return;
    }

    ServerContext& context = OrthancRestApi::GetContext(call);

    if (!context.IsRestApiWriteToFileSystemEnabled())
    {
      LOG(ERROR) << "The URI /instances/../export is disallowed for security, "
                 << "check your configuration option `RestApiWriteToFileSystemEnabled`";
      call.GetOutput().SignalError(HttpStatus_403_Forbidden);
      return;
    }

    std::string publicId = call.GetUriComponent("id", "");

    std::string dicom;
    context.ReadDicom(dicom, publicId);

    std::string target;
    call.BodyToString(target);
    SystemToolbox::WriteFile(dicom, target);

    call.GetOutput().AnswerBuffer("{}", MimeType_Json);
  }


  template <DicomToJsonFormat format>
  static void GetInstanceTagsInternal(RestApiGetCall& call,
                                      bool whole)
  {
    ServerContext& context = OrthancRestApi::GetContext(call);

    std::string publicId = call.GetUriComponent("id", "");

    std::set<DicomTag> ignoreTagLength;
    ParseSetOfTags(ignoreTagLength, call, IGNORE_LENGTH);

    if (whole)
    {
      // This is new in Orthanc 1.12.4. Reference:
      // https://discourse.orthanc-server.org/t/private-tags-with-group-7fe0-are-not-provided-via-rest-api/4744
      const DicomToJsonFlags flags = static_cast<DicomToJsonFlags>(DicomToJsonFlags_Default & ~DicomToJsonFlags_StopAfterPixelData);

      Json::Value answer;

      {
        ServerContext::DicomCacheLocker locker(OrthancRestApi::GetContext(call), publicId);
        locker.GetDicom().DatasetToJson(answer, format, flags,
                                        ORTHANC_MAXIMUM_TAG_LENGTH, ignoreTagLength);
      }

      call.GetOutput().AnswerJson(answer);
    }
    else
    {
      if (format != DicomToJsonFormat_Full ||
          !ignoreTagLength.empty())
      {
        Json::Value full;
        context.ReadDicomAsJson(full, publicId, ignoreTagLength);
        AnswerDicomAsJson(call, full, format);
      }
      else
      {
        // This path allows one to avoid the JSON decoding if no
        // simplification is asked, and if no "ignore-length" argument
        // is present
        Json::Value full;
        context.ReadDicomAsJson(full, publicId);
        call.GetOutput().AnswerJson(full);
      }
    }
  }


  static void DocumentGetInstanceTags(RestApiGetCall& call)
  {
    call.GetDocumentation()
      .SetTag("Instances")
      .SetUriArgument("id", "Orthanc identifier of the DICOM instance of interest")
      .SetHttpGetArgument(
        IGNORE_LENGTH, RestApiCallDocumentation::Type_JsonListOfStrings,
        "Also include the DICOM tags that are provided in this list, even if their associated value is long", false)
      .SetHttpGetArgument(
        ARG_WHOLE, RestApiCallDocumentation::Type_Boolean, "Whether to read the whole DICOM file from the "
        "storage area (new in Orthanc 1.12.4). If set to \"false\" (default value), the DICOM file is read "
        "until the pixel data tag (7fe0,0010) to optimize access to storage. Setting the option "
        "to \"true\" provides access to the DICOM tags stored after the pixel data tag.", false)
      .AddAnswerType(MimeType_Json, "JSON object containing the DICOM tags and their associated value");
  }


  static void GetInstanceTags(RestApiGetCall& call)
  {
    if (call.IsDocumentation())
    {
      OrthancRestApi::DocumentDicomFormat(call, DicomToJsonFormat_Full);
      DocumentGetInstanceTags(call);
      call.GetDocumentation()
        .SetSummary("Get DICOM tags")
        .SetDescription("Get the DICOM tags in the specified format. By default, the `full` format is used, which "
                        "combines hexadecimal tags with human-readable description.")
        .SetTruncatedJsonHttpGetSample("https://orthanc.uclouvain.be/demo/instances/7c92ce8e-bbf67ed2-ffa3b8c1-a3b35d94-7ff3ae26/tags", 10);
      return;
    }

    const bool whole = call.GetBooleanArgument(ARG_WHOLE, false);

    switch (OrthancRestApi::GetDicomFormat(call, DicomToJsonFormat_Full))
    {
      case DicomToJsonFormat_Human:
        GetInstanceTagsInternal<DicomToJsonFormat_Human>(call, whole);
        break;

      case DicomToJsonFormat_Short:
        GetInstanceTagsInternal<DicomToJsonFormat_Short>(call, whole);
        break;

      case DicomToJsonFormat_Full:
        GetInstanceTagsInternal<DicomToJsonFormat_Full>(call, whole);
        break;

      default:
        throw OrthancException(ErrorCode_InternalError);
    }
  }

  
  static void GetInstanceSimplifiedTags(RestApiGetCall& call)
  {
    if (call.IsDocumentation())
    {
      DocumentGetInstanceTags(call);
      call.GetDocumentation()
        .SetSummary("Get human-readable tags")
        .SetDescription("Get the DICOM tags in human-readable format (same as the `/instances/{id}/tags?simplify` route)")
        .SetTruncatedJsonHttpGetSample("https://orthanc.uclouvain.be/demo/instances/7c92ce8e-bbf67ed2-ffa3b8c1-a3b35d94-7ff3ae26/simplified-tags", 10);
      return;
    }
    else
    {
      GetInstanceTagsInternal<DicomToJsonFormat_Human>(call, call.GetBooleanArgument(ARG_WHOLE, false));
    }
  }

    
  static void ListFrames(RestApiGetCall& call)
  {
    if (call.IsDocumentation())
    {
      call.GetDocumentation()
        .SetTag("Instances")
        .SetSummary("List available frames")
        .SetDescription("List the frames that are available in the DICOM instance of interest")
        .SetUriArgument("id", "Orthanc identifier of the DICOM instance of interest")
        .AddAnswerType(MimeType_Json, "The list of the indices of the available frames")
        .SetHttpGetSample("https://orthanc.uclouvain.be/demo/instances/7c92ce8e-bbf67ed2-ffa3b8c1-a3b35d94-7ff3ae26/frames", true);      
      return;
    }

    std::string publicId = call.GetUriComponent("id", "");

    unsigned int numberOfFrames;
      
    {
      ServerContext::DicomCacheLocker locker(OrthancRestApi::GetContext(call), publicId);
      numberOfFrames = locker.GetDicom().GetFramesCount();
    }
    
    Json::Value result = Json::arrayValue;
    for (unsigned int i = 0; i < numberOfFrames; i++)
    {
      result.append(i);
    }
    
    call.GetOutput().AnswerJson(result);
  }


  namespace
  {
    class ImageToEncode
    {
    private:
      std::unique_ptr<ImageAccessor>&  image_;
      ImageExtractionMode            mode_;
      bool                           invert_;
      MimeType                       format_;
      std::string                    answer_;

    public:
      ImageToEncode(std::unique_ptr<ImageAccessor>& image,
                    ImageExtractionMode mode,
                    bool invert) :
        image_(image),
        mode_(mode),
        invert_(invert),
        format_(MimeType_Binary)
      {
      }

      void Answer(RestApiOutput& output)
      {
        output.AnswerBuffer(answer_, format_);
      }

      void EncodeUsingPng()
      {
        format_ = MimeType_Png;
        DicomImageDecoder::ExtractPngImage(answer_, image_, mode_, invert_);
      }

      void EncodeUsingPam()
      {
        format_ = MimeType_Pam;
        DicomImageDecoder::ExtractPamImage(answer_, image_, mode_, invert_);
      }

      void EncodeUsingJpeg(uint8_t quality)
      {
        format_ = MimeType_Jpeg;
        DicomImageDecoder::ExtractJpegImage(answer_, image_, mode_, invert_, quality);
      }
    };

    class EncodePng : public HttpContentNegociation::IHandler
    {
    private:
      ImageToEncode&  image_;

    public:
      explicit EncodePng(ImageToEncode& image) : image_(image)
      {
      }

      virtual void Handle(const std::string& type,
                          const std::string& subtype,
                          const HttpContentNegociation::Dictionary& parameters) ORTHANC_OVERRIDE
      {
        assert(type == "image");
        assert(subtype == "png");
        image_.EncodeUsingPng();
      }
    };

    class EncodePam : public HttpContentNegociation::IHandler
    {
    private:
      ImageToEncode&  image_;

    public:
      explicit EncodePam(ImageToEncode& image) : image_(image)
      {
      }

      virtual void Handle(const std::string& type,
                          const std::string& subtype,
                          const HttpContentNegociation::Dictionary& parameters) ORTHANC_OVERRIDE
      {
        assert(type == "image");
        assert(subtype == "x-portable-arbitrarymap");
        image_.EncodeUsingPam();
      }
    };

    class EncodeJpeg : public HttpContentNegociation::IHandler
    {
    private:
      ImageToEncode&  image_;
      unsigned int    quality_;

    public:
      EncodeJpeg(ImageToEncode& image,
                 const RestApiGetCall& call) :
        image_(image)
      {
        std::string v = call.GetArgument("quality", "90" /* default JPEG quality */);
        bool ok = false;

        try
        {
          quality_ = boost::lexical_cast<unsigned int>(v);
          ok = (quality_ >= 1 && quality_ <= 100);
        }
        catch (boost::bad_lexical_cast&)
        {
        }

        if (!ok)
        {
          throw OrthancException(
            ErrorCode_BadRequest,
            "Bad quality for a JPEG encoding (must be a number between 0 and 100): " + v);
        }
      }

      virtual void Handle(const std::string& type,
                          const std::string& subtype,
                          const HttpContentNegociation::Dictionary& parameters) ORTHANC_OVERRIDE
      {
        assert(type == "image");
        assert(subtype == "jpeg");
        image_.EncodeUsingJpeg(quality_);
      }
    };
  }


  namespace
  {
    class IDecodedFrameHandler : public boost::noncopyable
    {
    public:
      virtual ~IDecodedFrameHandler()
      {
      }

      // "dicom" is non-NULL iff. "RequiresDicomTags() == true"
      virtual void Handle(RestApiGetCall& call,
                          std::unique_ptr<ImageAccessor>& decoded,
                          const ParsedDicomFile* dicom,
                          unsigned int frame) = 0;

      virtual bool RequiresDicomTags() const = 0;

      static void Apply(RestApiGetCall& call,
                        IDecodedFrameHandler& handler,
                        ImageExtractionMode mode /* for generation of documentation */,
                        bool isRendered /* for generation of documentation */)
      {
        if (call.IsDocumentation())
        {
          std::string m;
          if (!isRendered)
          {
            switch (mode)
            {
              case ImageExtractionMode_Preview:
                m = "preview";
                break;
              case ImageExtractionMode_UInt8:
                m = "uint8";
                break;
              case ImageExtractionMode_UInt16:
                m = "uint16";
                break;
              case ImageExtractionMode_Int16:
                m = "int16";
                break;
              default:
                throw OrthancException(ErrorCode_ParameterOutOfRange);
            }
          }
          
          std::string description;
          std::string verb = (isRendered ? "Render" : "Decode");
          
          if (call.HasUriComponent("frame"))
          {
            description = verb + " one frame of interest from the given DICOM instance.";
            call.GetDocumentation()
              .SetSummary(verb + " a frame" + (m.empty() ? "" : " (" + m + ")"))
              .SetUriArgument("frame", RestApiCallDocumentation::Type_Number, "Index of the frame (starts at `0`)");
          }
          else
          {
            description = verb + " the first frame of the given DICOM instance.";
            call.GetDocumentation()
              .SetSummary(verb + " an image" + (m.empty() ? "" : " (" + m + ")"));
          }

          if (isRendered)
          {
            description += (" This function takes scaling into account (`RescaleSlope` and `RescaleIntercept` tags), "
                            "as well as the default windowing stored in the DICOM file (`WindowCenter` and `WindowWidth`tags), "
                            "and can be used to resize the resulting image. Color images are not affected by windowing.");
            call.GetDocumentation()
              .SetHttpGetArgument("window-center",RestApiCallDocumentation::Type_Number, "Windowing center", false)
              .SetHttpGetArgument("window-width",RestApiCallDocumentation::Type_Number, "Windowing width", false)
              .SetHttpGetArgument("width",RestApiCallDocumentation::Type_Number, "Width of the resized image", false)
              .SetHttpGetArgument("height",RestApiCallDocumentation::Type_Number, "Height of the resized image", false)
              .SetHttpGetArgument("smooth",RestApiCallDocumentation::Type_Boolean, "Whether to smooth image on resize", false);
          }
          else
          {
            switch (mode)
            {
              case ImageExtractionMode_Preview:
                description += " The full dynamic range of grayscale images is rescaled to the [0,255] range.";
                break;
              case ImageExtractionMode_UInt8:
                description += " Pixels of grayscale images are truncated to the [0,255] range.";
                break;
              case ImageExtractionMode_UInt16:
                description += " Pixels of grayscale images are truncated to the [0,65535] range.";
                break;
              case ImageExtractionMode_Int16:
                description += (" Pixels of grayscale images are truncated to the [-32768,32767] range. "
                                "Negative values must be interpreted according to two's complement.");
                break;
              default:
                throw OrthancException(ErrorCode_ParameterOutOfRange);
            }
          }
          
          call.GetDocumentation()
            .SetTag("Instances")
            .SetUriArgument("id", "Orthanc identifier of the DICOM instance of interest")
            .SetHttpGetArgument("quality", RestApiCallDocumentation::Type_Number, "Quality for JPEG images (between 1 and 100, defaults to 90)", false)
            .SetHttpGetArgument("returnUnsupportedImage", RestApiCallDocumentation::Type_Boolean, "Returns an unsupported.png placeholder image if unable to provide the image instead of returning a 415 HTTP error (defaults to false)", false)
            .SetHttpHeader("Accept", "Format of the resulting image. Can be `image/png` (default), `image/jpeg` or `image/x-portable-arbitrarymap`")
            .AddAnswerType(MimeType_Png, "PNG image")
            .AddAnswerType(MimeType_Jpeg, "JPEG image")
            .AddAnswerType(MimeType_Pam, "PAM image (Portable Arbitrary Map)")
            .SetDescription(description);

          return;
        }
        
        ServerContext& context = OrthancRestApi::GetContext(call);

        std::string frameId = call.GetUriComponent("frame", "0");

        unsigned int frame;
        try
        {
          frame = boost::lexical_cast<unsigned int>(frameId);
        }
        catch (boost::bad_lexical_cast&)
        {
          return;
        }

        std::unique_ptr<ImageAccessor> decoded;

        try
        {
          std::string publicId = call.GetUriComponent("id", "");

          decoded.reset(context.DecodeDicomFrame(publicId, frame));

          if (decoded.get() == NULL)
          {
            throw OrthancException(ErrorCode_NotImplemented,
                                   "Cannot decode DICOM instance with ID: " + publicId);
          }
          
          if (handler.RequiresDicomTags())
          {
            /**
             * Retrieve a summary of the DICOM tags, which is
             * necessary to deal with MONOCHROME1 photometric
             * interpretation, and with windowing parameters.
             **/ 
            ServerContext::DicomCacheLocker locker(context, publicId);
            handler.Handle(call, decoded, &locker.GetDicom(), frame);
          }
          else
          {
            handler.Handle(call, decoded, NULL, frame);
          }
        }
        catch (OrthancException& e)
        {
          if (e.GetErrorCode() == ErrorCode_ParameterOutOfRange ||
              e.GetErrorCode() == ErrorCode_UnknownResource)
          {
            // The frame number is out of the range for this DICOM
            // instance, the resource is not existent
          }
          else
          {
            if (call.HasArgument("returnUnsupportedImage"))
            {
              std::string root = "";
              for (size_t i = 1; i < call.GetFullUri().size(); i++)
              {
                root += "../";
              }

              call.GetOutput().Redirect(root + "app/images/unsupported.png");
            }
            else
            {
              call.GetOutput().SignalError(HttpStatus_415_UnsupportedMediaType);
            }
          }
          return;
        }

      }


      static void DefaultHandler(RestApiGetCall& call,
                                 std::unique_ptr<ImageAccessor>& decoded,
                                 ImageExtractionMode mode,
                                 bool invert)
      {
        ImageToEncode image(decoded, mode, invert);

        HttpContentNegociation negociation;
        EncodePng png(image);
        negociation.Register(MIME_PNG, png);

        EncodeJpeg jpeg(image, call);
        negociation.Register(MIME_JPEG, jpeg);

        EncodePam pam(image);
        negociation.Register(MIME_PAM, pam);

        if (negociation.Apply(call.GetHttpHeaders()))
        {
          image.Answer(call.GetOutput());
        }
      }
    };


    class GetImageHandler : public IDecodedFrameHandler
    {
    private:
      ImageExtractionMode mode_;

    public:
      explicit GetImageHandler(ImageExtractionMode mode) :
        mode_(mode)
      {
      }

      virtual void Handle(RestApiGetCall& call,
                          std::unique_ptr<ImageAccessor>& decoded,
                          const ParsedDicomFile* dicom,
                          unsigned int frame) ORTHANC_OVERRIDE
      {
        bool invert = false;

        if (mode_ == ImageExtractionMode_Preview)
        {
          if (dicom == NULL)
          {
            throw OrthancException(ErrorCode_InternalError);
          }

          DicomMap tags;
          OrthancConfiguration::DefaultExtractDicomSummary(tags, *dicom);
          
          DicomImageInformation info(tags);
          invert = (info.GetPhotometricInterpretation() == PhotometricInterpretation_Monochrome1);
        }

        DefaultHandler(call, decoded, mode_, invert);
      }

      virtual bool RequiresDicomTags() const ORTHANC_OVERRIDE
      {
        return mode_ == ImageExtractionMode_Preview;
      }
    };


    class RenderedFrameHandler : public IDecodedFrameHandler
    {
    private:
      static void GetUserArguments(double& windowWidth /* inout */,
                                   double& windowCenter /* inout */,
                                   unsigned int& argWidth,
                                   unsigned int& argHeight,
                                   bool& smooth,
                                   const RestApiGetCall& call)
      {
        static const char* ARG_WINDOW_CENTER = "window-center";
        static const char* ARG_WINDOW_WIDTH = "window-width";
        static const char* ARG_WIDTH = "width";
        static const char* ARG_HEIGHT = "height";
        static const char* ARG_SMOOTH = "smooth";

        if (call.HasArgument(ARG_WINDOW_WIDTH) &&
            !SerializationToolbox::ParseDouble(windowWidth, call.GetArgument(ARG_WINDOW_WIDTH, "")))
        {
          throw OrthancException(ErrorCode_ParameterOutOfRange,
                                 "Bad value for argument: " + std::string(ARG_WINDOW_WIDTH));
        }

        if (call.HasArgument(ARG_WINDOW_CENTER) &&
            !SerializationToolbox::ParseDouble(windowCenter, call.GetArgument(ARG_WINDOW_CENTER, "")))
        {
          throw OrthancException(ErrorCode_ParameterOutOfRange,
                                 "Bad value for argument: " + std::string(ARG_WINDOW_CENTER));
        }

        argWidth = 0;
        argHeight = 0;

        if (call.HasArgument(ARG_WIDTH))
        {
          try
          {
            int tmp = boost::lexical_cast<int>(call.GetArgument(ARG_WIDTH, ""));
            if (tmp < 0)
            {
              throw OrthancException(ErrorCode_ParameterOutOfRange,
                                     "Argument cannot be negative: " + std::string(ARG_WIDTH));
            }
            else
            {
              argWidth = static_cast<unsigned int>(tmp);
            }
          }
          catch (boost::bad_lexical_cast&)
          {
            throw OrthancException(ErrorCode_ParameterOutOfRange,
                                   "Bad value for argument: " + std::string(ARG_WIDTH));
          }
        }

        if (call.HasArgument(ARG_HEIGHT))
        {
          try
          {
            int tmp = boost::lexical_cast<int>(call.GetArgument(ARG_HEIGHT, ""));
            if (tmp < 0)
            {
              throw OrthancException(ErrorCode_ParameterOutOfRange,
                                     "Argument cannot be negative: " + std::string(ARG_HEIGHT));
            }
            else
            {
              argHeight = static_cast<unsigned int>(tmp);
            }
          }
          catch (boost::bad_lexical_cast&)
          {
            throw OrthancException(ErrorCode_ParameterOutOfRange,
                                   "Bad value for argument: " + std::string(ARG_HEIGHT));
          }
        }

        smooth = false;

        if (call.HasArgument(ARG_SMOOTH))
        {
          smooth = RestApiCall::ParseBoolean(call.GetArgument(ARG_SMOOTH, ""));
        }        
      }
                                
      
    public:
      virtual void Handle(RestApiGetCall& call,
                          std::unique_ptr<ImageAccessor>& decoded,
                          const ParsedDicomFile* dicom,
                          unsigned int frame) ORTHANC_OVERRIDE
      {
        if (dicom == NULL)
        {
          throw OrthancException(ErrorCode_InternalError);
        }
        
        PhotometricInterpretation photometric;
        const bool invert = (dicom->LookupPhotometricInterpretation(photometric) &&
                             photometric == PhotometricInterpretation_Monochrome1);
          
        double rescaleIntercept, rescaleSlope, windowCenter, windowWidth;
        dicom->GetRescale(rescaleIntercept, rescaleSlope, frame);
        dicom->GetDefaultWindowing(windowCenter, windowWidth, frame);
        
        unsigned int argWidth, argHeight;
        bool smooth;
        GetUserArguments(windowWidth, windowCenter, argWidth, argHeight, smooth, call);

        unsigned int targetWidth = decoded->GetWidth();
        unsigned int targetHeight = decoded->GetHeight();

        if (decoded->GetWidth() != 0 &&
            decoded->GetHeight() != 0)
        {
          float ratio = 1;

          if (argWidth != 0 &&
              argHeight != 0)
          {
            float ratioX = static_cast<float>(argWidth) / static_cast<float>(decoded->GetWidth());
            float ratioY = static_cast<float>(argHeight) / static_cast<float>(decoded->GetHeight());
            ratio = std::min(ratioX, ratioY);
          }
          else if (argWidth != 0)
          {
            ratio = static_cast<float>(argWidth) / static_cast<float>(decoded->GetWidth());
          }
          else if (argHeight != 0)
          {
            ratio = static_cast<float>(argHeight) / static_cast<float>(decoded->GetHeight());
          }
          
          targetWidth = boost::math::iround(ratio * static_cast<float>(decoded->GetWidth()));
          targetHeight = boost::math::iround(ratio * static_cast<float>(decoded->GetHeight()));
        }
        
        if (decoded->GetFormat() == PixelFormat_RGB24 || decoded->GetFormat() == PixelFormat_RGB48)
        {
          if (targetWidth == decoded->GetWidth() &&
              targetHeight == decoded->GetHeight())
          {
            DefaultHandler(call, decoded, ImageExtractionMode_Preview, false);
          }
          else
          {
            std::unique_ptr<ImageAccessor> resized(
              new Image(decoded->GetFormat(), targetWidth, targetHeight, false));
            
            if (smooth &&
                (targetWidth < decoded->GetWidth() ||
                 targetHeight < decoded->GetHeight()))
            {
              ImageProcessing::SmoothGaussian5x5(*decoded, false /* be fast, don't round */);
            }
            
            ImageProcessing::Resize(*resized, *decoded);
            DefaultHandler(call, resized, ImageExtractionMode_Preview, false);
          }
        }
        else
        {
          // Grayscale image: (1) convert to Float32, (2) apply
          // windowing to get a Grayscale8, (3) possibly resize

          Image converted(PixelFormat_Float32, decoded->GetWidth(), decoded->GetHeight(), false);
          ImageProcessing::Convert(converted, *decoded);

          // Avoid divisions by zero
          if (windowWidth <= 1.0f)
          {
            windowWidth = 1;
          }

          if (std::abs(rescaleSlope) <= 0.0001)
          {
            rescaleSlope = 0.0001;
          }

          const double scaling = 255.0 * rescaleSlope / windowWidth;
          const double offset = (rescaleIntercept - windowCenter + windowWidth / 2.0) / rescaleSlope;

          std::unique_ptr<ImageAccessor> rescaled(new Image(PixelFormat_Grayscale8, decoded->GetWidth(), decoded->GetHeight(), false));
          ImageProcessing::ShiftScale(*rescaled, converted, static_cast<float>(offset), static_cast<float>(scaling), false);

          if (targetWidth == decoded->GetWidth() &&
              targetHeight == decoded->GetHeight())
          {
            DefaultHandler(call, rescaled, ImageExtractionMode_UInt8, invert);
          }
          else
          {
            std::unique_ptr<ImageAccessor> resized(
              new Image(PixelFormat_Grayscale8, targetWidth, targetHeight, false));
            
            if (smooth &&
                (targetWidth < decoded->GetWidth() ||
                 targetHeight < decoded->GetHeight()))
            {
              ImageProcessing::SmoothGaussian5x5(*rescaled, false /* be fast, don't round */);
            }
            
            ImageProcessing::Resize(*resized, *rescaled);
            DefaultHandler(call, resized, ImageExtractionMode_UInt8, invert);
          }
        }
      }

      virtual bool RequiresDicomTags() const ORTHANC_OVERRIDE
      {
        return true;
      }
    };
  }


  template <enum ImageExtractionMode mode>
  static void GetImage(RestApiGetCall& call)
  {
    Semaphore::Locker locker(throttlingSemaphore_);
        
    GetImageHandler handler(mode);
    IDecodedFrameHandler::Apply(call, handler, mode, false /* not rendered */);
  }


  static void GetRenderedFrame(RestApiGetCall& call)
  {
    Semaphore::Locker locker(throttlingSemaphore_);
        
    RenderedFrameHandler handler;
    IDecodedFrameHandler::Apply(call, handler, ImageExtractionMode_Preview /* arbitrary value */, true);
  }


  static void DocumentSharedNumpy(RestApiGetCall& call)
  {
    call.GetDocumentation()
      .SetUriArgument("id", "Orthanc identifier of the DICOM resource of interest")
      .SetHttpGetArgument("compress", RestApiCallDocumentation::Type_Boolean, "Compress the file as `.npz`", false)
      .SetHttpGetArgument("rescale", RestApiCallDocumentation::Type_Boolean,
                          "On grayscale images, apply the rescaling and return floating-point values", false)
      .AddAnswerType(MimeType_PlainText, "Numpy file: https://numpy.org/devdocs/reference/generated/numpy.lib.format.html");
  }


  namespace
  {
    class NumpyVisitor : public boost::noncopyable
    {
    private:
      bool           rescale_;
      unsigned int   depth_;
      unsigned int   currentDepth_;
      unsigned int   width_;
      unsigned int   height_;
      PixelFormat    format_;
      ChunkedBuffer  buffer_;

    public:
      NumpyVisitor(unsigned int depth /* can be zero if 2D frame */,
                   bool rescale) :
        rescale_(rescale),
        depth_(depth),
        currentDepth_(0),
        width_(0),  // dummy initialization
        height_(0),  // dummy initialization
        format_(PixelFormat_Grayscale8)  // dummy initialization
      {
      }

      void WriteFrame(const ParsedDicomFile& dicom,
                      unsigned int frame)
      {
        std::unique_ptr<ImageAccessor> decoded(dicom.DecodeFrame(frame));

        if (decoded.get() == NULL)
        {
          throw OrthancException(ErrorCode_NotImplemented, "Cannot decode DICOM instance");
        }

        if (currentDepth_ == 0)
        {
          width_ = decoded->GetWidth();
          height_ = decoded->GetHeight();
          format_ = decoded->GetFormat();
        }
        else if (width_ != decoded->GetWidth() ||
                 height_ != decoded->GetHeight())
        {
          throw OrthancException(ErrorCode_IncompatibleImageSize, "The size of the frames varies across the instance(s)");
        }
        else if (format_ != decoded->GetFormat())
        {
          throw OrthancException(ErrorCode_IncompatibleImageFormat, "The pixel format of the frames varies across the instance(s)");
        }

        if (rescale_ &&
            decoded->GetFormat() != PixelFormat_RGB24)
        {
          if (currentDepth_ == 0)
          {
            NumpyWriter::WriteHeader(buffer_, depth_, width_, height_, PixelFormat_Float32);
          }
          
          double rescaleIntercept, rescaleSlope;
          dicom.GetRescale(rescaleIntercept, rescaleSlope, frame);

          Image converted(PixelFormat_Float32, decoded->GetWidth(), decoded->GetHeight(), false);
          ImageProcessing::Convert(converted, *decoded);
          ImageProcessing::ShiftScale2(converted, static_cast<float>(rescaleIntercept), static_cast<float>(rescaleSlope), false);

          NumpyWriter::WritePixels(buffer_, converted);
        }
        else
        {
          if (currentDepth_ == 0)
          {
            NumpyWriter::WriteHeader(buffer_, depth_, width_, height_, format_);
          }

          NumpyWriter::WritePixels(buffer_, *decoded);
        }

        currentDepth_ ++;
      }

      void Answer(RestApiOutput& output,
                  bool compress)
      {
        if ((depth_ == 0 && currentDepth_ != 1) ||
            (depth_ != 0 && currentDepth_ != depth_))
        {
          throw OrthancException(ErrorCode_BadSequenceOfCalls);
        }
        else
        {
          std::string answer;
          NumpyWriter::Finalize(answer, buffer_, compress);
          output.AnswerBuffer(answer, MimeType_Binary);
        }
      }
    };
  }


  static void GetNumpyFrame(RestApiGetCall& call)
  {
    if (call.IsDocumentation())
    {
      DocumentSharedNumpy(call);
      call.GetDocumentation()
        .SetTag("Instances")
        .SetSummary("Decode frame for numpy")
        .SetDescription("Decode one frame of interest from the given DICOM instance, for use with numpy in Python. "
                        "The numpy array has 3 dimensions: (height, width, color channel).")
        .SetUriArgument("frame", RestApiCallDocumentation::Type_Number, "Index of the frame (starts at `0`)");
    }
    else
    {
      const std::string instanceId = call.GetUriComponent("id", "");
      const bool compress = call.GetBooleanArgument("compress", false);
      const bool rescale = call.GetBooleanArgument("rescale", true);

      uint32_t frame;
      if (!SerializationToolbox::ParseUnsignedInteger32(frame, call.GetUriComponent("frame", "0")))
      {
        throw OrthancException(ErrorCode_ParameterOutOfRange, "Expected an unsigned integer for the \"frame\" argument");
      }

      NumpyVisitor visitor(0 /* no depth, 2D frame */, rescale);

      {
        Semaphore::Locker throttling(throttlingSemaphore_);
        ServerContext::DicomCacheLocker locker(OrthancRestApi::GetContext(call), instanceId);
        
        visitor.WriteFrame(locker.GetDicom(), frame);
      }

      visitor.Answer(call.GetOutput(), compress);
    }
  }


  static void GetNumpyInstance(RestApiGetCall& call)
  {
    if (call.IsDocumentation())
    {
      DocumentSharedNumpy(call);
      call.GetDocumentation()
        .SetTag("Instances")
        .SetSummary("Decode instance for numpy")
        .SetDescription("Decode the given DICOM instance, for use with numpy in Python. "
                        "The numpy array has 4 dimensions: (frame, height, width, color channel).");
    }
    else
    {
      const std::string instanceId = call.GetUriComponent("id", "");
      const bool compress = call.GetBooleanArgument("compress", false);
      const bool rescale = call.GetBooleanArgument("rescale", true);

      {
        Semaphore::Locker throttling(throttlingSemaphore_);
        ServerContext::DicomCacheLocker locker(OrthancRestApi::GetContext(call), instanceId);

        const unsigned int depth = locker.GetDicom().GetFramesCount();
        if (depth == 0)
        {
          throw OrthancException(ErrorCode_BadFileFormat, "Empty DICOM instance");
        }

        NumpyVisitor visitor(depth, rescale);

        for (unsigned int frame = 0; frame < depth; frame++)
        {
          visitor.WriteFrame(locker.GetDicom(), frame);
        }

        visitor.Answer(call.GetOutput(), compress);
      }
    }
  }


  static void GetNumpySeries(RestApiGetCall& call)
  {
    if (call.IsDocumentation())
    {
      DocumentSharedNumpy(call);
      call.GetDocumentation()
        .SetTag("Series")
        .SetSummary("Decode series for numpy")
        .SetDescription("Decode the given DICOM series, for use with numpy in Python. "
                        "The numpy array has 4 dimensions: (frame, height, width, color channel).");
    }
    else
    {
      const std::string seriesId = call.GetUriComponent("id", "");
      const bool compress = call.GetBooleanArgument("compress", false);
      const bool rescale = call.GetBooleanArgument("rescale", true);

      Semaphore::Locker throttling(throttlingSemaphore_);

      ServerIndex& index = OrthancRestApi::GetIndex(call);
      SliceOrdering ordering(index, seriesId);

      unsigned int depth = 0;
      for (size_t i = 0; i < ordering.GetInstancesCount(); i++)
      {
        depth += ordering.GetFramesCount(i);
      }

      ServerContext& context = OrthancRestApi::GetContext(call);

      NumpyVisitor visitor(depth, rescale);

      for (size_t i = 0; i < ordering.GetInstancesCount(); i++)
      {
        const std::string& instanceId = ordering.GetInstanceId(i);
        unsigned int framesCount = ordering.GetFramesCount(i);

        {
          ServerContext::DicomCacheLocker locker(context, instanceId);

          for (unsigned int frame = 0; frame < framesCount; frame++)
          {
            visitor.WriteFrame(locker.GetDicom(), frame);
          }
        }
      }

      visitor.Answer(call.GetOutput(), compress);
    }
  }


  static void GetMatlabImage(RestApiGetCall& call)
  {
    if (call.IsDocumentation())
    {
      std::string description;
      
      if (call.HasUriComponent("frame"))
      {
        description = "Decode one frame of interest from the given DICOM instance";
        call.GetDocumentation()
          .SetUriArgument("frame", RestApiCallDocumentation::Type_Number, "Index of the frame (starts at `0`)");
      }
      else
      {
        description = "Decode the first frame of the given DICOM instance.";
      }

      call.GetDocumentation()
        .SetTag("Instances")
        .SetSummary("Decode frame for Matlab")
        .SetDescription(description + ", and export this frame as a Octave/Matlab matrix to be imported with `eval()`: "
                        "https://orthanc.uclouvain.be/book/faq/matlab.html")
        .SetUriArgument("id", "Orthanc identifier of the DICOM instance of interest")
        .AddAnswerType(MimeType_PlainText, "Octave/Matlab matrix");
      return;
    }

    Semaphore::Locker locker(throttlingSemaphore_);
        
    ServerContext& context = OrthancRestApi::GetContext(call);

    std::string frameId = call.GetUriComponent("frame", "0");

    unsigned int frame;
    try
    {
      frame = boost::lexical_cast<unsigned int>(frameId);
    }
    catch (boost::bad_lexical_cast&)
    {
      return;
    }

    std::string publicId = call.GetUriComponent("id", "");
    std::unique_ptr<ImageAccessor> decoded(context.DecodeDicomFrame(publicId, frame));

    if (decoded.get() == NULL)
    {
      throw OrthancException(ErrorCode_NotImplemented,
                             "Cannot decode DICOM instance with ID: " + publicId);
    }
    else
    {
      std::string result;
      decoded->ToMatlabString(result);
      call.GetOutput().AnswerBuffer(result, MimeType_PlainText);
    }
  }


  template <bool GzipCompression>
  static void GetRawFrame(RestApiGetCall& call)
  {
    if (call.IsDocumentation())
    {
      call.GetDocumentation()
        .SetTag("Instances")
        .SetSummary("Access raw frame" + std::string(GzipCompression ? " (compressed)" : ""))
        .SetDescription("Access the raw content of one individual frame of the DICOM instance of interest, "
                        "bypassing image decoding. This is notably useful to access the source files "
                        "in compressed transfer syntaxes." +
                        std::string(GzipCompression ? " The image is compressed using gzip" : ""))
        .SetUriArgument("id", "Orthanc identifier of the instance of interest")
        .SetUriArgument("frame", RestApiCallDocumentation::Type_Number, "Index of the frame (starts at `0`)");

      if (GzipCompression)
      {
        call.GetDocumentation().AddAnswerType(MimeType_Gzip, "The raw frame, compressed using gzip");
      }
      else
      {
        call.GetDocumentation().AddAnswerType(MimeType_Binary, "The raw frame");
      }
      return;
    }
    
    std::string frameId = call.GetUriComponent("frame", "0");

    unsigned int frame;
    try
    {
      frame = boost::lexical_cast<unsigned int>(frameId);
    }
    catch (boost::bad_lexical_cast&)
    {
      return;
    }

    std::string publicId = call.GetUriComponent("id", "");
    std::string raw;
    MimeType mime;

    {
      ServerContext::DicomCacheLocker locker(OrthancRestApi::GetContext(call), publicId);
      locker.GetDicom().GetRawFrame(raw, mime, frame);
    }

    if (GzipCompression)
    {
      GzipCompressor gzip;
      std::string compressed;
      gzip.Compress(compressed, raw.empty() ? NULL : raw.c_str(), raw.size());
      call.GetOutput().AnswerBuffer(compressed, MimeType_Gzip);
    }
    else
    {
      call.GetOutput().AnswerBuffer(raw, mime);
    }
  }


  static void GetResourceStatistics(RestApiGetCall& call)
  {
    if (call.IsDocumentation())
    {
      ResourceType t = StringToResourceType(call.GetFullUri()[0].c_str());
      std::string r = GetResourceTypeText(t, false /* plural */, false /* upper case */);
      call.GetDocumentation()
        .SetTag(GetResourceTypeText(t, true /* plural */, true /* upper case */))
        .SetSummary("Get " + r + " statistics")
        .SetDescription("Get statistics about the given " + r)
        .SetUriArgument("id", "Orthanc identifier of the " + r + " of interest")
        .SetAnswerField("DiskSize", RestApiCallDocumentation::Type_String,
                        "Size of the " + r + " on the disk in bytes, expressed as a string for 64bit compatibility with JSON")
        .SetAnswerField("DiskSizeMB", RestApiCallDocumentation::Type_Number,
                        "Size of the " + r + " on the disk, expressed in megabytes (MB)")
        .SetAnswerField("UncompressedSize", RestApiCallDocumentation::Type_String,
                        "Size of the " + r + " after decompression in bytes, expressed as a string for 64bit compatibility with JSON")
        .SetAnswerField("UncompressedSizeMB", RestApiCallDocumentation::Type_Number,
                        "Size of the " + r + " after decompression, expressed in megabytes (MB). "
                        "This is different from `DiskSizeMB` iff `StorageCompression` is `true`.")
        .SetAnswerField("DicomDiskSize", RestApiCallDocumentation::Type_String,
                        "Size on the disk of the DICOM instances associated with the " + r + ", expressed in bytes")
        .SetAnswerField("DicomDiskSizeMB", RestApiCallDocumentation::Type_Number,
                        "Size on the disk of the DICOM instances associated with the " + r + ", expressed in megabytes (MB)")
        .SetAnswerField("DicomUncompressedSize", RestApiCallDocumentation::Type_String,
                        "Size on the disk of the uncompressed DICOM instances associated with the " + r + ", expressed in bytes")
        .SetAnswerField("DicomUncompressedSizeMB", RestApiCallDocumentation::Type_Number,
                        "Size on the disk of the uncompressed DICOM instances associated with the " + r + ", expressed in megabytes (MB)")
        .SetHttpGetSample(GetDocumentationSampleResource(t) + "/statistics", true);

      switch (t)
      {
        // Do NOT add "break" below this point!
        case ResourceType_Patient:
          call.GetDocumentation().SetAnswerField("CountStudies", RestApiCallDocumentation::Type_Number,
                                                 "Number of child studies within this " + r);

        case ResourceType_Study:
          call.GetDocumentation().SetAnswerField("CountSeries", RestApiCallDocumentation::Type_Number,
                                                 "Number of child series within this " + r);

        case ResourceType_Series:
          call.GetDocumentation().SetAnswerField("CountInstances", RestApiCallDocumentation::Type_Number,
                                                 "Number of child instances within this " + r);

        case ResourceType_Instance:
        default:
          break;
      }

      return;
    }

    static const uint64_t MEGA_BYTES = 1024 * 1024;

    std::string publicId = call.GetUriComponent("id", "");

    ResourceType type;
    uint64_t diskSize, uncompressedSize, dicomDiskSize, dicomUncompressedSize;
    unsigned int countStudies, countSeries, countInstances;
    OrthancRestApi::GetIndex(call).GetResourceStatistics(
      type, diskSize, uncompressedSize, countStudies, countSeries, 
      countInstances, dicomDiskSize, dicomUncompressedSize, publicId);

    Json::Value result = Json::objectValue;
    result["DiskSize"] = boost::lexical_cast<std::string>(diskSize);
    result["DiskSizeMB"] = static_cast<unsigned int>(diskSize / MEGA_BYTES);
    result["UncompressedSize"] = boost::lexical_cast<std::string>(uncompressedSize);
    result["UncompressedSizeMB"] = static_cast<unsigned int>(uncompressedSize / MEGA_BYTES);

    result["DicomDiskSize"] = boost::lexical_cast<std::string>(dicomDiskSize);
    result["DicomDiskSizeMB"] = static_cast<unsigned int>(dicomDiskSize / MEGA_BYTES);
    result["DicomUncompressedSize"] = boost::lexical_cast<std::string>(dicomUncompressedSize);
    result["DicomUncompressedSizeMB"] = static_cast<unsigned int>(dicomUncompressedSize / MEGA_BYTES);

    switch (type)
    {
      // Do NOT add "break" below this point!
      case ResourceType_Patient:
        result["CountStudies"] = countStudies;

      case ResourceType_Study:
        result["CountSeries"] = countSeries;

      case ResourceType_Series:
        result["CountInstances"] = countInstances;

      case ResourceType_Instance:
      default:
        break;
    }

    call.GetOutput().AnswerJson(result);
  }



  // Handling of metadata -----------------------------------------------------

  static void CheckValidResourceType(const RestApiCall& call)
  {
    assert(!call.GetFullUri().empty());
    const std::string resourceType = call.GetFullUri() [0];
    StringToResourceType(resourceType.c_str());
  }


  static void ListMetadata(RestApiGetCall& call)
  {
    if (call.IsDocumentation())
    {
      ResourceType t = StringToResourceType(call.GetFullUri()[0].c_str());
      std::string r = GetResourceTypeText(t, false /* plural */, false /* upper case */);
      call.GetDocumentation()
        .SetTag(GetResourceTypeText(t, true /* plural */, true /* upper case */))
        .SetSummary("List metadata")
        .SetDescription("Get the list of metadata that are associated with the given " + r)
        .SetUriArgument("id", "Orthanc identifier of the " + r + " of interest")
        .SetHttpGetArgument("expand", RestApiCallDocumentation::Type_String,
                            "If present, also retrieve the value of the individual metadata", false)
        .SetHttpGetArgument("numeric", RestApiCallDocumentation::Type_String,
                            "If present, use the numeric identifier of the metadata instead of its symbolic name", false)
        .AddAnswerType(MimeType_Json, "JSON array containing the names of the available metadata, "
                       "or JSON associative array mapping metadata to their values (if `expand` argument is provided)")
        .SetHttpGetSample(GetDocumentationSampleResource(t) + "/metadata", true);
      return;
    }

    assert(!call.GetFullUri().empty());
    const std::string publicId = call.GetUriComponent("id", "");
    ResourceType level = StringToResourceType(call.GetFullUri() [0].c_str());

    typedef std::map<MetadataType, std::string>  Metadata;

    Metadata metadata;
    OrthancRestApi::GetIndex(call).GetAllMetadata(metadata, publicId, level);

    Json::Value result;

    bool isNumeric = call.HasArgument("numeric");

    if (call.HasArgument("expand") && call.GetBooleanArgument("expand", true))
    {
      result = Json::objectValue;
      
      for (Metadata::const_iterator it = metadata.begin(); it != metadata.end(); ++it)
      {
        std::string key;
        if (isNumeric)
        {
          key = boost::lexical_cast<std::string>(it->first);
        }
        else
        {
          key = EnumerationToString(it->first);
        }

        result[key] = it->second;
      }
    }
    else
    {
      result = Json::arrayValue;
      
      for (Metadata::const_iterator it = metadata.begin(); it != metadata.end(); ++it)
      {       
        if (isNumeric)
        {
          result.append(it->first);
        }
        else
        {
          result.append(EnumerationToString(it->first));
        }
      }
    }

    call.GetOutput().AnswerJson(result);
  }


  static void SetStringContentETag(const RestApiOutput& output,
                                   int64_t revision,
                                   const std::string& value)
  {
    std::string md5;
    Toolbox::ComputeMD5(md5, value);
    const std::string etag = "\"" + boost::lexical_cast<std::string>(revision) + "-" + md5 + "\"";
    output.GetLowLevelOutput().AddHeader("ETag", etag);
  }
  

  static void SetBufferContentETag(const RestApiOutput& output,
                                   int64_t revision,
                                   const void* data,
                                   size_t size)
  {
    std::string md5;
    Toolbox::ComputeMD5(md5, data, size);
    const std::string etag = "\"" + boost::lexical_cast<std::string>(revision) + "-" + md5 + "\"";
    output.GetLowLevelOutput().AddHeader("ETag", etag);
  }
  

  static void SetAttachmentETag(const RestApiOutput& output,
                                int64_t revision,
                                const FileInfo& info)
  {
    const std::string etag = ("\"" + boost::lexical_cast<std::string>(revision) + "-" +
                              info.GetUncompressedMD5() + "\"");
    output.GetLowLevelOutput().AddHeader("ETag", etag);
  }


  static std::string GetMD5(const std::string& value)
  {
    std::string md5;
    Toolbox::ComputeMD5(md5, value);
    return md5;
  }


  static bool GetRevisionHeader(int64_t& revision /* out */,
                                std::string& md5 /* out */,
                                const RestApiCall& call,
                                const std::string& header)
  {
    std::string lower;
    Toolbox::ToLowerCase(lower, header);
    
    HttpToolbox::Arguments::const_iterator found = call.GetHttpHeaders().find(lower);
    if (found == call.GetHttpHeaders().end())
    {
      return false;
    }
    else
    {
      std::string value = Toolbox::StripSpaces(found->second);
      Toolbox::RemoveSurroundingQuotes(value);

      try
      {
        size_t comma = value.find('-');
        if (comma != std::string::npos)
        {
          revision = boost::lexical_cast<int64_t>(value.substr(0, comma));
          md5 = value.substr(comma + 1);
          return true;
        }        
      }
      catch (boost::bad_lexical_cast&)
      {
      }

      throw OrthancException(ErrorCode_ParameterOutOfRange, "The \"" + header +
                             "\" HTTP header should contain the ETag (revision followed by MD5 hash), but found: " + value);
    }
  }


  static void GetMetadata(RestApiGetCall& call)
  {
    if (call.IsDocumentation())
    {
      ResourceType t = StringToResourceType(call.GetFullUri()[0].c_str());
      std::string r = GetResourceTypeText(t, false /* plural */, false /* upper case */);
      call.GetDocumentation()
        .SetTag(GetResourceTypeText(t, true /* plural */, true /* upper case */))
        .SetSummary("Get metadata")
        .SetDescription("Get the value of a metadata that is associated with the given " + r)
        .SetUriArgument("id", "Orthanc identifier of the " + r + " of interest")
        .SetUriArgument("name", "The name of the metadata, or its index (cf. `UserMetadata` configuration option)")
        .AddAnswerType(MimeType_PlainText, "Value of the metadata")
        .SetAnswerHeader("ETag", "Revision of the metadata, to be used in further `PUT` or `DELETE` operations")
        .SetHttpHeader("If-None-Match", "Optional revision of the metadata, to check if its content has changed");
      return;
    }

    assert(!call.GetFullUri().empty());
    const std::string publicId = call.GetUriComponent("id", "");
    const ResourceType level = StringToResourceType(call.GetFullUri() [0].c_str());

    std::string name = call.GetUriComponent("name", "");
    MetadataType metadata = StringToMetadata(name);

    std::string value;
    int64_t revision;
    if (OrthancRestApi::GetIndex(call).LookupMetadata(value, revision, publicId, level, metadata))
    {
      SetStringContentETag(call.GetOutput(), revision, value);  // New in Orthanc 1.9.2

      int64_t userRevision;
      std::string userMD5;
      if (GetRevisionHeader(userRevision, userMD5, call, "If-None-Match") &&
          userRevision == revision &&
          userMD5 == GetMD5(value))
      {
        call.GetOutput().GetLowLevelOutput().SendStatus(HttpStatus_304_NotModified);
      }
      else
      {
        call.GetOutput().AnswerBuffer(value, MimeType_PlainText);
      }
    }
  }


  static void DeleteMetadata(RestApiDeleteCall& call)
  {
    if (call.IsDocumentation())
    {
      ResourceType t = StringToResourceType(call.GetFullUri()[0].c_str());
      std::string r = GetResourceTypeText(t, false /* plural */, false /* upper case */);
      call.GetDocumentation()
        .SetTag(GetResourceTypeText(t, true /* plural */, true /* upper case */))
        .SetSummary("Delete metadata")
        .SetDescription("Delete some metadata associated with the given DICOM " + r +
                        ". This call will fail if trying to delete a system metadata (i.e. whose index is < 1024).")
        .SetUriArgument("id", "Orthanc identifier of the " + r + " of interest")
        .SetUriArgument("name", "The name of the metadata, or its index (cf. `UserMetadata` configuration option)")
        .SetHttpHeader("If-Match", "Revision of the metadata, to check if its content has not changed and can "
                       "be deleted. This header is mandatory if `CheckRevisions` option is `true`.");
      return;
    }

    CheckValidResourceType(call);
    const std::string publicId = call.GetUriComponent("id", "");

    std::string name = call.GetUriComponent("name", "");
    MetadataType metadata = StringToMetadata(name);

    if (IsUserMetadata(metadata) ||  // It is forbidden to delete internal metadata...
        call.GetRequestOrigin() == RequestOrigin_Plugins)     // ...except for plugins
    {
      bool found;
      int64_t revision;
      std::string md5;
      if (GetRevisionHeader(revision, md5, call, "if-match"))
      {
        found = OrthancRestApi::GetIndex(call).DeleteMetadata(publicId, metadata, true, revision, md5);
      }
      else
      {
        OrthancConfiguration::ReaderLock lock;
        if (lock.GetConfiguration().GetBooleanParameter(CHECK_REVISIONS, false))
        {
          throw OrthancException(ErrorCode_Revision,
                                 "HTTP header \"If-Match\" is missing, as \"CheckRevisions\" is \"true\"");
        }
        else
        {
          found = OrthancRestApi::GetIndex(call).DeleteMetadata(publicId, metadata, false, -1 /* dummy value */, "");
        }
      }

      if (found)
      {
        call.GetOutput().AnswerBuffer("", MimeType_PlainText);
      }
      else
      {
        throw OrthancException(ErrorCode_UnknownResource);
      }
    }
    else
    {
      call.GetOutput().SignalError(HttpStatus_403_Forbidden);
    }
  }


  static void SetMetadata(RestApiPutCall& call)
  {
    if (call.IsDocumentation())
    {
      ResourceType t = StringToResourceType(call.GetFullUri()[0].c_str());
      std::string r = GetResourceTypeText(t, false /* plural */, false /* upper case */);
      call.GetDocumentation()
        .SetTag(GetResourceTypeText(t, true /* plural */, true /* upper case */))
        .SetSummary("Set metadata")
        .SetDescription("Set the value of some metadata in the given DICOM " + r +
                        ". This call will fail if trying to modify a system metadata (i.e. whose index is < 1024).")
        .SetUriArgument("id", "Orthanc identifier of the " + r + " of interest")
        .SetUriArgument("name", "The name of the metadata, or its index (cf. `UserMetadata` configuration option)")
        .AddRequestType(MimeType_PlainText, "String value of the metadata")
        .SetHttpHeader("If-Match", "Revision of the metadata, if this is not the first time this metadata is set.");
      return;
    }

    CheckValidResourceType(call);

    std::string publicId = call.GetUriComponent("id", "");
    std::string name = call.GetUriComponent("name", "");
    MetadataType metadata = StringToMetadata(name);

    std::string value;
    call.BodyToString(value);

    if (IsUserMetadata(metadata) ||  // It is forbidden to modify internal metadata...
        call.GetRequestOrigin() == RequestOrigin_Plugins)     // ...except for plugins
    {
      int64_t oldRevision;
      std::string oldMD5;
      bool hasOldRevision = GetRevisionHeader(oldRevision, oldMD5, call, "if-match");

      if (!hasOldRevision)
      {
        OrthancConfiguration::ReaderLock lock;
        if (lock.GetConfiguration().GetBooleanParameter(CHECK_REVISIONS, false))
        {
          // "StatelessDatabaseOperations::SetMetadata()" will ignore
          // the actual value of "oldRevision" if the metadata is
          // inexistent as expected
          hasOldRevision = true;
          oldRevision = -1;  // dummy value
          oldMD5.clear();  // dummy value
        }
      }

      int64_t newRevision;
      OrthancRestApi::GetIndex(call).SetMetadata(newRevision, publicId, metadata, value,
                                                 hasOldRevision, oldRevision, oldMD5);

      SetStringContentETag(call.GetOutput(), newRevision, value);  // New in Orthanc 1.9.2
      call.GetOutput().AnswerBuffer("", MimeType_PlainText);
    }
    else
    {
      call.GetOutput().SignalError(HttpStatus_403_Forbidden);
    }
  }



  // Handling of labels -------------------------------------------------------

  static void ListLabels(RestApiGetCall& call)
  {
    if (call.IsDocumentation())
    {
      ResourceType t = StringToResourceType(call.GetFullUri()[0].c_str());
      std::string r = GetResourceTypeText(t, false /* plural */, false /* upper case */);
      call.GetDocumentation()
        .SetTag(GetResourceTypeText(t, true /* plural */, true /* upper case */))
        .SetSummary("List labels")
        .SetDescription("Get the labels that are associated with the given " + r + " (new in Orthanc 1.12.0)")
        .SetUriArgument("id", "Orthanc identifier of the " + r + " of interest")
        .AddAnswerType(MimeType_Json, "JSON array containing the names of the labels")
        .SetHttpGetSample(GetDocumentationSampleResource(t) + "/labels", true);
      return;
    }

    assert(!call.GetFullUri().empty());
    const std::string publicId = call.GetUriComponent("id", "");
    ResourceType level = StringToResourceType(call.GetFullUri() [0].c_str());

    std::set<std::string> labels;
    OrthancRestApi::GetIndex(call).ListLabels(labels, publicId, level);

    Json::Value result = Json::arrayValue;

    for (std::set<std::string>::const_iterator it = labels.begin(); it != labels.end(); ++it)
    {
      result.append(*it);
    }

    call.GetOutput().AnswerJson(result);
  }
  

  static void GetLabel(RestApiGetCall& call)
  {
    if (call.IsDocumentation())
    {
      ResourceType t = StringToResourceType(call.GetFullUri()[0].c_str());
      std::string r = GetResourceTypeText(t, false /* plural */, false /* upper case */);
      call.GetDocumentation()
        .SetTag(GetResourceTypeText(t, true /* plural */, true /* upper case */))
        .SetSummary("Test label")
        .SetDescription("Test whether the " + r + " is associated with the given label")
        .SetUriArgument("id", "Orthanc identifier of the " + r + " of interest")
        .SetUriArgument("label", "The label of interest")
        .AddAnswerType(MimeType_PlainText, "Empty string is returned in the case of presence, error 404 in the case of absence");
      return;
    }

    CheckValidResourceType(call);

    assert(!call.GetFullUri().empty());
    const std::string publicId = call.GetUriComponent("id", "");
    const ResourceType level = StringToResourceType(call.GetFullUri() [0].c_str());

    std::string label = call.GetUriComponent("label", "");

    std::set<std::string> labels;
    OrthancRestApi::GetIndex(call).ListLabels(labels, publicId, level);
    
    if (labels.find(label) != labels.end())
    {
      call.GetOutput().AnswerBuffer("", MimeType_PlainText);
    }
  }


  static void AddLabel(RestApiPutCall& call)
  {
    if (call.IsDocumentation())
    {
      ResourceType t = StringToResourceType(call.GetFullUri()[0].c_str());
      std::string r = GetResourceTypeText(t, false /* plural */, false /* upper case */);
      call.GetDocumentation()
        .SetTag(GetResourceTypeText(t, true /* plural */, true /* upper case */))
        .SetSummary("Add label")
        .SetDescription("Associate a label with a " + r)
        .SetUriArgument("id", "Orthanc identifier of the " + r + " of interest")
        .SetUriArgument("label", "The label to be added");
      return;
    }

    CheckValidResourceType(call);

    std::string publicId = call.GetUriComponent("id", "");
    const ResourceType level = StringToResourceType(call.GetFullUri() [0].c_str());

    std::string label = call.GetUriComponent("label", "");
    OrthancRestApi::GetIndex(call).ModifyLabel(publicId, level, label, StatelessDatabaseOperations::LabelOperation_Add);

    call.GetOutput().AnswerBuffer("", MimeType_PlainText);
  }


  static void RemoveLabel(RestApiDeleteCall& call)
  {
    if (call.IsDocumentation())
    {
      ResourceType t = StringToResourceType(call.GetFullUri()[0].c_str());
      std::string r = GetResourceTypeText(t, false /* plural */, false /* upper case */);
      call.GetDocumentation()
        .SetTag(GetResourceTypeText(t, true /* plural */, true /* upper case */))
        .SetSummary("Remove label")
        .SetDescription("Remove a label associated with a " + r)
        .SetUriArgument("id", "Orthanc identifier of the " + r + " of interest")
        .SetUriArgument("label", "The label to be removed");
      return;
    }

    CheckValidResourceType(call);

    std::string publicId = call.GetUriComponent("id", "");
    const ResourceType level = StringToResourceType(call.GetFullUri() [0].c_str());

    std::string label = call.GetUriComponent("label", "");
    OrthancRestApi::GetIndex(call).ModifyLabel(publicId, level, label, StatelessDatabaseOperations::LabelOperation_Remove);

    call.GetOutput().AnswerBuffer("", MimeType_PlainText);
  }
  

  // Handling of attached files -----------------------------------------------

  static void ListAttachments(RestApiGetCall& call)
  {
    if (call.IsDocumentation())
    {
      ResourceType t = StringToResourceType(call.GetFullUri()[0].c_str());
      std::string r = GetResourceTypeText(t, false /* plural */, false /* upper case */);
      call.GetDocumentation()
        .SetTag(GetResourceTypeText(t, true /* plural */, true /* upper case */))
        .SetSummary("List attachments")
        .SetDescription("Get the list of attachments that are associated with the given " + r)
        .SetUriArgument("id", "Orthanc identifier of the " + r + " of interest")
        .SetHttpGetArgument("full", RestApiCallDocumentation::Type_String,
                            "If present, retrieve the attachments list and their numerical ids", false)
        .AddAnswerType(MimeType_Json, "JSON array containing the names of the attachments")
        .SetHttpGetSample(GetDocumentationSampleResource(t) + "/attachments", true);
      return;
    }

    const std::string resourceType = call.GetFullUri() [0];
    const std::string publicId = call.GetUriComponent("id", "");
    std::set<FileContentType> attachments;
    OrthancRestApi::GetIndex(call).ListAvailableAttachments(attachments, publicId, StringToResourceType(resourceType.c_str()));

    Json::Value result;

    if (call.HasArgument("full"))
    {
      result = Json::objectValue;
      
      for (std::set<FileContentType>::const_iterator 
            it = attachments.begin(); it != attachments.end(); ++it)
      {
        std::string key = EnumerationToString(*it);
        result[key] = static_cast<uint16_t>(*it);
      }
    }
    else
    {
      result = Json::arrayValue;
      
      for (std::set<FileContentType>::const_iterator 
            it = attachments.begin(); it != attachments.end(); ++it)
      {
        result.append(EnumerationToString(*it));
      }
    }

    call.GetOutput().AnswerJson(result);
  }


  static void AddAttachmentDocumentation(RestApiGetCall& call,
                                         const std::string& resourceType)
  {
    call.GetDocumentation()
      .SetUriArgument("id", "Orthanc identifier of the " + resourceType + " of interest")
      .SetUriArgument("name", "The name of the attachment, or its index (cf. `UserContentType` configuration option)")
      .SetAnswerHeader("ETag", "Revision of the attachment, to be used in further `PUT` or `DELETE` operations")
      .SetHttpHeader("If-None-Match", "Optional revision of the attachment, to check if its content has changed");
  }

  
  static bool GetAttachmentInfo(FileInfo& info,
                                RestApiGetCall& call)
  {
    CheckValidResourceType(call);
 
    const std::string publicId = call.GetUriComponent("id", "");
    const std::string name = call.GetUriComponent("name", "");
    FileContentType contentType = StringToContentType(name);

    int64_t revision;
    if (OrthancRestApi::GetIndex(call).LookupAttachment(info, revision, publicId, contentType))
    {
      SetAttachmentETag(call.GetOutput(), revision, info);  // New in Orthanc 1.9.2

      int64_t userRevision;
      std::string userMD5;
      if (GetRevisionHeader(userRevision, userMD5, call, "If-None-Match") &&
          revision == userRevision &&
          info.GetUncompressedMD5() == userMD5)
      {
        call.GetOutput().GetLowLevelOutput().SendStatus(HttpStatus_304_NotModified);
        return false;
      }
      else
      {
        return true;
      }
    }
    else
    {
      throw OrthancException(ErrorCode_UnknownResource);
    }
  }


  static void GetAttachmentOperations(RestApiGetCall& call)
  {
    if (call.IsDocumentation())
    {
      ResourceType t = StringToResourceType(call.GetFullUri()[0].c_str());
      std::string r = GetResourceTypeText(t, false /* plural */, false /* upper case */);
      AddAttachmentDocumentation(call, r);
      call.GetDocumentation()
        .SetTag("Other")
        .SetSummary("List operations on attachments")
        .SetDescription("Get the list of the operations that are available for attachments associated with the given " + r)
        .AddAnswerType(MimeType_Json, "List of the available operations")
        .SetHttpGetSample("https://orthanc.uclouvain.be/demo/instances/6582b1c0-292ad5ab-ba0f088f-f7a1766f-9a29a54f/attachments/dicom", true);
      return;
    }

    FileInfo info;
    if (GetAttachmentInfo(info, call))
    {
      Json::Value operations = Json::arrayValue;

      operations.append("compress");
      operations.append("compressed-data");

      if (info.GetCompressedMD5() != "")
      {
        operations.append("compressed-md5");
      }

      operations.append("compressed-size");
      operations.append("data");
      operations.append("info");
      operations.append("is-compressed");

      if (info.GetUncompressedMD5() != "")
      {
        operations.append("md5");
      }

      operations.append("size");
      operations.append("uncompress");

      if (info.GetCompressedMD5() != "" &&
          info.GetUncompressedMD5() != "")
      {
        operations.append("verify-md5");
      }

      call.GetOutput().AnswerJson(operations);
    }
  }

  
  template <int uncompress>
  static void GetAttachmentData(RestApiGetCall& call)
  {
    if (call.IsDocumentation())
    {
      ResourceType t = StringToResourceType(call.GetFullUri()[0].c_str());
      std::string r = GetResourceTypeText(t, false /* plural */, false /* upper case */);
      call.GetDocumentation()
        .SetTag(GetResourceTypeText(t, true /* plural */, true /* upper case */))
        .SetSummary("Get attachment" + std::string(uncompress ? "" : " (no decompression)"))
        .SetDescription("Get the (binary) content of one attachment associated with the given " + r +
                        std::string(uncompress ? "" : ". The attachment will not be decompressed if `StorageCompression` is `true`."))
        .SetUriArgument("id", "Orthanc identifier of the " + r + " of interest")
        .SetUriArgument("name", "The name of the attachment, or its index (cf. `UserContentType` configuration option)")
        .AddAnswerType(MimeType_Binary, "The attachment")
        .SetAnswerHeader("ETag", "Revision of the attachment, to be used in further `PUT` or `DELETE` operations")
        .SetHttpHeader("If-None-Match", "Optional revision of the metadata, to check if its content has changed");
      return;
    }

    ServerContext& context = OrthancRestApi::GetContext(call);

    CheckValidResourceType(call);
 
    std::string publicId = call.GetUriComponent("id", "");
    FileContentType type = StringToContentType(call.GetUriComponent("name", ""));

    FileInfo info;
    if (GetAttachmentInfo(info, call))
    {
      // NB: "SetAttachmentETag()" is already invoked by "GetAttachmentInfo()"

      if (uncompress)
      {
        context.AnswerAttachment(call.GetOutput(), publicId, type);
      }
      else
      {
        // Return the raw data (possibly compressed), as stored on the filesystem
        std::string content;
        std::string attachmentId;
        int64_t revision;
        context.ReadAttachment(content, revision, attachmentId, publicId, type, false, true /* skipCache when you absolutely need the compressed data */);

        int64_t userRevision;
        std::string userMD5;
        if (GetRevisionHeader(userRevision, userMD5, call, "If-None-Match") &&
            revision == userRevision &&
            info.GetUncompressedMD5() == userMD5)
        {
          call.GetOutput().GetLowLevelOutput().SendStatus(HttpStatus_304_NotModified);
        }
        else
        {
          call.GetOutput().AnswerBuffer(content, MimeType_Binary);
        }
      }
    }
  }


  static void GetAttachmentSize(RestApiGetCall& call)
  {
    if (call.IsDocumentation())
    {
      ResourceType t = StringToResourceType(call.GetFullUri()[0].c_str());
      std::string r = GetResourceTypeText(t, false /* plural */, false /* upper case */);
      AddAttachmentDocumentation(call, r);
      call.GetDocumentation()
        .SetTag(GetResourceTypeText(t, true /* plural */, true /* upper case */))
        .SetSummary("Get size of attachment")
        .SetDescription("Get the size of one attachment associated with the given " + r)
        .AddAnswerType(MimeType_PlainText, "The size of the attachment");
      return;
    }

    FileInfo info;
    if (GetAttachmentInfo(info, call))
    {
      call.GetOutput().AnswerBuffer(boost::lexical_cast<std::string>(info.GetUncompressedSize()), MimeType_PlainText);
    }
  }

  static void GetAttachmentInfo(RestApiGetCall& call)
  {
    if (call.IsDocumentation())
    {
      ResourceType t = StringToResourceType(call.GetFullUri()[0].c_str());
      std::string r = GetResourceTypeText(t, false /* plural */, false /* upper case */);
      AddAttachmentDocumentation(call, r);
      call.GetDocumentation()
        .SetTag(GetResourceTypeText(t, true /* plural */, true /* upper case */))
        .SetSummary("Get info about the attachment")
        .SetDescription("Get all the information about the attachment associated with the given " + r)
        .AddAnswerType(MimeType_Json, "JSON object containing the information about the attachment")
        .SetHttpGetSample("https://orthanc.uclouvain.be/demo/instances/7c92ce8e-bbf67ed2-ffa3b8c1-a3b35d94-7ff3ae26/attachments/dicom/info", true);
      return;
    }

    FileInfo info;
    if (GetAttachmentInfo(info, call))
    {
      Json::Value result = Json::objectValue;    
      result["Uuid"] = info.GetUuid();
      result["ContentType"] = info.GetContentType();
      result["UncompressedSize"] = Json::Value::UInt64(info.GetUncompressedSize());
      result["CompressedSize"] = Json::Value::UInt64(info.GetCompressedSize());
      result["UncompressedMD5"] = info.GetUncompressedMD5();
      result["CompressedMD5"] = info.GetCompressedMD5();

      call.GetOutput().AnswerJson(result);
    }
  }

  static void GetAttachmentCompressedSize(RestApiGetCall& call)
  {
    if (call.IsDocumentation())
    {
      ResourceType t = StringToResourceType(call.GetFullUri()[0].c_str());
      std::string r = GetResourceTypeText(t, false /* plural */, false /* upper case */);
      AddAttachmentDocumentation(call, r);
      call.GetDocumentation()
        .SetTag(GetResourceTypeText(t, true /* plural */, true /* upper case */))
        .SetSummary("Get size of attachment on disk")
        .SetDescription("Get the size of one attachment associated with the given " + r + ", as stored on the disk. "
                        "This is different from `.../size` iff `EnableStorage` is `true`.")
        .AddAnswerType(MimeType_PlainText, "The size of the attachment, as stored on the disk");
      return;
    }

    FileInfo info;
    if (GetAttachmentInfo(info, call))
    {
      call.GetOutput().AnswerBuffer(boost::lexical_cast<std::string>(info.GetCompressedSize()), MimeType_PlainText);
    }
  }


  static void GetAttachmentMD5(RestApiGetCall& call)
  {
    if (call.IsDocumentation())
    {
      ResourceType t = StringToResourceType(call.GetFullUri()[0].c_str());
      std::string r = GetResourceTypeText(t, false /* plural */, false /* upper case */);
      AddAttachmentDocumentation(call, r);
      call.GetDocumentation()
        .SetTag(GetResourceTypeText(t, true /* plural */, true /* upper case */))
        .SetSummary("Get MD5 of attachment")
        .SetDescription("Get the MD5 hash of one attachment associated with the given " + r)
        .AddAnswerType(MimeType_PlainText, "The MD5 of the attachment");
      return;
    }

    FileInfo info;
    if (GetAttachmentInfo(info, call) &&
        info.GetUncompressedMD5() != "")
    {
      call.GetOutput().AnswerBuffer(boost::lexical_cast<std::string>(info.GetUncompressedMD5()), MimeType_PlainText);
    }
  }


  static void GetAttachmentCompressedMD5(RestApiGetCall& call)
  {
    if (call.IsDocumentation())
    {
      ResourceType t = StringToResourceType(call.GetFullUri()[0].c_str());
      std::string r = GetResourceTypeText(t, false /* plural */, false /* upper case */);
      AddAttachmentDocumentation(call, r);
      call.GetDocumentation()
        .SetTag(GetResourceTypeText(t, true /* plural */, true /* upper case */))
        .SetSummary("Get MD5 of attachment on disk")
        .SetDescription("Get the MD5 hash of one attachment associated with the given " + r + ", as stored on the disk. "
                        "This is different from `.../md5` iff `EnableStorage` is `true`.")
        .AddAnswerType(MimeType_PlainText, "The MD5 of the attachment, as stored on the disk");
      return;
    }

    FileInfo info;
    if (GetAttachmentInfo(info, call) &&
        info.GetCompressedMD5() != "")
    {
      call.GetOutput().AnswerBuffer(boost::lexical_cast<std::string>(info.GetCompressedMD5()), MimeType_PlainText);
    }
  }


  static void VerifyAttachment(RestApiPostCall& call)
  {
    if (call.IsDocumentation())
    {
      ResourceType t = StringToResourceType(call.GetFullUri()[0].c_str());
      std::string r = GetResourceTypeText(t, false /* plural */, false /* upper case */);
      call.GetDocumentation()
        .SetTag(GetResourceTypeText(t, true /* plural */, true /* upper case */))
        .SetSummary("Verify attachment")
        .SetDescription("Verify that the attachment is not corrupted, by validating its MD5 hash")
        .SetUriArgument("id", "Orthanc identifier of the " + r + " of interest")
        .SetUriArgument("name", "The name of the attachment, or its index (cf. `UserContentType` configuration option)")
        .AddAnswerType(MimeType_Json, "On success, a valid JSON object is returned");
      return;
    }

    ServerContext& context = OrthancRestApi::GetContext(call);
    CheckValidResourceType(call);

    std::string publicId = call.GetUriComponent("id", "");
    std::string name = call.GetUriComponent("name", "");
    FileContentType contentType = StringToContentType(name);

    FileInfo info;
    int64_t revision;  // Ignored
    if (!OrthancRestApi::GetIndex(call).LookupAttachment(info, revision, publicId, contentType) ||
        info.GetCompressedMD5() == "" ||
        info.GetUncompressedMD5() == "")
    {
      // Inexistent resource, or no MD5 available
      return;
    }

    bool ok = false;

    // First check whether the compressed data is correctly stored in the disk
    std::string data;
    std::string attachmentId;

    context.ReadAttachment(data, revision, attachmentId, publicId, StringToContentType(name), false, true /* skipCache when you absolutely need the compressed data */);

    std::string actualMD5;
    Toolbox::ComputeMD5(actualMD5, data);
    
    if (actualMD5 == info.GetCompressedMD5())
    {
      // The compressed data is OK. If a compression algorithm was
      // applied to it, now check the MD5 of the uncompressed data.
      if (info.GetCompressionType() == CompressionType_None)
      {
        ok = true;
      }
      else
      {
        context.ReadAttachment(data, revision, attachmentId, publicId, StringToContentType(name), true, true /* skipCache when you absolutely need the compressed data */);
        Toolbox::ComputeMD5(actualMD5, data);
        ok = (actualMD5 == info.GetUncompressedMD5());
      }
    }

    if (ok)
    {
      CLOG(INFO, HTTP) << "The attachment " << name << " of resource " << publicId << " has the right MD5";
      call.GetOutput().AnswerBuffer("{}", MimeType_Json);
    }
    else
    {
      CLOG(INFO, HTTP) << "The attachment " << name << " of resource " << publicId << " has bad MD5!";
    }
  }


  static void UploadAttachment(RestApiPutCall& call)
  {
    if (call.IsDocumentation())
    {
      ResourceType t = StringToResourceType(call.GetFullUri()[0].c_str());
      std::string r = GetResourceTypeText(t, false /* plural */, false /* upper case */);
      call.GetDocumentation()
        .SetTag(GetResourceTypeText(t, true /* plural */, true /* upper case */))
        .SetSummary("Set attachment")
        .SetDescription("Attach a file to the given DICOM " + r +
                        ". This call will fail if trying to modify a system attachment (i.e. whose index is < 1024).")
        .SetUriArgument("id", "Orthanc identifier of the " + r + " of interest")
        .SetUriArgument("name", "The name of the attachment, or its index (cf. `UserContentType` configuration option)")
        .AddRequestType(MimeType_Binary, "Binary data containing the attachment")
        .AddAnswerType(MimeType_Json, "Empty JSON object in the case of a success")
        .SetHttpHeader("If-Match", "Revision of the attachment, if this is not the first time this attachment is set.");
      return;
    }

    ServerContext& context = OrthancRestApi::GetContext(call);
    CheckValidResourceType(call);
 
    std::string publicId = call.GetUriComponent("id", "");
    std::string name = call.GetUriComponent("name", "");

    FileContentType contentType = StringToContentType(name);
    if (IsUserContentType(contentType) ||  // It is forbidden to modify internal attachments...
        call.GetRequestOrigin() == RequestOrigin_Plugins)   // ...except for plugins
    {
      int64_t oldRevision;
      std::string oldMD5;
      bool hasOldRevision = GetRevisionHeader(oldRevision, oldMD5, call, "if-match");

      if (!hasOldRevision)
      {
        OrthancConfiguration::ReaderLock lock;
        if (lock.GetConfiguration().GetBooleanParameter(CHECK_REVISIONS, false))
        {
          // "StatelessDatabaseOperations::AddAttachment()" will ignore
          // the actual value of "oldRevision" if the metadata is
          // inexistent as expected
          hasOldRevision = true;
          oldRevision = -1;  // dummy value
          oldMD5.clear();  // dummy value
        }
      }

      int64_t newRevision;
      context.AddAttachment(newRevision, publicId, StringToContentType(name), call.GetBodyData(),
                            call.GetBodySize(), hasOldRevision, oldRevision, oldMD5);

      SetBufferContentETag(call.GetOutput(), newRevision, call.GetBodyData(), call.GetBodySize());  // New in Orthanc 1.9.2
      call.GetOutput().AnswerBuffer("{}", MimeType_Json);
    }
    else
    {
      call.GetOutput().SignalError(HttpStatus_403_Forbidden);
    }
  }


  static void DeleteAttachment(RestApiDeleteCall& call)
  {
    if (call.IsDocumentation())
    {
      ResourceType t = StringToResourceType(call.GetFullUri()[0].c_str());
      std::string r = GetResourceTypeText(t, false /* plural */, false /* upper case */);
      call.GetDocumentation()
        .SetTag(GetResourceTypeText(t, true /* plural */, true /* upper case */))
        .SetSummary("Delete attachment")
        .SetDescription("Delete an attachment associated with the given DICOM " + r +
                        ". This call will fail if trying to delete a system attachment (i.e. whose index is < 1024).")
        .SetUriArgument("id", "Orthanc identifier of the " + r + " of interest")
        .SetUriArgument("name", "The name of the attachment, or its index (cf. `UserContentType` configuration option)")
        .SetHttpHeader("If-Match", "Revision of the attachment, to check if its content has not changed and can "
                       "be deleted. This header is mandatory if `CheckRevisions` option is `true`.");
      return;
    }

    CheckValidResourceType(call);

    std::string publicId = call.GetUriComponent("id", "");
    std::string name = call.GetUriComponent("name", "");
    FileContentType contentType = StringToContentType(name);

    bool allowed;
    if (IsUserContentType(contentType) ||  // It is forbidden to delete internal attachments...
        call.GetRequestOrigin() == RequestOrigin_Plugins)   // ...except for plugins
    {
      allowed = true;
    }
    else
    {
      OrthancConfiguration::ReaderLock lock;

      if (lock.GetConfiguration().GetBooleanParameter("StoreDicom", true) &&
          contentType == FileContentType_DicomAsJson)
      {
        allowed = true;
      }
      else
      {
        // It is forbidden to delete internal attachments, except for
        // the "DICOM as JSON" summary as of Orthanc 1.2.0 (this summary
        // would be automatically reconstructed on the next GET call)
        allowed = false;
      }
    }

    if (allowed) 
    {
      bool found;
      int64_t revision;
      std::string md5;
      if (GetRevisionHeader(revision, md5, call, "if-match"))
      {
        found = OrthancRestApi::GetIndex(call).DeleteAttachment(publicId, contentType, true, revision, md5);
      }
      else
      {
        OrthancConfiguration::ReaderLock lock;
        if (lock.GetConfiguration().GetBooleanParameter(CHECK_REVISIONS, false))
        {
          throw OrthancException(ErrorCode_Revision,
                                 "HTTP header \"If-Match\" is missing, as \"CheckRevisions\" is \"true\"");
        }
        else
        {
          found = OrthancRestApi::GetIndex(call).DeleteAttachment(publicId, contentType,
                                                                  false, -1 /* dummy value */, "" /* dummy value */);
        }
      }

      if (found)
      {
        call.GetOutput().AnswerBuffer("", MimeType_PlainText);
      }
      else
      {
        throw OrthancException(ErrorCode_UnknownResource);
      }
    }
    else
    {
      call.GetOutput().SignalError(HttpStatus_403_Forbidden);
    }
  }


  template <enum CompressionType compression>
  static void ChangeAttachmentCompression(RestApiPostCall& call)
  {
    if (call.IsDocumentation())
    {
      ResourceType t = StringToResourceType(call.GetFullUri()[0].c_str());
      std::string r = GetResourceTypeText(t, false /* plural */, false /* upper case */);
      call.GetDocumentation()
        .SetTag(GetResourceTypeText(t, true /* plural */, true /* upper case */))
        .SetSummary(compression == CompressionType_None ? "Uncompress attachment" : "Compress attachment")
        .SetDescription("Change the compression scheme that is used to store an attachment.")
        .SetUriArgument("id", "Orthanc identifier of the " + r + " of interest")
        .SetUriArgument("name", "The name of the attachment, or its index (cf. `UserContentType` configuration option)");
      return;
    }

    CheckValidResourceType(call);

    std::string publicId = call.GetUriComponent("id", "");
    std::string name = call.GetUriComponent("name", "");
    FileContentType contentType = StringToContentType(name);

    OrthancRestApi::GetContext(call).ChangeAttachmentCompression(publicId, contentType, compression);
    call.GetOutput().AnswerBuffer("{}", MimeType_Json);
  }


  static void IsAttachmentCompressed(RestApiGetCall& call)
  {
    if (call.IsDocumentation())
    {
      ResourceType t = StringToResourceType(call.GetFullUri()[0].c_str());
      std::string r = GetResourceTypeText(t, false /* plural */, false /* upper case */);
      AddAttachmentDocumentation(call, r);
      call.GetDocumentation()
        .SetTag(GetResourceTypeText(t, true /* plural */, true /* upper case */))
        .SetSummary("Is attachment compressed?")
        .SetDescription("Test whether the attachment has been stored as a compressed file on the disk.")
        .AddAnswerType(MimeType_PlainText, "`0` if the attachment was stored uncompressed, `1` if it was compressed");
      return;
    }

    FileInfo info;
    if (GetAttachmentInfo(info, call))
    {
      std::string answer = (info.GetCompressionType() == CompressionType_None) ? "0" : "1";
      call.GetOutput().AnswerBuffer(answer, MimeType_PlainText);
    }
  }


  // Raw access to the DICOM tags of an instance ------------------------------

  static void GetRawContent(RestApiGetCall& call)
  {
    if (call.IsDocumentation())
    {
      call.GetDocumentation()
        .SetTag("Instances")
        .SetSummary("Get raw tag")
        .SetDescription("Get the raw content of one DICOM tag in the hierarchy of DICOM dataset")
        .SetUriArgument("id", "Orthanc identifier of the DICOM instance of interest")
        .SetUriArgument("path", "Path to the DICOM tag. This is the interleaving of one DICOM tag, possibly followed "
                        "by an index for sequences. Sequences are accessible as, for instance, `/0008-1140/1/0008-1150`")
        .AddAnswerType(MimeType_Binary, "The raw value of the tag of intereset "
                       "(binary data, whose memory layout depends on the underlying transfer syntax), "
                       "or JSON array containing the list of available tags if accessing a dataset");
      return;
    }

    std::string id = call.GetUriComponent("id", "");

    ServerContext::DicomCacheLocker locker(OrthancRestApi::GetContext(call), id);

    locker.GetDicom().SendPathValue(call.GetOutput(), call.GetTrailingUri());
  }



  static bool ExtractSharedTags(Json::Value& shared,
                                ServerContext& context,
                                const std::string& publicId)
  {
    // Retrieve all the instances of this patient/study/series
    typedef std::list<std::string> Instances;
    Instances instances;
    context.GetIndex().GetChildInstances(instances, publicId);  // (*)

    // Loop over the instances
    bool isFirst = true;
    shared = Json::objectValue;

    for (Instances::const_iterator it = instances.begin();
         it != instances.end(); ++it)
    {
      // Get the tags of the current instance, in the simplified format
      Json::Value tags;

      try
      {
        context.ReadDicomAsJson(tags, *it);
      }
      catch (OrthancException&)
      {
        // Race condition: This instance has been removed since
        // (*). Ignore this instance.
        continue;
      }

      if (tags.type() != Json::objectValue)
      {
        return false;   // Error
      }

      // Only keep the tags that are mapped to a string
      Json::Value::Members members = tags.getMemberNames();
      for (size_t i = 0; i < members.size(); i++)
      {
        const Json::Value& tag = tags[members[i]];
        if (tag.type() != Json::objectValue ||
            tag["Type"].type() != Json::stringValue ||
            tag["Type"].asString() != "String")
        {
          tags.removeMember(members[i]);
        }
      }

      if (isFirst)
      {
        // This is the first instance, keep its tags as such
        shared = tags;
        isFirst = false;
      }
      else
      {
        // Loop over all the members of the shared tags extracted so
        // far. If the value of one of these tags does not match its
        // value in the current instance, remove it.
        members = shared.getMemberNames();
        for (size_t i = 0; i < members.size(); i++)
        {
          if (!tags.isMember(members[i]) ||
              tags[members[i]]["Value"].asString() != shared[members[i]]["Value"].asString())
          {
            shared.removeMember(members[i]);
          }
        }
      }
    }

    return true;
  }


  static void GetSharedTags(RestApiGetCall& call)
  {
    if (call.IsDocumentation())
    {
      OrthancRestApi::DocumentDicomFormat(call, DicomToJsonFormat_Full);

      ResourceType t = StringToResourceType(call.GetFullUri()[0].c_str());
      std::string r = GetResourceTypeText(t, false /* plural */, false /* upper case */);
      call.GetDocumentation()
        .SetTag(GetResourceTypeText(t, true /* plural */, true /* upper case */))
        .SetSummary("Get shared tags")
        .SetDescription("Extract the DICOM tags whose value is constant across all the child instances of "
                        "the DICOM " + r + " whose Orthanc identifier is provided in the URL")
        .SetUriArgument("id", "Orthanc identifier of the " + r + " of interest")
        .AddAnswerType(MimeType_Json, "JSON object containing the values of the DICOM tags")
        .SetTruncatedJsonHttpGetSample(GetDocumentationSampleResource(t) + "/shared-tags", 5);
      return;
    }

    ServerContext& context = OrthancRestApi::GetContext(call);
    std::string publicId = call.GetUriComponent("id", "");

    Json::Value sharedTags;
    if (ExtractSharedTags(sharedTags, context, publicId))
    {
      // Success: Send the value of the shared tags
      AnswerDicomAsJson(call, sharedTags, OrthancRestApi::GetDicomFormat(call, DicomToJsonFormat_Full));
    }
  }


  template <enum ResourceType resourceType, 
            enum DicomModule module>
  static void GetModule(RestApiGetCall& call)
  {
    if (call.IsDocumentation())
    {
      const std::string resource = GetResourceTypeText(resourceType, false /* plural */, false /* lower case */);
      std::string m;
      switch (module)
      {
        case DicomModule_Patient:
          m = "patient";
          break;
        case DicomModule_Study:
          m = "study";
          break;
        case DicomModule_Series:
          m = "series";
          break;
        case DicomModule_Instance:
          m = "instance";
          break;
        default:
          throw OrthancException(ErrorCode_ParameterOutOfRange);
      }
      
      OrthancRestApi::DocumentDicomFormat(call, DicomToJsonFormat_Full);

      call.GetDocumentation()
        .SetTag(GetResourceTypeText(resourceType, true /* plural */, true /* upper case */))
        .SetSummary("Get " + m + " module" + std::string(resource == m ? "" : " of " + resource))
        .SetDescription("Get the " + m + " module of the DICOM " + resource + " whose Orthanc identifier is provided in the URL")
        .SetUriArgument("id", "Orthanc identifier of the " + resource + " of interest")
        .SetHttpGetArgument(IGNORE_LENGTH, RestApiCallDocumentation::Type_JsonListOfStrings,
                            "Also include the DICOM tags that are provided in this list, even if their associated value is long", false)
        .AddAnswerType(MimeType_Json, "Information about the DICOM " + resource)
        .SetHttpGetSample(GetDocumentationSampleResource(resourceType) + "/" + (*call.GetFullUri().rbegin()), true);
      return;
    }

    if (!((resourceType == ResourceType_Patient && module == DicomModule_Patient) ||
          (resourceType == ResourceType_Study && module == DicomModule_Patient) ||
          (resourceType == ResourceType_Study && module == DicomModule_Study) ||
          (resourceType == ResourceType_Series && module == DicomModule_Series) ||
          (resourceType == ResourceType_Instance && module == DicomModule_Instance) ||
          (resourceType == ResourceType_Instance && module == DicomModule_Image)))
    {
      throw OrthancException(ErrorCode_NotImplemented);
    }

    ServerContext& context = OrthancRestApi::GetContext(call);
    std::string publicId = call.GetUriComponent("id", "");

    std::set<DicomTag> ignoreTagLength;
    ParseSetOfTags(ignoreTagLength, call, IGNORE_LENGTH);

    typedef std::set<DicomTag> ModuleTags;
    ModuleTags moduleTags;
    DicomTag::AddTagsForModule(moduleTags, module);

    Json::Value tags;

    if (resourceType != ResourceType_Instance)
    {
      // Retrieve all the instances of this patient/study/series
      typedef std::list<std::string> Instances;
      Instances instances;
      context.GetIndex().GetChildInstances(instances, publicId);

      if (instances.empty())
      {
        return;   // Error: No instance (should never happen)
      }

      // Select one child instance
      publicId = instances.front();
    }

    context.ReadDicomAsJson(tags, publicId, ignoreTagLength);
    
    // Filter the tags of the instance according to the module
    Json::Value result = Json::objectValue;
    for (ModuleTags::const_iterator tag = moduleTags.begin(); tag != moduleTags.end(); ++tag)
    {
      std::string s = tag->Format();
      if (tags.isMember(s))
      {
        result[s] = tags[s];
      }      
    }

    AnswerDicomAsJson(call, result, OrthancRestApi::GetDicomFormat(call, DicomToJsonFormat_Full));
  }


  namespace
  {
    typedef std::list< std::pair<ResourceType, std::string> >  LookupResults;
  }


  static void AccumulateLookupResults(LookupResults& result,
                                      ServerIndex& index,
                                      const DicomTag& tag,
                                      const std::string& value,
                                      ResourceType level)
  {
    std::vector<std::string> tmp;
    index.LookupIdentifierExact(tmp, level, tag, value);

    for (size_t i = 0; i < tmp.size(); i++)
    {
      result.push_back(std::make_pair(level, tmp[i]));
    }
  }


  static void Lookup(RestApiPostCall& call)
  {
    if (call.IsDocumentation())
    {
      call.GetDocumentation()
        .SetTag("System")
        .SetSummary("Look for DICOM identifiers")
        .SetDescription("This URI can be used to convert one DICOM identifier to a list of matching Orthanc resources")
        .AddRequestType(MimeType_PlainText, "The DICOM identifier of interest (i.e. the value of `PatientID`, "
                        "`StudyInstanceUID`, `SeriesInstanceUID`, or `SOPInstanceUID`)")
        .AddAnswerType(MimeType_Json, "JSON array containing a list of matching Orthanc resources, each item in the "
                       "list corresponding to a JSON object with the fields `Type`, `ID` and `Path` identifying one "
                       "DICOM resource that is stored by Orthanc");
      return;
    }

    std::string tag;
    call.BodyToString(tag);

    LookupResults resources;
    ServerIndex& index = OrthancRestApi::GetIndex(call);
    AccumulateLookupResults(resources, index, DICOM_TAG_PATIENT_ID, tag, ResourceType_Patient);
    AccumulateLookupResults(resources, index, DICOM_TAG_STUDY_INSTANCE_UID, tag, ResourceType_Study);
    AccumulateLookupResults(resources, index, DICOM_TAG_SERIES_INSTANCE_UID, tag, ResourceType_Series);
    AccumulateLookupResults(resources, index, DICOM_TAG_SOP_INSTANCE_UID, tag, ResourceType_Instance);

    Json::Value result = Json::arrayValue;    
    for (LookupResults::const_iterator 
           it = resources.begin(); it != resources.end(); ++it)
    {     
      ResourceType type = it->first;
      const std::string& id = it->second;
      
      Json::Value item = Json::objectValue;
      item["Type"] = EnumerationToString(type);
      item["ID"] = id;
      item["Path"] = GetBasePath(type, id);
    
      result.append(item);
    }

    call.GetOutput().AnswerJson(result);
  }


<<<<<<< HEAD
=======
  namespace 
  {
    class FindVisitor : public ServerContext::ILookupVisitor
    {
    private:
      bool                    isComplete_;
      std::list<std::string>  resources_;
      FindStorageAccessMode   findStorageAccessMode_;
      
      // cache the data we used during lookup and that we could reuse when building the answers
      std::map<std::string, std::string> instancesIds_;         // the id of an instance for each found resource.
      std::map<std::string, boost::shared_ptr<DicomMap> > resourcesMainDicomTags_;  // all tags read from DB for a resource (current level and upper levels)
      std::map<std::string, boost::shared_ptr<Json::Value> > resourcesDicomAsJson_; // the dicom-as-json for a resource

      DicomToJsonFormat       format_;

    public:
      explicit FindVisitor(DicomToJsonFormat format, FindStorageAccessMode findStorageAccessMode) :
        isComplete_(false),
        findStorageAccessMode_(findStorageAccessMode),
        format_(format)
      {
      }
      
      virtual bool IsDicomAsJsonNeeded() const ORTHANC_OVERRIDE
      {
        return false;   // (*)
      }
      
      virtual void MarkAsComplete() ORTHANC_OVERRIDE
      {
        isComplete_ = true;  // Unused information as of Orthanc 1.5.0
      }

      virtual void Visit(const std::string& publicId,
                         const std::string& instanceId,
                         const DicomMap& mainDicomTags,
                         const Json::Value* dicomAsJson)  ORTHANC_OVERRIDE
      {
        resources_.push_back(publicId);
        instancesIds_[publicId] = instanceId;
        resourcesMainDicomTags_[publicId].reset(mainDicomTags.Clone());
        if (dicomAsJson != NULL)
        {
          resourcesDicomAsJson_[publicId].reset(new Json::Value(*dicomAsJson));  // keep our own copy because we might reuse it between lookup and answers
        }
        else
        {
          resourcesDicomAsJson_[publicId] = boost::shared_ptr<Json::Value>();
        }
      }

      void Answer(RestApiOutput& output,
                  ServerContext& context,
                  ResourceType level,
                  bool expand,
                  const std::set<DicomTag>& requestedTags) const
      {
        AnswerListOfResources1(output, context, resources_, instancesIds_, resourcesMainDicomTags_, resourcesDicomAsJson_, level, expand, format_, requestedTags, IsStorageAccessAllowedForAnswers(findStorageAccessMode_));
      }
    };
  }

  enum FindType
  {
    FindType_Find,
    FindType_Count
  };

  template <enum FindType requestType>
>>>>>>> 5a204b42
  static void Find(RestApiPostCall& call)
  {
    static const char* const KEY_CASE_SENSITIVE = "CaseSensitive";
    static const char* const KEY_EXPAND = "Expand";
    static const char* const KEY_LEVEL = "Level";
    static const char* const KEY_LIMIT = "Limit";
    static const char* const KEY_QUERY = "Query";
    static const char* const KEY_REQUESTED_TAGS = "RequestedTags";
    static const char* const KEY_SINCE = "Since";
    static const char* const KEY_LABELS = "Labels";                       // New in Orthanc 1.12.0
    static const char* const KEY_LABELS_CONSTRAINT = "LabelsConstraint";  // New in Orthanc 1.12.0
    static const char* const KEY_ORDER_BY = "OrderBy";                    // New in Orthanc 1.12.5
    static const char* const KEY_ORDER_BY_KEY = "Key";                    // New in Orthanc 1.12.5
    static const char* const KEY_ORDER_BY_TYPE = "Type";                  // New in Orthanc 1.12.5
    static const char* const KEY_ORDER_BY_DIRECTION = "Direction";        // New in Orthanc 1.12.5
    static const char* const KEY_PARENT_PATIENT = "ParentPatient";        // New in Orthanc 1.12.5
    static const char* const KEY_PARENT_STUDY = "ParentStudy";            // New in Orthanc 1.12.5
    static const char* const KEY_PARENT_SERIES = "ParentSeries";          // New in Orthanc 1.12.5
    static const char* const KEY_METADATA_QUERY = "MetadataQuery";        // New in Orthanc 1.12.5
    static const char* const KEY_RESPONSE_CONTENT = "ResponseContent";    // New in Orthanc 1.12.5

    if (call.IsDocumentation())
    {
      OrthancRestApi::DocumentDicomFormat(call, DicomToJsonFormat_Human);

      RestApiCallDocumentation& doc = call.GetDocumentation();

      doc.SetTag("System")
        .SetRequestField(KEY_CASE_SENSITIVE, RestApiCallDocumentation::Type_Boolean,
                         "Enable case-sensitive search for PN value representations (defaults to configuration option `CaseSensitivePN`)", false)
        .SetRequestField(KEY_LEVEL, RestApiCallDocumentation::Type_String,
                         "Level of the query (`Patient`, `Study`, `Series` or `Instance`)", true)
        .SetRequestField(KEY_QUERY, RestApiCallDocumentation::Type_JsonObject,
                         "Associative array containing the filter on the values of the DICOM tags", true)
        .SetRequestField(KEY_LABELS, RestApiCallDocumentation::Type_JsonListOfStrings,
                         "List of strings specifying which labels to look for in the resources (new in Orthanc 1.12.0)", true)
        .SetRequestField(KEY_LABELS_CONSTRAINT, RestApiCallDocumentation::Type_String,
                         "Constraint on the labels, can be `All`, `Any`, or `None` (defaults to `All`, new in Orthanc 1.12.0)", true)
        .SetRequestField(KEY_PARENT_PATIENT, RestApiCallDocumentation::Type_String,
                         "Limit the reported resources to descendants of this patient (new in Orthanc 1.12.5)", true)
        .SetRequestField(KEY_PARENT_STUDY, RestApiCallDocumentation::Type_String,
                         "Limit the reported resources to descendants of this study (new in Orthanc 1.12.5)", true)
        .SetRequestField(KEY_PARENT_SERIES, RestApiCallDocumentation::Type_String,
                         "Limit the reported resources to descendants of this series (new in Orthanc 1.12.5)", true)
        .SetRequestField(KEY_METADATA_QUERY, RestApiCallDocumentation::Type_JsonObject,
                         "Associative array containing the filter on the values of the metadata (new in Orthanc 1.12.5)", true);
      
      switch (requestType)
      {
        case FindType_Find:
          doc.SetSummary("Look for local resources")
          .SetDescription("This URI can be used to perform a search on the content of the local Orthanc server, "
                          "in a way that is similar to querying remote DICOM modalities using C-FIND SCU: "
                          "https://orthanc.uclouvain.be/book/users/rest.html#performing-finds-within-orthanc")
          .SetRequestField(KEY_EXPAND, RestApiCallDocumentation::Type_Boolean,
                          "Also retrieve the content of the matching resources, not only their Orthanc identifiers", false)
          .SetRequestField(KEY_LIMIT, RestApiCallDocumentation::Type_Number,
                          "Limit the number of reported resources", false)
          .SetRequestField(KEY_SINCE, RestApiCallDocumentation::Type_Number,
                          "Show only the resources since the provided index (in conjunction with `Limit`)", false)
          .SetRequestField(KEY_REQUESTED_TAGS, RestApiCallDocumentation::Type_JsonListOfStrings,
                          "A list of DICOM tags to include in the response (applicable only if \"Expand\" is set to true).  "
                          "The tags requested tags are returned in the 'RequestedTags' field in the response.  "
                          "Note that, if you are requesting tags that are not listed in the Main Dicom Tags stored in DB, building the response "
                          "might be slow since Orthanc will need to access the DICOM files.  If not specified, Orthanc will return "
                          "all Main Dicom Tags to keep backward compatibility with Orthanc prior to 1.11.0.", false)
          .SetRequestField(KEY_ORDER_BY, RestApiCallDocumentation::Type_JsonListOfObjects,
                          "Array of associative arrays containing the requested ordering (new in Orthanc 1.12.5)", true)
          .SetRequestField(KEY_RESPONSE_CONTENT, RestApiCallDocumentation::Type_JsonListOfStrings,
                          "Defines the content of response for each returned resource.  Allowed values are `MainDicomTags`, "
                          "`Metadata`, `Children`, `Parent`, `Labels`, `Status`, `IsStable`, `Attachments`.  "
                          "(new in Orthanc 1.12.5)", true)
          .AddAnswerType(MimeType_Json, "JSON array containing either the Orthanc identifiers, or detailed information "
                        "about the reported resources (if `Expand` argument is `true`)");
          break;
        case FindType_Count:
          doc.SetSummary("Count local resources")
          .SetDescription("This URI can be used to count the resources that are matching criterias on the content of the local Orthanc server, "
                          "in a way that is similar to tools/find")
          .AddAnswerType(MimeType_Json, "A JSON object with the `Count` of matching resources");
          break;
        default:
          throw OrthancException(ErrorCode_NotImplemented);
      }
        
      return;
    }

    ServerContext& context = OrthancRestApi::GetContext(call);

    Json::Value request;
    if (!call.ParseJsonRequest(request) ||
        request.type() != Json::objectValue)
    {
      throw OrthancException(ErrorCode_BadRequest, 
                             "The body must contain a JSON object");
    }
    else if (!request.isMember(KEY_LEVEL) ||
             request[KEY_LEVEL].type() != Json::stringValue)
    {
      throw OrthancException(ErrorCode_BadRequest, 
                             "Field \"" + std::string(KEY_LEVEL) + "\" is missing, or should be a string");
    }
    else if (!request.isMember(KEY_QUERY) &&
             request[KEY_QUERY].type() != Json::objectValue)
    {
      throw OrthancException(ErrorCode_BadRequest, 
                             "Field \"" + std::string(KEY_QUERY) + "\" is missing, or should be a JSON object");
    }
    else if (request.isMember(KEY_CASE_SENSITIVE) && 
             request[KEY_CASE_SENSITIVE].type() != Json::booleanValue)
    {
      throw OrthancException(ErrorCode_BadRequest, 
                             "Field \"" + std::string(KEY_CASE_SENSITIVE) + "\" must be a Boolean");
    }
    else if (request.isMember(KEY_LABELS) &&
             request[KEY_LABELS].type() != Json::arrayValue)
    {
      throw OrthancException(ErrorCode_BadRequest, 
                             "Field \"" + std::string(KEY_LABELS) + "\" must be an array of strings");
    }
    else if (request.isMember(KEY_LABELS_CONSTRAINT) &&
             request[KEY_LABELS_CONSTRAINT].type() != Json::stringValue)
    {
      throw OrthancException(ErrorCode_BadRequest, 
                             "Field \"" + std::string(KEY_LABELS_CONSTRAINT) + "\" must be an array of strings");
    }
    else if (request.isMember(KEY_METADATA_QUERY) &&
             request[KEY_METADATA_QUERY].type() != Json::objectValue)
    {
      throw OrthancException(ErrorCode_BadRequest, 
                             "Field \"" + std::string(KEY_METADATA_QUERY) + "\" must be an JSON object");
    }
    else if (request.isMember(KEY_PARENT_PATIENT) &&
             request[KEY_PARENT_PATIENT].type() != Json::stringValue)
    {
      throw OrthancException(ErrorCode_BadRequest, 
                             "Field \"" + std::string(KEY_PARENT_PATIENT) + "\" must be a string");
    }
    else if (request.isMember(KEY_PARENT_STUDY) &&
             request[KEY_PARENT_STUDY].type() != Json::stringValue)
    {
      throw OrthancException(ErrorCode_BadRequest, 
                             "Field \"" + std::string(KEY_PARENT_STUDY) + "\" must be a string");
    }
    else if (request.isMember(KEY_PARENT_SERIES) &&
             request[KEY_PARENT_SERIES].type() != Json::stringValue)
    {
      throw OrthancException(ErrorCode_BadRequest, 
                             "Field \"" + std::string(KEY_PARENT_SERIES) + "\" must be a string");
    }
    else if (requestType == FindType_Find && request.isMember(KEY_LIMIT) && 
             request[KEY_LIMIT].type() != Json::intValue)
    {
      throw OrthancException(ErrorCode_BadRequest, 
                             "Field \"" + std::string(KEY_LIMIT) + "\" must be an integer");
    }
    else if (requestType == FindType_Find && request.isMember(KEY_SINCE) &&
             request[KEY_SINCE].type() != Json::intValue)
    {
      throw OrthancException(ErrorCode_BadRequest, 
                             "Field \"" + std::string(KEY_SINCE) + "\" must be an integer");
    }
    else if (requestType == FindType_Find && request.isMember(KEY_REQUESTED_TAGS) &&
             request[KEY_REQUESTED_TAGS].type() != Json::arrayValue)
    {
      throw OrthancException(ErrorCode_BadRequest, 
                             "Field \"" + std::string(KEY_REQUESTED_TAGS) + "\" must be an array");
    }
    else if (requestType == FindType_Find && request.isMember(KEY_RESPONSE_CONTENT) &&
             request[KEY_RESPONSE_CONTENT].type() != Json::arrayValue)
    {
      throw OrthancException(ErrorCode_BadRequest, 
                             "Field \"" + std::string(KEY_RESPONSE_CONTENT) + "\" must be an array");
    }
    else if (requestType == FindType_Find && request.isMember(KEY_ORDER_BY) &&
             request[KEY_ORDER_BY].type() != Json::arrayValue)
    {
      throw OrthancException(ErrorCode_BadRequest, 
                             "Field \"" + std::string(KEY_ORDER_BY) + "\" must be an array");
    }
    else if (true)
    {
      ResponseContentFlags responseContent = ResponseContentFlags_ID;
      
      if (requestType == FindType_Find)
      {
        if (request.isMember(KEY_RESPONSE_CONTENT))
        {
          responseContent = ResponseContentFlags_Default;

          for (Json::ArrayIndex i = 0; i < request[KEY_RESPONSE_CONTENT].size(); ++i)
          {
            responseContent = static_cast<ResponseContentFlags>(static_cast<uint32_t>(responseContent) | StringToResponseContent(request[KEY_RESPONSE_CONTENT][i].asString()));
          }
        }
        else if (request.isMember(KEY_EXPAND) && request[KEY_EXPAND].asBool())
        {
          responseContent = ResponseContentFlags_ExpandTrue;
        }
      }
      else if (requestType == FindType_Count)
      {
        responseContent = ResponseContentFlags_INTERNAL_CountResources;
      }

      const ResourceType level = StringToResourceType(request[KEY_LEVEL].asCString());

      ResourceFinder finder(level, responseContent);

      DatabaseLookup dicomTagLookup;

      { // common query code
        bool caseSensitive = false;
        if (request.isMember(KEY_CASE_SENSITIVE))
        {
          caseSensitive = request[KEY_CASE_SENSITIVE].asBool();
        }

        { // DICOM Tag query

          Json::Value::Members members = request[KEY_QUERY].getMemberNames();
          for (size_t i = 0; i < members.size(); i++)
          {
            if (request[KEY_QUERY][members[i]].type() != Json::stringValue)
            {
              throw OrthancException(ErrorCode_BadRequest,
                                    "Tag \"" + members[i] + "\" must be associated with a string");
            }

            const std::string value = request[KEY_QUERY][members[i]].asString();

            if (!value.empty())
            {
              // An empty string corresponds to an universal constraint,
              // so we ignore it. This mimics the behavior of class
              // "OrthancFindRequestHandler"
              dicomTagLookup.AddRestConstraint(FromDcmtkBridge::ParseTag(members[i]),
                                      value, caseSensitive, true);
            }
          }

          if (requestType == FindType_Count && !dicomTagLookup.HasOnlyMainDicomTags())
          {
              throw OrthancException(ErrorCode_BadRequest,
                                    "Unable to count resources when querying tags that are not stored as MainDicomTags in the Database");
          }

          finder.SetDatabaseLookup(dicomTagLookup);
        }

        { // Metadata query
          Json::Value::Members members = request[KEY_METADATA_QUERY].getMemberNames();
          for (size_t i = 0; i < members.size(); i++)
          {
            if (request[KEY_METADATA_QUERY][members[i]].type() != Json::stringValue)
            {
              throw OrthancException(ErrorCode_BadRequest,
                                    "Tag \"" + members[i] + "\" must be associated with a string");
            }
            MetadataType metadata = StringToMetadata(members[i]);

            const std::string value = request[KEY_METADATA_QUERY][members[i]].asString();

            if (!value.empty())
            {
              if (value.find('\\') != std::string::npos)
              {
                std::vector<std::string> items;
                Toolbox::TokenizeString(items, value, '\\');
                
                finder.AddMetadataConstraint(new DatabaseMetadataConstraint(metadata, ConstraintType_List, items, caseSensitive));
              }
              else if (value.find('*') != std::string::npos || value.find('?') != std::string::npos)
              {
                finder.AddMetadataConstraint(new DatabaseMetadataConstraint(metadata, ConstraintType_Wildcard, value, caseSensitive));
              }
              else
              {
                finder.AddMetadataConstraint(new DatabaseMetadataConstraint(metadata, ConstraintType_Equal, value, caseSensitive));
              }
            }
          }
        }

        { // labels query
          if (request.isMember(KEY_LABELS))  // New in Orthanc 1.12.0
          {
            for (Json::Value::ArrayIndex i = 0; i < request[KEY_LABELS].size(); i++)
            {
              if (request[KEY_LABELS][i].type() != Json::stringValue)
              {
                throw OrthancException(ErrorCode_BadRequest, "Field \"" + std::string(KEY_LABELS) + "\" must contain strings");
              }
              else
              {
                finder.AddLabel(request[KEY_LABELS][i].asString());
              }
            }
          }

          finder.SetLabelsConstraint(LabelsConstraint_All);

          if (request.isMember(KEY_LABELS_CONSTRAINT))
          {
            const std::string& s = request[KEY_LABELS_CONSTRAINT].asString();
            if (s == "All")
            {
              finder.SetLabelsConstraint(LabelsConstraint_All);
            }
            else if (s == "Any")
            {
              finder.SetLabelsConstraint(LabelsConstraint_Any);
            }
            else if (s == "None")
            {
              finder.SetLabelsConstraint(LabelsConstraint_None);
            }
            else
            {
              throw OrthancException(ErrorCode_BadRequest, "Field \"" + std::string(KEY_LABELS_CONSTRAINT) + "\" must be \"All\", \"Any\", or \"None\"");
            }
          }
        }

        // parents query
        if (request.isMember(KEY_PARENT_PATIENT)) // New in Orthanc 1.12.5
        {
          finder.SetOrthancId(ResourceType_Patient, request[KEY_PARENT_PATIENT].asString());
        }
        else if (request.isMember(KEY_PARENT_STUDY))
        {
          finder.SetOrthancId(ResourceType_Study, request[KEY_PARENT_STUDY].asString());
        }
        else if (request.isMember(KEY_PARENT_SERIES))
        {
          finder.SetOrthancId(ResourceType_Series, request[KEY_PARENT_SERIES].asString());
        }
      }

      // response
      if (requestType == FindType_Find)
      {
        const DicomToJsonFormat format = OrthancRestApi::GetDicomFormat(request, DicomToJsonFormat_Human);

        finder.SetDatabaseLimits(context.GetDatabaseLimits(level));

        if ((request.isMember(KEY_LIMIT) || request.isMember(KEY_SINCE)) &&
          !dicomTagLookup.HasOnlyMainDicomTags())
        {
            throw OrthancException(ErrorCode_BadRequest,
                                  "Unable to use " + std::string(KEY_LIMIT) + " or " + std::string(KEY_SINCE) + " in tools/find when querying tags that are not stored as MainDicomTags in the Database");
        }

        if (request.isMember(KEY_LIMIT))
        {
          int64_t tmp = request[KEY_LIMIT].asInt64();
          if (tmp < 0)
          {
            throw OrthancException(ErrorCode_ParameterOutOfRange,
                                  "Field \"" + std::string(KEY_LIMIT) + "\" must be a positive integer");
          }
          else if (tmp != 0)  // This is for compatibility with Orthanc 1.12.4
          {
            finder.SetLimitsCount(static_cast<uint64_t>(tmp));
          }
        }

        if (request.isMember(KEY_SINCE))
        {
          int64_t tmp = request[KEY_SINCE].asInt64();
          if (tmp < 0)
          {
            throw OrthancException(ErrorCode_ParameterOutOfRange,
                                  "Field \"" + std::string(KEY_SINCE) + "\" must be a positive integer");
          }
          else
          {
            finder.SetLimitsSince(static_cast<uint64_t>(tmp));
          }
        }

        if (request.isMember(KEY_REQUESTED_TAGS))
        {
          std::set<DicomTag> requestedTags;
          FromDcmtkBridge::ParseListOfTags(requestedTags, request[KEY_REQUESTED_TAGS]);
          finder.AddRequestedTags(requestedTags);
        }

        if (request.isMember(KEY_ORDER_BY))  // New in Orthanc 1.12.5
        {
          for (Json::Value::ArrayIndex i = 0; i < request[KEY_ORDER_BY].size(); i++)
          {
            if (request[KEY_ORDER_BY][i].type() != Json::objectValue)
            {
              throw OrthancException(ErrorCode_BadRequest, "Field \"" + std::string(KEY_ORDER_BY) + "\" must contain objects");
            }
            else
            {
              const Json::Value& order = request[KEY_ORDER_BY][i];
              FindRequest::OrderingDirection direction;
              std::string directionString;
              std::string typeString;

              if (!order.isMember(KEY_ORDER_BY_KEY) || order[KEY_ORDER_BY_KEY].type() != Json::stringValue)
              {
                throw OrthancException(ErrorCode_BadRequest, "Field \"" + std::string(KEY_ORDER_BY_KEY) + "\" must be a string");
              }

              if (!order.isMember(KEY_ORDER_BY_DIRECTION) || order[KEY_ORDER_BY_DIRECTION].type() != Json::stringValue)
              {
                throw OrthancException(ErrorCode_BadRequest, "Field \"" + std::string(KEY_ORDER_BY_DIRECTION) + "\" must be \"ASC\" or \"DESC\"");
              }

              Toolbox::ToLowerCase(directionString,  order[KEY_ORDER_BY_DIRECTION].asString());
              if (directionString == "asc")
              {
                direction = FindRequest::OrderingDirection_Ascending;
              }
              else if (directionString == "desc")
              {
                direction = FindRequest::OrderingDirection_Descending;
              }
              else
              {
                throw OrthancException(ErrorCode_BadRequest, "Field \"" + std::string(KEY_ORDER_BY_DIRECTION) + "\" must be \"ASC\" or \"DESC\"");
              }

              if (!order.isMember(KEY_ORDER_BY_TYPE) || order[KEY_ORDER_BY_TYPE].type() != Json::stringValue)
              {
                throw OrthancException(ErrorCode_BadRequest, "Field \"" + std::string(KEY_ORDER_BY_TYPE) + "\" must be \"DicomTag\" or \"Metadata\"");
              }

              Toolbox::ToLowerCase(typeString, order[KEY_ORDER_BY_TYPE].asString());
              if (typeString == "dicomtag")
              {
                DicomTag tag = FromDcmtkBridge::ParseTag(order[KEY_ORDER_BY_KEY].asString());
                finder.AddOrdering(tag, direction);
              }
              else if (typeString == "metadata")
              {
                MetadataType metadata = StringToMetadata(order[KEY_ORDER_BY_KEY].asString());
                finder.AddOrdering(metadata, direction);
              }
              else
              {
                throw OrthancException(ErrorCode_BadRequest, "Field \"" + std::string(KEY_ORDER_BY_TYPE) + "\" must be \"DicomTag\" or \"Metadata\"");
              }
            }
          }
        }

        Json::Value answer;
        finder.Execute(answer, context, format, false /* no "Metadata" field */);
        call.GetOutput().AnswerJson(answer);
      }
      else if (requestType == FindType_Count)
      {
        uint64_t count = finder.Count(context);
        Json::Value answer;
        answer["Count"] = Json::Value::UInt64(count);
        call.GetOutput().AnswerJson(answer);
      }

    }
  }


  template <enum ResourceType start, 
            enum ResourceType end>
  static void GetChildResources(RestApiGetCall& call)
  {
    if (call.IsDocumentation())
    {
      OrthancRestApi::DocumentDicomFormat(call, DicomToJsonFormat_Human);
      OrthancRestApi::DocumentRequestedTags(call);

      const std::string children = GetResourceTypeText(end, true /* plural */, false /* lower case */);
      const std::string resource = GetResourceTypeText(start, false /* plural */, false /* lower case */);
      call.GetDocumentation()
        .SetTag(GetResourceTypeText(start, true /* plural */, true /* upper case */))
        .SetSummary("Get child " + children)
        .SetDescription("Get detailed information about the child " + children + " of the DICOM " +
                        resource + " whose Orthanc identifier is provided in the URL")
        .SetUriArgument("id", "Orthanc identifier of the " + resource + " of interest")
        .SetHttpGetArgument("expand", RestApiCallDocumentation::Type_String,
                            "If false or missing, only retrieve the list of child " + children, false)
        .AddAnswerType(MimeType_Json, "JSON array containing information about the child DICOM " + children)
        .SetTruncatedJsonHttpGetSample(GetDocumentationSampleResource(start) + "/" + children, 5);
      return;
    }

    const bool expand = (!call.HasArgument("expand") ||
                         // this "expand" is the only one to have a false default value to keep backward compatibility
                         call.GetBooleanArgument("expand", false));
    const DicomToJsonFormat format = OrthancRestApi::GetDicomFormat(call, DicomToJsonFormat_Human);

    std::set<DicomTag> requestedTags;
    OrthancRestApi::GetRequestedTags(requestedTags, call);

    ResourceFinder finder(end, (expand ? ResponseContentFlags_ExpandTrue : ResponseContentFlags_ID));
    finder.SetOrthancId(start, call.GetUriComponent("id", ""));
    finder.AddRequestedTags(requestedTags);

    Json::Value answer;
    finder.Execute(answer, OrthancRestApi::GetContext(call), format, false /* no "Metadata" field */);
    call.GetOutput().AnswerJson(answer);
  }


  static void GetChildInstancesTags(RestApiGetCall& call)
  {
    if (call.IsDocumentation())
    {
      OrthancRestApi::DocumentDicomFormat(call, DicomToJsonFormat_Full);

      ResourceType t = StringToResourceType(call.GetFullUri()[0].c_str());
      std::string r = GetResourceTypeText(t, false /* plural */, false /* upper case */);
      call.GetDocumentation()
        .SetTag(GetResourceTypeText(t, true /* plural */, true /* upper case */))
        .SetSummary("Get tags of instances")
        .SetDescription("Get the tags of all the child instances of the DICOM " + r +
                        " whose Orthanc identifier is provided in the URL")
        .SetUriArgument("id", "Orthanc identifier of the " + r + " of interest")
        .SetHttpGetArgument(IGNORE_LENGTH, RestApiCallDocumentation::Type_JsonListOfStrings,
                            "Also include the DICOM tags that are provided in this list, even if their associated value is long", false)
        .AddAnswerType(MimeType_Json, "JSON object associating the Orthanc identifiers of the instances, with the values of their DICOM tags")
        .SetTruncatedJsonHttpGetSample(GetDocumentationSampleResource(t) + "/instances-tags", 5);
      return;
    }

    ServerContext& context = OrthancRestApi::GetContext(call);
    std::string publicId = call.GetUriComponent("id", "");
    DicomToJsonFormat format = OrthancRestApi::GetDicomFormat(call, DicomToJsonFormat_Full);

    std::set<DicomTag> ignoreTagLength;
    ParseSetOfTags(ignoreTagLength, call, IGNORE_LENGTH);

    // Retrieve all the instances of this patient/study/series
    typedef std::list<std::string> Instances;
    Instances instances;

    context.GetIndex().GetChildInstances(instances, publicId);  // (*)

    Json::Value result = Json::objectValue;

    for (Instances::const_iterator it = instances.begin();
         it != instances.end(); ++it)
    {
      Json::Value full;
      context.ReadDicomAsJson(full, *it, ignoreTagLength);

      if (format != DicomToJsonFormat_Full)
      {
        Json::Value simplified;
        Toolbox::SimplifyDicomAsJson(simplified, full, format);
        result[*it] = simplified;
      }
      else
      {
        result[*it] = full;
      }
    }
    
    call.GetOutput().AnswerJson(result);
  }



  template <enum ResourceType start, 
            enum ResourceType end>
  static void GetParentResource(RestApiGetCall& call)
  {
    assert(start > end);

    if (call.IsDocumentation())
    {
      OrthancRestApi::DocumentDicomFormat(call, DicomToJsonFormat_Human);
      OrthancRestApi::DocumentRequestedTags(call);

      const std::string parent = GetResourceTypeText(end, false /* plural */, false /* lower case */);
      const std::string resource = GetResourceTypeText(start, false /* plural */, false /* lower case */);
      call.GetDocumentation()
        .SetTag(GetResourceTypeText(start, true /* plural */, true /* upper case */))
        .SetSummary("Get parent " + parent)
        .SetDescription("Get detailed information about the parent " + parent + " of the DICOM " +
                        resource + " whose Orthanc identifier is provided in the URL")
        .SetUriArgument("id", "Orthanc identifier of the " + resource + " of interest")
        .AddAnswerType(MimeType_Json, "Information about the parent DICOM " + parent)
        .SetTruncatedJsonHttpGetSample(GetDocumentationSampleResource(start) + "/" + parent, 10);
      return;
    }

    ServerIndex& index = OrthancRestApi::GetIndex(call);

    std::set<DicomTag> requestedTags;
    OrthancRestApi::GetRequestedTags(requestedTags, call);

    std::string current = call.GetUriComponent("id", "");
    ResourceType currentType = start;
    while (currentType > end)
    {
      std::string parent;
      if (!index.LookupParent(parent, current))
      {
        // Error that could happen if the resource gets deleted by
        // another concurrent call
        return;
      }
      
      current = parent;
      currentType = GetParentResourceType(currentType);
    }

    assert(currentType == end);

    const DicomToJsonFormat format = OrthancRestApi::GetDicomFormat(call, DicomToJsonFormat_Human);

    Json::Value resource;
    if (ExpandResource(resource, OrthancRestApi::GetContext(call), currentType, current, format, false))
    {
      call.GetOutput().AnswerJson(resource);
    }
  }


  static void ExtractPdf(RestApiGetCall& call)
  {
    if (call.IsDocumentation())
    {
      call.GetDocumentation()
        .SetTag("Instances")
        .SetSummary("Get embedded PDF")
        .SetDescription("Get the PDF file that is embedded in one DICOM instance. "
                        "If the DICOM instance doesn't contain the `EncapsulatedDocument` tag or if the "
                        "`MIMETypeOfEncapsulatedDocument` tag doesn't correspond to the PDF type, a `404` HTTP error is raised.")
        .SetUriArgument("id", "Orthanc identifier of the instance interest")
        .AddAnswerType(MimeType_Pdf, "PDF file");
      return;
    }

    const std::string id = call.GetUriComponent("id", "");
    std::string pdf;
    ServerContext::DicomCacheLocker locker(OrthancRestApi::GetContext(call), id);

    if (locker.GetDicom().ExtractPdf(pdf))
    {
      call.GetOutput().AnswerBuffer(pdf, MimeType_Pdf);
      return;
    }
  }


  static void OrderSlices(RestApiGetCall& call)
  {
    if (call.IsDocumentation())
    {
      call.GetDocumentation()
        .SetDeprecated()
        .SetTag("Series")
        .SetSummary("Order the slices")
        .SetDescription("Sort the instances and frames (slices) of the DICOM series whose Orthanc identifier is provided in the URL. "
                        "This URI is essentially used by the Orthanc Web viewer and by the Osimis Web viewer.")
        .SetUriArgument("id", "Orthanc identifier of the series of interest")
        .SetAnswerField("Dicom", RestApiCallDocumentation::Type_JsonListOfStrings,
                        "Ordered list of paths to DICOM instances")
        .SetAnswerField("Slices", RestApiCallDocumentation::Type_JsonListOfStrings,
                        "Ordered list of paths to frames. It is recommended to use this field, as it is also valid "
                        "in the case of multiframe images.")
        .SetAnswerField("SlicesShort", RestApiCallDocumentation::Type_JsonListOfObjects,
                        "Same information as the `Slices` field, but in a compact form")
        .SetAnswerField("Type", RestApiCallDocumentation::Type_String,
                        "Can be `Volume` (for 3D volumes) or `Sequence` (notably for cine images)")
        .SetTruncatedJsonHttpGetSample("https://orthanc.uclouvain.be/demo/series/1e2c125c-411b8e86-3f4fe68e-a7584dd3-c6da78f0/ordered-slices", 10);
      return;
    }

    const std::string id = call.GetUriComponent("id", "");

    ServerIndex& index = OrthancRestApi::GetIndex(call);
    SliceOrdering ordering(index, id);

    Json::Value result;
    ordering.Format(result);
    call.GetOutput().AnswerJson(result);
  }


  static void GetInstanceHeader(RestApiGetCall& call)
  {
    if (call.IsDocumentation())
    {
      OrthancRestApi::DocumentDicomFormat(call, DicomToJsonFormat_Full);
      call.GetDocumentation()
        .SetTag("Instances")
        .SetSummary("Get DICOM meta-header")
        .SetDescription("Get the DICOM tags in the meta-header of the DICOM instance. By default, the `full` format is used, which "
                        "combines hexadecimal tags with human-readable description.")
        .SetUriArgument("id", "Orthanc identifier of the DICOM instance of interest")
        .AddAnswerType(MimeType_Json, "JSON object containing the DICOM tags and their associated value")
        .SetHttpGetSample("https://orthanc.uclouvain.be/demo/instances/7c92ce8e-bbf67ed2-ffa3b8c1-a3b35d94-7ff3ae26/header", true);
      return;
    }

    ServerContext& context = OrthancRestApi::GetContext(call);

    std::string publicId = call.GetUriComponent("id", "");

    std::string dicomContent;
    context.ReadDicomForHeader(dicomContent, publicId);

    // TODO Consider using "DicomMap::ParseDicomMetaInformation()" to
    // speed up things here

    ParsedDicomFile dicom(dicomContent);

    Json::Value header;
    OrthancConfiguration::DefaultDicomHeaderToJson(header, dicom);

    AnswerDicomAsJson(call, header, OrthancRestApi::GetDicomFormat(call, DicomToJsonFormat_Full));
  }


  static void InvalidateTags(RestApiPostCall& call)
  {
    if (call.IsDocumentation())
    {
      call.GetDocumentation()
        .SetTag("System")
        .SetSummary("Invalidate DICOM-as-JSON summaries")
        .SetDescription("Remove all the attachments of the type \"DICOM-as-JSON\" that are associated will all the "
                        "DICOM instances stored in Orthanc. These summaries will be automatically re-created on the next access. "
                        "This is notably useful after changes to the `Dictionary` configuration option. "
                        "https://orthanc.uclouvain.be/book/faq/orthanc-storage.html#storage-area");
      return;
    }

    ServerIndex& index = OrthancRestApi::GetIndex(call);
    
    // Loop over the instances, grouping them by parent studies so as
    // to avoid large memory consumption
    std::list<std::string> studies;
    index.GetAllUuids(studies, ResourceType_Study);

    for (std::list<std::string>::const_iterator 
           study = studies.begin(); study != studies.end(); ++study)
    {
      std::list<std::string> instances;
      index.GetChildInstances(instances, *study);

      for (std::list<std::string>::const_iterator 
             instance = instances.begin(); instance != instances.end(); ++instance)
      {
        index.DeleteAttachment(*instance, FileContentType_DicomAsJson,
                               false /* no revision checks */, -1 /* dummy */, "" /* dummy */);
      }
    }

    call.GetOutput().AnswerBuffer("", MimeType_PlainText);
  }

  void DocumentReconstructFilesField(RestApiPostCall& call, bool documentLimitField)
  {
    call.GetDocumentation()
      .SetRequestField(RECONSTRUCT_FILES, RestApiCallDocumentation::Type_Boolean,
                       "Also reconstruct the files of the resources (e.g: apply IngestTranscoding, StorageCompression). "
                       "'false' by default. (New in Orthanc 1.11.0)", false);
    if (documentLimitField)
    {
      call.GetDocumentation()
        .SetRequestField(LIMIT_TO_THIS_LEVEL_MAIN_DICOM_TAGS, RestApiCallDocumentation::Type_Boolean,
                        "Only reconstruct this level MainDicomTags by re-reading them from a random child instance of the resource. "
                        "This option is much faster than a full reconstruct and is useful e.g. if you have modified the "
                        "'ExtraMainDicomTags' at the Study level to optimize the speed of some C-Find. "
                        "'false' by default. (New in Orthanc 1.12.4)", false);
    }
  }

  bool GetReconstructFilesField(const RestApiPostCall& call)
  {
    bool reconstructFiles = false;
    Json::Value request;

    if (call.GetBodySize() > 0 && call.ParseJsonRequest(request) && request.isMember(RECONSTRUCT_FILES)) // allow "" payload to keep backward compatibility
    {
      if (!request[RECONSTRUCT_FILES].isBool())
      {
        throw OrthancException(ErrorCode_BadFileFormat,
                               "The field " + std::string(RECONSTRUCT_FILES) + " must contain a Boolean");
      }

      reconstructFiles = request[RECONSTRUCT_FILES].asBool();
    }

    return reconstructFiles;
  }

  bool GetLimitToThisLevelMainDicomTags(const RestApiPostCall& call)
  {
    bool limitToThisLevel = false;
    Json::Value request;

    if (call.GetBodySize() > 0 && call.ParseJsonRequest(request) && request.isMember(LIMIT_TO_THIS_LEVEL_MAIN_DICOM_TAGS))
    {
      if (!request[LIMIT_TO_THIS_LEVEL_MAIN_DICOM_TAGS].isBool())
      {
        throw OrthancException(ErrorCode_BadFileFormat,
                               "The field " + std::string(LIMIT_TO_THIS_LEVEL_MAIN_DICOM_TAGS) + " must contain a Boolean");
      }

      limitToThisLevel = request[LIMIT_TO_THIS_LEVEL_MAIN_DICOM_TAGS].asBool();
    }

    return limitToThisLevel;
  }


  template <enum ResourceType type>
  static void ReconstructResource(RestApiPostCall& call)
  {
    if (call.IsDocumentation())
    {
      const std::string resource = GetResourceTypeText(type, false /* plural */, false /* lower case */);
      call.GetDocumentation()
        .SetTag(GetResourceTypeText(type, true /* plural */, true /* upper case */))
        .SetSummary("Reconstruct tags & optionally files of " + resource)
        .SetDescription("Reconstruct the main DICOM tags in DB of the " + resource + " whose Orthanc identifier is provided "
                        "in the URL. This is useful if child studies/series/instances have inconsistent values for "
                        "higher-level tags, in order to force Orthanc to use the value from the resource of interest. "
                        "Beware that this is a time-consuming operation, as all the children DICOM instances will be "
                        "parsed again, and the Orthanc index will be updated accordingly.")
        .SetUriArgument("id", "Orthanc identifier of the " + resource + " of interest");
        DocumentReconstructFilesField(call, true);

      return;
    }

    ServerContext& context = OrthancRestApi::GetContext(call);
    ServerToolbox::ReconstructResource(context, call.GetUriComponent("id", ""), GetReconstructFilesField(call), GetLimitToThisLevelMainDicomTags(call), type);
    call.GetOutput().AnswerBuffer("", MimeType_PlainText);
  }


  static void ReconstructAllResources(RestApiPostCall& call)
  {
    if (call.IsDocumentation())
    {
      call.GetDocumentation()
        .SetTag("System")
        .SetSummary("Reconstruct all the index")
        .SetDescription("Reconstruct the index of all the tags of all the DICOM instances that are stored in Orthanc. "
                        "This is notably useful after the deletion of resources whose children resources have inconsistent "
                        "values with their sibling resources. Beware that this is a highly time-consuming operation, "
                        "as all the DICOM instances will be parsed again, and as all the Orthanc index will be regenerated. "
                        "If you have a large database to process, it is advised to use the Housekeeper plugin to perform "
                        "this action resource by resource");
        DocumentReconstructFilesField(call, false);

      return;
    }

    ServerContext& context = OrthancRestApi::GetContext(call);

    std::list<std::string> studies;
    context.GetIndex().GetAllUuids(studies, ResourceType_Study);
    bool reconstructFiles = GetReconstructFilesField(call);

    for (std::list<std::string>::const_iterator 
           study = studies.begin(); study != studies.end(); ++study)
    {
      ServerToolbox::ReconstructResource(context, *study, reconstructFiles, false, ResourceType_Study /*  dummy */);
    }
    
    call.GetOutput().AnswerBuffer("", MimeType_PlainText);
  }


  static void GetBulkChildren(std::set<std::string>& target,
                              ServerIndex& index,
                              const std::set<std::string>& source)
  {
    target.clear();

    for (std::set<std::string>::const_iterator
           it = source.begin(); it != source.end(); ++it)
    {
      std::list<std::string> children;
      index.GetChildren(children, *it);

      for (std::list<std::string>::const_iterator
             child = children.begin(); child != children.end(); ++child)
      {
        target.insert(*child);
      }
    }
  }


  static void BulkContent(RestApiPostCall& call)
  {
    static const char* const LEVEL = "Level";
    static const char* const METADATA = "Metadata";

    if (call.IsDocumentation())
    {
      OrthancRestApi::DocumentDicomFormat(call, DicomToJsonFormat_Human);

      call.GetDocumentation()
        .SetTag("System")
        .SetSummary("Describe a set of resources")
        .SetRequestField("Resources", RestApiCallDocumentation::Type_JsonListOfStrings,
                         "List of the Orthanc identifiers of the patients/studies/series/instances of interest.", true)
        .SetRequestField(LEVEL, RestApiCallDocumentation::Type_String,
                         "This optional argument specifies the level of interest (can be `Patient`, `Study`, `Series` or "
                         "`Instance`). Orthanc will loop over the items inside `Resources`, and explore upward or "
                         "downward in the DICOM hierarchy in order to find the level of interest.", false)
        .SetRequestField(METADATA, RestApiCallDocumentation::Type_Boolean,
                         "If set to `true` (default value), the metadata associated with the resources will also be retrieved.", false)
        .SetDescription("Get the content all the DICOM patients, studies, series or instances "
                        "whose identifiers are provided in the `Resources` field, in one single call.");
      return;
    }

    Json::Value request;
    if (!call.ParseJsonRequest(request) ||
        request.type() != Json::objectValue)
    {
      throw OrthancException(ErrorCode_BadRequest, 
                             "The body must contain a JSON object");
    }
    else
    {
      const DicomToJsonFormat format = OrthancRestApi::GetDicomFormat(request, DicomToJsonFormat_Human);

      bool metadata = true;
      if (request.isMember(METADATA))
      {
        metadata = SerializationToolbox::ReadBoolean(request, METADATA);
      }

      ServerIndex& index = OrthancRestApi::GetIndex(call);
      
      Json::Value answer = Json::arrayValue;

      if (request.isMember(LEVEL))
      {
        // Complex case: Need to explore the DICOM hierarchy
        ResourceType level = StringToResourceType(SerializationToolbox::ReadString(request, LEVEL).c_str());

        std::set<std::string> resources;
        SerializationToolbox::ReadSetOfStrings(resources, request, "Resources");

        std::set<std::string> interest;

        assert(ResourceType_Patient < ResourceType_Study &&
               ResourceType_Study < ResourceType_Series &&
               ResourceType_Series < ResourceType_Instance);

        for (std::set<std::string>::const_iterator
               it = resources.begin(); it != resources.end(); ++it)
        {
          ResourceType type;
          if (index.LookupResourceType(type, *it))
          {
            if (type == level)
            {
              // This resource is already from the level of interest
              interest.insert(*it);
            }
            else if (type < level)
            {
              // Need to explore children
              std::set<std::string> current;
              current.insert(*it);
              
              for (;;)
              {
                std::set<std::string> children;
                GetBulkChildren(children, index, current);

                type = GetChildResourceType(type);
                if (type == level)
                {
                  for (std::set<std::string>::const_iterator
                         it2 = children.begin(); it2 != children.end(); ++it2)
                  {
                    interest.insert(*it2);
                  }

                  break;  // done
                }
                else
                {
                  current.swap(children);
                }
              }
            }
            else
            {
              // Need to explore parents
              std::string current = *it;
              
              for (;;)
              {
                std::string parent;
                if (index.LookupParent(parent, current))
                {
                  type = GetParentResourceType(type);
                  if (type == level)
                  {
                    interest.insert(parent);
                    break;  // done
                  }
                  else
                  {
                    current = parent;
                  }
                }
                else
                {
                  break;  // The resource has been deleted during the exploration
                }
              }
            }
          }
          else
          {
            CLOG(INFO, HTTP) << "Unknown resource during a bulk content retrieval: " << *it;
          }
        }
        
        for (std::set<std::string>::const_iterator
               it = interest.begin(); it != interest.end(); ++it)
        {
          Json::Value item;
          if (ExpandResource(item, OrthancRestApi::GetContext(call), level, *it, format, metadata))
          {
            answer.append(item);
          }
        }
      }
      else
      {
        // Simple case: We return the queried resources as such
        std::list<std::string> resources;
        SerializationToolbox::ReadListOfStrings(resources, request, "Resources");

        for (std::list<std::string>::const_iterator
               it = resources.begin(); it != resources.end(); ++it)
        {
          ResourceType level;
          Json::Value item;

          if (index.LookupResourceType(level, *it) &&
              ExpandResource(item, OrthancRestApi::GetContext(call), level, *it, format, metadata))
          {
            answer.append(item);
          }
          else
          {
            CLOG(INFO, HTTP) << "Unknown resource during a bulk content retrieval: " << *it;
          }
        }
      }

      call.GetOutput().AnswerJson(answer);
    }
  }


  static void BulkDelete(RestApiPostCall& call)
  {
    if (call.IsDocumentation())
    {
      call.GetDocumentation()
        .SetTag("System")
        .SetSummary("Delete a set of resources")
        .SetRequestField("Resources", RestApiCallDocumentation::Type_JsonListOfStrings,
                         "List of the Orthanc identifiers of the patients/studies/series/instances of interest.", true)
        .SetDescription("Delete all the DICOM patients, studies, series or instances "
                        "whose identifiers are provided in the `Resources` field.");
      return;
    }

    ServerContext& context = OrthancRestApi::GetContext(call);

    Json::Value request;
    if (!call.ParseJsonRequest(request) ||
        request.type() != Json::objectValue)
    {
      throw OrthancException(ErrorCode_BadRequest, 
                             "The body must contain a JSON object");
    }
    else
    {
      std::set<std::string> resources;
      SerializationToolbox::ReadSetOfStrings(resources, request, "Resources");

      for (std::set<std::string>::const_iterator
             it = resources.begin(); it != resources.end(); ++it)
      {
        ResourceType type;
        Json::Value remainingAncestor;  // Unused
        
        if (!context.GetIndex().LookupResourceType(type, *it) ||
            !context.DeleteResource(remainingAncestor, *it, type))
        {
          CLOG(INFO, HTTP) << "Unknown resource during a bulk deletion: " << *it;
        }
      }
    
      call.GetOutput().AnswerBuffer("", MimeType_PlainText);
    }
  }


  void OrthancRestApi::RegisterResources()
  {
    Register("/instances", ListResources<ResourceType_Instance>);
    Register("/patients", ListResources<ResourceType_Patient>);
    Register("/series", ListResources<ResourceType_Series>);
    Register("/studies", ListResources<ResourceType_Study>);

    if (!context_.IsReadOnly())
    {
      Register("/instances/{id}", DeleteSingleResource<ResourceType_Instance>);
      Register("/patients/{id}", DeleteSingleResource<ResourceType_Patient>);
      Register("/series/{id}", DeleteSingleResource<ResourceType_Series>);
      Register("/studies/{id}", DeleteSingleResource<ResourceType_Study>);

      Register("/tools/bulk-delete", BulkDelete);
    }
    else
    {
      LOG(WARNING) << "READ-ONLY SYSTEM: deactivating DELETE routes";
    }

    Register("/instances/{id}", GetSingleResource<ResourceType_Instance>);
    Register("/patients/{id}", GetSingleResource<ResourceType_Patient>);
    Register("/series/{id}", GetSingleResource<ResourceType_Series>);
    Register("/studies/{id}", GetSingleResource<ResourceType_Study>);

    Register("/instances/{id}/statistics", GetResourceStatistics);
    Register("/patients/{id}/statistics", GetResourceStatistics);
    Register("/studies/{id}/statistics", GetResourceStatistics);
    Register("/series/{id}/statistics", GetResourceStatistics);

    Register("/patients/{id}/shared-tags", GetSharedTags);
    Register("/series/{id}/shared-tags", GetSharedTags);
    Register("/studies/{id}/shared-tags", GetSharedTags);

    Register("/instances/{id}/module", GetModule<ResourceType_Instance, DicomModule_Instance>);
    Register("/patients/{id}/module", GetModule<ResourceType_Patient, DicomModule_Patient>);
    Register("/series/{id}/module", GetModule<ResourceType_Series, DicomModule_Series>);
    Register("/studies/{id}/module", GetModule<ResourceType_Study, DicomModule_Study>);
    Register("/studies/{id}/module-patient", GetModule<ResourceType_Study, DicomModule_Patient>);

    Register("/instances/{id}/file", GetInstanceFile);
    Register("/instances/{id}/export", ExportInstanceFile);
    Register("/instances/{id}/tags", GetInstanceTags);
    Register("/instances/{id}/simplified-tags", GetInstanceSimplifiedTags);
    Register("/instances/{id}/frames", ListFrames);

    Register("/instances/{id}/frames/{frame}", RestApi::AutoListChildren);
    Register("/instances/{id}/frames/{frame}/preview", GetImage<ImageExtractionMode_Preview>);
    Register("/instances/{id}/frames/{frame}/rendered", GetRenderedFrame);
    Register("/instances/{id}/frames/{frame}/image-uint8", GetImage<ImageExtractionMode_UInt8>);
    Register("/instances/{id}/frames/{frame}/image-uint16", GetImage<ImageExtractionMode_UInt16>);
    Register("/instances/{id}/frames/{frame}/image-int16", GetImage<ImageExtractionMode_Int16>);
    Register("/instances/{id}/frames/{frame}/matlab", GetMatlabImage);
    Register("/instances/{id}/frames/{frame}/raw", GetRawFrame<false>);
    Register("/instances/{id}/frames/{frame}/raw.gz", GetRawFrame<true>);
    Register("/instances/{id}/frames/{frame}/numpy", GetNumpyFrame);  // New in Orthanc 1.10.0
    Register("/instances/{id}/pdf", ExtractPdf);
    Register("/instances/{id}/preview", GetImage<ImageExtractionMode_Preview>);
    Register("/instances/{id}/rendered", GetRenderedFrame);
    Register("/instances/{id}/image-uint8", GetImage<ImageExtractionMode_UInt8>);
    Register("/instances/{id}/image-uint16", GetImage<ImageExtractionMode_UInt16>);
    Register("/instances/{id}/image-int16", GetImage<ImageExtractionMode_Int16>);
    Register("/instances/{id}/matlab", GetMatlabImage);
    Register("/instances/{id}/header", GetInstanceHeader);
    Register("/instances/{id}/numpy", GetNumpyInstance);  // New in Orthanc 1.10.0

    Register("/patients/{id}/protected", IsProtectedPatient);
  
    if (!context_.IsReadOnly())
    {
      Register("/patients/{id}/protected", SetPatientProtection);
    }
    else
    {
      LOG(WARNING) << "READ-ONLY SYSTEM: deactivating PUT /patients/{id}/protected route";
    }


    std::vector<std::string> resourceTypes;
    resourceTypes.push_back("patients");
    resourceTypes.push_back("studies");
    resourceTypes.push_back("series");
    resourceTypes.push_back("instances");

    for (size_t i = 0; i < resourceTypes.size(); i++)
    {
      Register("/" + resourceTypes[i] + "/{id}/metadata", ListMetadata);
      Register("/" + resourceTypes[i] + "/{id}/metadata/{name}", DeleteMetadata);
      Register("/" + resourceTypes[i] + "/{id}/metadata/{name}", GetMetadata);
      Register("/" + resourceTypes[i] + "/{id}/metadata/{name}", SetMetadata);

      // New in Orthanc 1.12.0
      Register("/" + resourceTypes[i] + "/{id}/labels", ListLabels);
      Register("/" + resourceTypes[i] + "/{id}/labels/{label}", GetLabel);

      if (!context_.IsReadOnly())
      {
        Register("/" + resourceTypes[i] + "/{id}/labels/{label}", RemoveLabel);
        Register("/" + resourceTypes[i] + "/{id}/labels/{label}", AddLabel);
      }

      Register("/" + resourceTypes[i] + "/{id}/attachments", ListAttachments);
      Register("/" + resourceTypes[i] + "/{id}/attachments/{name}", GetAttachmentOperations);
      Register("/" + resourceTypes[i] + "/{id}/attachments/{name}/compressed-data", GetAttachmentData<0>);
      Register("/" + resourceTypes[i] + "/{id}/attachments/{name}/compressed-md5", GetAttachmentCompressedMD5);
      Register("/" + resourceTypes[i] + "/{id}/attachments/{name}/compressed-size", GetAttachmentCompressedSize);
      Register("/" + resourceTypes[i] + "/{id}/attachments/{name}/data", GetAttachmentData<1>);
      Register("/" + resourceTypes[i] + "/{id}/attachments/{name}/is-compressed", IsAttachmentCompressed);
      Register("/" + resourceTypes[i] + "/{id}/attachments/{name}/md5", GetAttachmentMD5);
      Register("/" + resourceTypes[i] + "/{id}/attachments/{name}/size", GetAttachmentSize);
      Register("/" + resourceTypes[i] + "/{id}/attachments/{name}/info", GetAttachmentInfo);
      Register("/" + resourceTypes[i] + "/{id}/attachments/{name}/verify-md5", VerifyAttachment);

      if (!context_.IsReadOnly())
      {
        Register("/" + resourceTypes[i] + "/{id}/attachments/{name}", DeleteAttachment);
        Register("/" + resourceTypes[i] + "/{id}/attachments/{name}", UploadAttachment);
        Register("/" + resourceTypes[i] + "/{id}/attachments/{name}/compress", ChangeAttachmentCompression<CompressionType_ZlibWithSize>);
        Register("/" + resourceTypes[i] + "/{id}/attachments/{name}/uncompress", ChangeAttachmentCompression<CompressionType_None>);
      }
    }

    if (context_.IsReadOnly())
    {
      LOG(WARNING) << "READ-ONLY SYSTEM: deactivating PUT, POST and DELETE attachments routes";
      LOG(WARNING) << "READ-ONLY SYSTEM: deactivating PUT and DELETE labels routes";
    }

    if (!context_.IsReadOnly())
    {
      Register("/tools/invalidate-tags", InvalidateTags);
    }

    Register("/tools/lookup", Lookup);
    Register("/tools/find", Find<FindType_Find>);
    if (context_.GetIndex().HasFindSupport())
    {
      Register("/tools/count-resources", Find<FindType_Count>);
    }

    Register("/patients/{id}/studies", GetChildResources<ResourceType_Patient, ResourceType_Study>);
    Register("/patients/{id}/series", GetChildResources<ResourceType_Patient, ResourceType_Series>);
    Register("/patients/{id}/instances", GetChildResources<ResourceType_Patient, ResourceType_Instance>);
    Register("/studies/{id}/series", GetChildResources<ResourceType_Study, ResourceType_Series>);
    Register("/studies/{id}/instances", GetChildResources<ResourceType_Study, ResourceType_Instance>);
    Register("/series/{id}/instances", GetChildResources<ResourceType_Series, ResourceType_Instance>);

    Register("/studies/{id}/patient", GetParentResource<ResourceType_Study, ResourceType_Patient>);
    Register("/series/{id}/patient", GetParentResource<ResourceType_Series, ResourceType_Patient>);
    Register("/series/{id}/study", GetParentResource<ResourceType_Series, ResourceType_Study>);
    Register("/instances/{id}/patient", GetParentResource<ResourceType_Instance, ResourceType_Patient>);
    Register("/instances/{id}/study", GetParentResource<ResourceType_Instance, ResourceType_Study>);
    Register("/instances/{id}/series", GetParentResource<ResourceType_Instance, ResourceType_Series>);

    Register("/patients/{id}/instances-tags", GetChildInstancesTags);
    Register("/studies/{id}/instances-tags", GetChildInstancesTags);
    Register("/series/{id}/instances-tags", GetChildInstancesTags);

    Register("/instances/{id}/content/*", GetRawContent);

    Register("/series/{id}/ordered-slices", OrderSlices);
    Register("/series/{id}/numpy", GetNumpySeries);  // New in Orthanc 1.10.0

    if (!context_.IsReadOnly())
    {
      Register("/patients/{id}/reconstruct", ReconstructResource<ResourceType_Patient>);
      Register("/studies/{id}/reconstruct", ReconstructResource<ResourceType_Study>);
      Register("/series/{id}/reconstruct", ReconstructResource<ResourceType_Series>);
      Register("/instances/{id}/reconstruct", ReconstructResource<ResourceType_Instance>);
      Register("/tools/reconstruct", ReconstructAllResources);
    }
    else
    {
      LOG(WARNING) << "READ-ONLY SYSTEM: deactivating /reconstruct routes";
    }

    Register("/tools/bulk-content", BulkContent);
   }
}<|MERGE_RESOLUTION|>--- conflicted
+++ resolved
@@ -3039,71 +3039,6 @@
   }
 
 
-<<<<<<< HEAD
-=======
-  namespace 
-  {
-    class FindVisitor : public ServerContext::ILookupVisitor
-    {
-    private:
-      bool                    isComplete_;
-      std::list<std::string>  resources_;
-      FindStorageAccessMode   findStorageAccessMode_;
-      
-      // cache the data we used during lookup and that we could reuse when building the answers
-      std::map<std::string, std::string> instancesIds_;         // the id of an instance for each found resource.
-      std::map<std::string, boost::shared_ptr<DicomMap> > resourcesMainDicomTags_;  // all tags read from DB for a resource (current level and upper levels)
-      std::map<std::string, boost::shared_ptr<Json::Value> > resourcesDicomAsJson_; // the dicom-as-json for a resource
-
-      DicomToJsonFormat       format_;
-
-    public:
-      explicit FindVisitor(DicomToJsonFormat format, FindStorageAccessMode findStorageAccessMode) :
-        isComplete_(false),
-        findStorageAccessMode_(findStorageAccessMode),
-        format_(format)
-      {
-      }
-      
-      virtual bool IsDicomAsJsonNeeded() const ORTHANC_OVERRIDE
-      {
-        return false;   // (*)
-      }
-      
-      virtual void MarkAsComplete() ORTHANC_OVERRIDE
-      {
-        isComplete_ = true;  // Unused information as of Orthanc 1.5.0
-      }
-
-      virtual void Visit(const std::string& publicId,
-                         const std::string& instanceId,
-                         const DicomMap& mainDicomTags,
-                         const Json::Value* dicomAsJson)  ORTHANC_OVERRIDE
-      {
-        resources_.push_back(publicId);
-        instancesIds_[publicId] = instanceId;
-        resourcesMainDicomTags_[publicId].reset(mainDicomTags.Clone());
-        if (dicomAsJson != NULL)
-        {
-          resourcesDicomAsJson_[publicId].reset(new Json::Value(*dicomAsJson));  // keep our own copy because we might reuse it between lookup and answers
-        }
-        else
-        {
-          resourcesDicomAsJson_[publicId] = boost::shared_ptr<Json::Value>();
-        }
-      }
-
-      void Answer(RestApiOutput& output,
-                  ServerContext& context,
-                  ResourceType level,
-                  bool expand,
-                  const std::set<DicomTag>& requestedTags) const
-      {
-        AnswerListOfResources1(output, context, resources_, instancesIds_, resourcesMainDicomTags_, resourcesDicomAsJson_, level, expand, format_, requestedTags, IsStorageAccessAllowedForAnswers(findStorageAccessMode_));
-      }
-    };
-  }
-
   enum FindType
   {
     FindType_Find,
@@ -3111,7 +3046,6 @@
   };
 
   template <enum FindType requestType>
->>>>>>> 5a204b42
   static void Find(RestApiPostCall& call)
   {
     static const char* const KEY_CASE_SENSITIVE = "CaseSensitive";
