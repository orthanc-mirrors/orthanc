--- conflicted
+++ resolved
@@ -197,33 +197,19 @@
       return;
     }
 
-<<<<<<< HEAD
     // TODO-FIND: include the FindRequest options parsing in a method (parse from get-arguments and from post payload)
     // TODO-FIND: support other values for expand like expand=MainDicomTags,Labels,Parent,SeriesStatus
     const bool expand = (call.HasArgument("expand") &&
                          call.GetBooleanArgument("expand", true));
-=======
-      ResourceFinder finder(resourceType, expand);
-      finder.AddRequestedTags(requestedTags);
->>>>>>> 7b6ea32a
 
     std::set<DicomTag> requestedTags;
     OrthancRestApi::GetRequestedTags(requestedTags, call);
 
     ResourceFinder finder(resourceType, expand);
     finder.AddRequestedTags(requestedTags);
-    finder.SetFormat(OrthancRestApi::GetDicomFormat(call, DicomToJsonFormat_Human));
-
-<<<<<<< HEAD
+
     if (call.HasArgument("limit") ||
         call.HasArgument("since"))
-=======
-      Json::Value answer;
-      finder.Execute(answer, context, OrthancRestApi::GetDicomFormat(call, DicomToJsonFormat_Human));
-      call.GetOutput().AnswerJson(answer);
-    }
-    else
->>>>>>> 7b6ea32a
     {
       if (!call.HasArgument("limit"))
       {
@@ -246,7 +232,7 @@
     }
 
     Json::Value answer;
-    finder.Execute(answer, OrthancRestApi::GetContext(call));
+    finder.Execute(answer, OrthancRestApi::GetContext(call), OrthancRestApi::GetDicomFormat(call, DicomToJsonFormat_Human));
     call.GetOutput().AnswerJson(answer);
   }
 
@@ -274,33 +260,14 @@
     std::set<DicomTag> requestedTags;
     OrthancRestApi::GetRequestedTags(requestedTags, call);
 
-<<<<<<< HEAD
+    const DicomToJsonFormat format = OrthancRestApi::GetDicomFormat(call, DicomToJsonFormat_Human);
+
     ResourceFinder finder(resourceType, true /* expand */);
     finder.AddRequestedTags(requestedTags);
-    finder.SetFormat(OrthancRestApi::GetDicomFormat(call, DicomToJsonFormat_Human));
     finder.SetOrthancId(resourceType, call.GetUriComponent("id", ""));
 
     Json::Value json;
-    if (finder.ExecuteOneResource(json, OrthancRestApi::GetContext(call)))
-=======
-    if (true)
-    {
-      /**
-       * EXPERIMENTAL VERSION
-       **/
-
-      ResourceFinder finder(resourceType, true /* expand */);
-      finder.AddRequestedTags(requestedTags);
-      finder.SetOrthancId(resourceType, call.GetUriComponent("id", ""));
-
-      Json::Value json;
-      if (finder.ExecuteOneResource(json, OrthancRestApi::GetContext(call), format))
-      {
-        call.GetOutput().AnswerJson(json);
-      }
-    }
-    else
->>>>>>> 7b6ea32a
+    if (finder.ExecuteOneResource(json, OrthancRestApi::GetContext(call), format))
     {
       call.GetOutput().AnswerJson(json);
     }
@@ -3357,42 +3324,12 @@
     std::set<DicomTag> requestedTags;
     OrthancRestApi::GetRequestedTags(requestedTags, call);
 
-<<<<<<< HEAD
     ResourceFinder finder(end, expand);
     finder.SetOrthancId(start, call.GetUriComponent("id", ""));
     finder.AddRequestedTags(requestedTags);
-    finder.SetFormat(format);
-=======
-    if (true)
-    {
-      /**
-       * EXPERIMENTAL VERSION
-       **/
-
-      ResourceFinder finder(end, expand);
-      finder.SetOrthancId(start, call.GetUriComponent("id", ""));
-      finder.AddRequestedTags(requestedTags);
-
-      Json::Value answer;
-      finder.Execute(answer, context, format);
-      call.GetOutput().AnswerJson(answer);
-    }
-    else
-    {
-      /**
-       * VERSION IN ORTHANC <= 1.12.4
-       **/
-      std::list<std::string> a, b, c;
-      a.push_back(call.GetUriComponent("id", ""));
-
-      ResourceType type = start;
-      while (type != end)
-      {
-        b.clear();
->>>>>>> 7b6ea32a
 
     Json::Value answer;
-    finder.Execute(answer, OrthancRestApi::GetContext(call));
+    finder.Execute(answer, OrthancRestApi::GetContext(call), format);
     call.GetOutput().AnswerJson(answer);
   }
 
@@ -3506,26 +3443,9 @@
     const DicomToJsonFormat format = OrthancRestApi::GetDicomFormat(call, DicomToJsonFormat_Human);
 
     Json::Value resource;
-
-    if (true)
-    {
-      /**
-       * EXPERIMENTAL VERSION
-       **/
-      if (ExpandResource(resource, OrthancRestApi::GetIndex(call), currentType, current, format, false))
-      {
-        call.GetOutput().AnswerJson(resource);
-      }
-    }
-    else
-    {
-      /**
-       * VERSION IN ORTHANC <= 1.12.4
-       **/
-      if (OrthancRestApi::GetContext(call).ExpandResource(resource, current, end, format, requestedTags, true /* allowStorageAccess */))
-      {
-        call.GetOutput().AnswerJson(resource);
-      }
+    if (OrthancRestApi::GetContext(call).ExpandResource(resource, current, end, format, requestedTags, true /* allowStorageAccess */))
+    {
+      call.GetOutput().AnswerJson(resource);
     }
   }
 
@@ -3956,80 +3876,46 @@
         for (std::set<std::string>::const_iterator
                it = interest.begin(); it != interest.end(); ++it)
         {
-          if (true)
+          Json::Value item;
+          std::set<DicomTag> emptyRequestedTags;  // not supported for bulk content
+
+          if (OrthancRestApi::GetContext(call).ExpandResource(item, *it, level, format, emptyRequestedTags, true /* allowStorageAccess */))
           {
-            /**
-             * EXPERIMENTAL VERSION
-             **/
-            Json::Value item;
-            if (ExpandResource(item, OrthancRestApi::GetIndex(call), level, *it, format, metadata))
+            if (metadata)
             {
-              answer.append(item);
+              AddMetadata(item[METADATA], index, *it, level);
             }
+
+            answer.append(item);
+          }
+        }
+      }
+      else
+      {
+        // Simple case: We return the queried resources as such
+        std::list<std::string> resources;
+        SerializationToolbox::ReadListOfStrings(resources, request, "Resources");
+
+        for (std::list<std::string>::const_iterator
+               it = resources.begin(); it != resources.end(); ++it)
+        {
+          ResourceType level;
+          Json::Value item;
+          std::set<DicomTag> emptyRequestedTags;  // not supported for bulk content
+
+          if (index.LookupResourceType(level, *it) &&
+              OrthancRestApi::GetContext(call).ExpandResource(item, *it, level, format, emptyRequestedTags, true /* allowStorageAccess */))
+          {
+            if (metadata)
+            {
+              AddMetadata(item[METADATA], index, *it, level);
+            }
+
+            answer.append(item);
           }
           else
           {
-            /**
-             * VERSION IN ORTHANC <= 1.12.4
-             **/
-            Json::Value item;
-            std::set<DicomTag> emptyRequestedTags;  // not supported for bulk content
-
-            if (OrthancRestApi::GetContext(call).ExpandResource(item, *it, level, format, emptyRequestedTags, true /* allowStorageAccess */))
-            {
-              if (metadata)
-              {
-                AddMetadata(item[METADATA], index, *it, level);
-              }
-
-              answer.append(item);
-            }
-          }
-        }
-      }
-      else
-      {
-        // Simple case: We return the queried resources as such
-        std::list<std::string> resources;
-        SerializationToolbox::ReadListOfStrings(resources, request, "Resources");
-
-        for (std::list<std::string>::const_iterator
-               it = resources.begin(); it != resources.end(); ++it)
-        {
-          ResourceType level;
-          Json::Value item;
-          std::set<DicomTag> emptyRequestedTags;  // not supported for bulk content
-
-          if (true)
-          {
-            /**
-             * EXPERIMENTAL VERSION
-             **/
-            if (index.LookupResourceType(level, *it) &&
-                ExpandResource(item, OrthancRestApi::GetIndex(call), level, *it, format, metadata))
-            {
-              answer.append(item);
-            }
-          }
-          else
-          {
-            /**
-             * VERSION IN ORTHANC <= 1.12.4
-             **/
-            if (index.LookupResourceType(level, *it) &&
-                OrthancRestApi::GetContext(call).ExpandResource(item, *it, level, format, emptyRequestedTags, true /* allowStorageAccess */))
-            {
-              if (metadata)
-              {
-                AddMetadata(item[METADATA], index, *it, level);
-              }
-
-              answer.append(item);
-            }
-            else
-            {
-              CLOG(INFO, HTTP) << "Unknown resource during a bulk content retrieval: " << *it;
-            }
+            CLOG(INFO, HTTP) << "Unknown resource during a bulk content retrieval: " << *it;
           }
         }
       }
