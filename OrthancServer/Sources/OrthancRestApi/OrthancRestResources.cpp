--- conflicted
+++ resolved
@@ -2598,7 +2598,6 @@
  
     std::string publicId = call.GetUriComponent("id", "");
     std::string name = call.GetUriComponent("name", "");
-    ResourceType resourceType = StringToResourceType(call.GetFullUri()[0].c_str());
 
     FileContentType contentType = StringToContentType(name);
     if (IsUserContentType(contentType) ||  // It is forbidden to modify internal attachments...
@@ -2623,7 +2622,7 @@
       }
 
       int64_t newRevision;
-      context.AddAttachment(newRevision, publicId, resourceType, StringToContentType(name), call.GetBodyData(),
+      context.AddAttachment(newRevision, publicId, level, StringToContentType(name), call.GetBodyData(),
                             call.GetBodySize(), hasOldRevision, oldRevision, oldMD5);
 
       SetBufferContentETag(call.GetOutput(), newRevision, call.GetBodyData(), call.GetBodySize());  // New in Orthanc 1.9.2
@@ -2742,14 +2741,9 @@
 
     std::string publicId = call.GetUriComponent("id", "");
     std::string name = call.GetUriComponent("name", "");
-    ResourceType resourceType = StringToResourceType(call.GetFullUri()[0].c_str());
     FileContentType contentType = StringToContentType(name);
 
-<<<<<<< HEAD
-    OrthancRestApi::GetContext(call).ChangeAttachmentCompression(publicId, resourceType, contentType, compression);
-=======
     OrthancRestApi::GetContext(call).ChangeAttachmentCompression(level, publicId, contentType, compression);
->>>>>>> 682bc185
     call.GetOutput().AnswerBuffer("{}", MimeType_Json);
   }
 
