--- conflicted
+++ resolved
@@ -68,12 +68,8 @@
       call.GetDocumentation()
         .SetTag("Tracking changes")
         .SetSummary("List changes")
-<<<<<<< HEAD
-        .SetDescription("Whenever Orthanc receives a new DICOM instance, this event is recorded in the so-called _Changes Log_. This enables remote scripts to react to the arrival of new DICOM resources. A typical application is auto-routing, where an external script waits for a new DICOM instance to arrive into Orthanc, then forward this instance to another modality.")
+        .SetDescription("Whenever Orthanc receives a new DICOM instance, this event is recorded in the so-called _Changes Log_. This enables remote scripts to react to the arrival of new DICOM resources. A typical application is auto-routing, where an external script waits for a new DICOM instance to arrive into Orthanc, then forward this instance to another modality. Please note that, when resources are deleted, their corresponding change entries are also removed from the Changes Log, which helps ensuring that this log does not grow indefinitely.")
         .SetHttpGetArgument("last", RestApiCallDocumentation::Type_Number, "Request only the last change id (this argument must be used alone)", false)
-=======
-        .SetDescription("Whenever Orthanc receives a new DICOM instance, this event is recorded in the so-called _Changes Log_. This enables remote scripts to react to the arrival of new DICOM resources. A typical application is auto-routing, where an external script waits for a new DICOM instance to arrive into Orthanc, then forward this instance to another modality. Please note that, when resources are deleted, their corresponding change entries are also removed from the Changes Log, which helps ensuring that this log does not grow indefinitely.")
->>>>>>> e90d43b2
         .SetHttpGetArgument("limit", RestApiCallDocumentation::Type_Number, "Limit the number of results", false)
         .SetHttpGetArgument("since", RestApiCallDocumentation::Type_Number, "Show only the resources since the provided index excluded", false)
         .SetHttpGetArgument("to", RestApiCallDocumentation::Type_Number, "Show only the resources till the provided index included (only available if your DB backend supports ExtendedChanges)", false)
