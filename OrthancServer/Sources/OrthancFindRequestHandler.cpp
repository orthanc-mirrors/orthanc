/**
 * Orthanc - A Lightweight, RESTful DICOM Store
 * Copyright (C) 2012-2016 Sebastien Jodogne, Medical Physics
 * Department, University Hospital of Liege, Belgium
 * Copyright (C) 2017-2023 Osimis S.A., Belgium
 * Copyright (C) 2024-2024 Orthanc Team SRL, Belgium
 * Copyright (C) 2021-2024 Sebastien Jodogne, ICTEAM UCLouvain, Belgium
 *
 * This program is free software: you can redistribute it and/or
 * modify it under the terms of the GNU General Public License as
 * published by the Free Software Foundation, either version 3 of the
 * License, or (at your option) any later version.
 * 
 * This program is distributed in the hope that it will be useful, but
 * WITHOUT ANY WARRANTY; without even the implied warranty of
 * MERCHANTABILITY or FITNESS FOR A PARTICULAR PURPOSE. See the GNU
 * General Public License for more details.
 *
 * You should have received a copy of the GNU General Public License
 * along with this program. If not, see <http://www.gnu.org/licenses/>.
 **/


#include "PrecompiledHeadersServer.h"
#include "OrthancFindRequestHandler.h"

#include "../../OrthancFramework/Sources/DicomFormat/DicomArray.h"
#include "../../OrthancFramework/Sources/DicomParsing/FromDcmtkBridge.h"
#include "../../OrthancFramework/Sources/Logging.h"
#include "../../OrthancFramework/Sources/Lua/LuaFunctionCall.h"
#include "../../OrthancFramework/Sources/MetricsRegistry.h"
#include "OrthancConfiguration.h"
#include "ResourceFinder.cpp"
#include "Search/DatabaseLookup.h"
#include "ServerContext.h"
#include "ServerToolbox.h"

#include <boost/regex.hpp> 


namespace Orthanc
{
  static void CopySequence(ParsedDicomFile& dicom,
                           const DicomTag& tag,
                           const Json::Value& source,
                           const std::string& defaultPrivateCreator,
                           const std::map<uint16_t, std::string>& privateCreators)
  {
    if (source.type() == Json::objectValue &&
        source.isMember("Type") &&
        source.isMember("Value") &&
        source["Type"].asString() == "Sequence" &&
        source["Value"].type() == Json::arrayValue)
    {
      Json::Value content = Json::arrayValue;

      for (Json::Value::ArrayIndex i = 0; i < source["Value"].size(); i++)
      {
        Json::Value item;
        Toolbox::SimplifyDicomAsJson(item, source["Value"][i], DicomToJsonFormat_Short);
        content.append(item);
      }

      if (tag.IsPrivate())
      {
        std::map<uint16_t, std::string>::const_iterator found = privateCreators.find(tag.GetGroup());

        if (found != privateCreators.end())
        {
          dicom.Replace(tag, content, false, DicomReplaceMode_InsertIfAbsent, found->second.c_str());
        }
        else
        {
          dicom.Replace(tag, content, false, DicomReplaceMode_InsertIfAbsent, defaultPrivateCreator);
        }
      }
      else
      {
        dicom.Replace(tag, content, false, DicomReplaceMode_InsertIfAbsent, "" /* no private creator */);
      }
    }
  }


  bool OrthancFindRequestHandler::FilterQueryTag(std::string& value /* can be modified */,
                                                 ResourceType level,
                                                 const DicomTag& tag,
                                                 ModalityManufacturer manufacturer)
  {
    // Whatever the manufacturer, remove the GenericGroupLength tags
    // http://dicom.nema.org/medical/dicom/current/output/chtml/part05/sect_7.2.html
    // https://orthanc.uclouvain.be/bugs/show_bug.cgi?id=31
    if (tag.GetElement() == 0x0000)
    {
      return false;
    }

    switch (manufacturer)
    {
      case ModalityManufacturer_Vitrea:
        // Following Denis Nesterov's mail on 2015-11-30
        if (tag == DicomTag(0x5653, 0x0010))  // "PrivateCreator = Vital Images SW 3.4"
        {
          return false;
        }

        break;

      default:
        break;
    }

    return true;
  }


  bool OrthancFindRequestHandler::ApplyLuaFilter(DicomMap& target,
                                                 const DicomMap& source,
                                                 const std::string& remoteIp,
                                                 const std::string& remoteAet,
                                                 const std::string& calledAet,
                                                 ModalityManufacturer manufacturer)
  {
    static const char* LUA_CALLBACK = "IncomingFindRequestFilter";
    
    LuaScripting::Lock lock(context_.GetLuaScripting());

    if (!lock.GetLua().IsExistingFunction(LUA_CALLBACK))
    {
      return false;
    }
    else
    {
      Json::Value origin;
      FormatOrigin(origin, remoteIp, remoteAet, calledAet, manufacturer);

      LuaFunctionCall call(lock.GetLua(), LUA_CALLBACK);
      call.PushDicom(source);
      call.PushJson(origin);
      call.ExecuteToDicom(target);

      return true;
    }
  }


  OrthancFindRequestHandler::OrthancFindRequestHandler(ServerContext& context) :
    context_(context),
    maxResults_(0),
    maxInstances_(0)
  {
  }


  namespace
  {
    class LookupVisitorV2 : public ResourceFinder::IVisitor
    {
    private:
      DicomFindAnswers&           answers_;
      DicomArray                  queryAsArray_;
      const std::list<DicomTag>&  sequencesToReturn_;
      std::string                 defaultPrivateCreator_;       // the private creator to use if the group is not defined in the query itself
      const std::map<uint16_t, std::string>& privateCreators_;  // the private creators defined in the query itself
      std::string                 retrieveAet_;

    public:
      LookupVisitorV2(DicomFindAnswers& answers,
                      const DicomMap& query,
                      const std::list<DicomTag>& sequencesToReturn,
                      const std::map<uint16_t, std::string>& privateCreators) :
        answers_(answers),
        queryAsArray_(query),
        sequencesToReturn_(sequencesToReturn),
        privateCreators_(privateCreators)
      {
        answers_.SetComplete(false);

        {
          OrthancConfiguration::ReaderLock lock;
          defaultPrivateCreator_ = lock.GetConfiguration().GetDefaultPrivateCreator();
          retrieveAet_ = lock.GetConfiguration().GetOrthancAET();
        }
      }

      virtual void Apply(const FindResponse::Resource& resource,
                         const DicomMap& requestedTags) ORTHANC_OVERRIDE
      {
        DicomMap resourceTags;
        resource.GetAllMainDicomTags(resourceTags);
        resourceTags.Merge(requestedTags);

        DicomMap result;

        /**
         * Add the mandatory "Retrieve AE Title (0008,0054)" tag, which was missing in Orthanc <= 1.7.2.
         * http://dicom.nema.org/medical/dicom/current/output/html/part04.html#sect_C.4.1.1.3.2
         * https://groups.google.com/g/orthanc-users/c/-7zNTKR_PMU/m/kfjwzEVNAgAJ
         **/
        result.SetValue(DICOM_TAG_RETRIEVE_AE_TITLE, retrieveAet_, false /* not binary */);

        for (size_t i = 0; i < queryAsArray_.GetSize(); i++)
        {
          const DicomTag tag = queryAsArray_.GetElement(i).GetTag();

          if (tag == DICOM_TAG_QUERY_RETRIEVE_LEVEL)
          {
            // Fix issue 30 on Google Code (QR response missing "Query/Retrieve Level" (008,0052))
            result.SetValue(tag, queryAsArray_.GetElement(i).GetValue());
          }
          else if (tag == DICOM_TAG_SPECIFIC_CHARACTER_SET)
          {
            // Do not include the encoding, this is handled by class ParsedDicomFile
          }
          else
          {
            const DicomValue* value = resourceTags.TestAndGetValue(tag);

            if (value == NULL ||
                value->IsNull() ||
                value->IsBinary())
            {
              result.SetValue(tag, "", false);
            }
            else
            {
              result.SetValue(tag, value->GetContent(), false);
            }
          }
        }

        if (result.GetSize() == 0 &&
            sequencesToReturn_.empty())
        {
          CLOG(WARNING, DICOM) << "The C-FIND request does not return any DICOM tag";
        }
        else if (sequencesToReturn_.empty())
        {
          answers_.Add(result);
        }
        else
        {
          ParsedDicomFile dicom(result, GetDefaultDicomEncoding(),
                                true /* be permissive, cf. issue #136 */, defaultPrivateCreator_, privateCreators_);

          for (std::list<DicomTag>::const_iterator tag = sequencesToReturn_.begin();
               tag != sequencesToReturn_.end(); ++tag)
          {
            const DicomValue* value = resourceTags.TestAndGetValue(*tag);
            if (value != NULL &&
                value->IsSequence())
            {
              CopySequence(dicom, *tag, value->GetSequenceContent(), defaultPrivateCreator_, privateCreators_);
            }
            else
            {
              dicom.Replace(*tag, std::string(""), false, DicomReplaceMode_InsertIfAbsent, defaultPrivateCreator_);
            }
          }

          answers_.Add(dicom);
        }
      }

      virtual void MarkAsComplete() ORTHANC_OVERRIDE
      {
        answers_.SetComplete(true);
      }
    };
  }


  void OrthancFindRequestHandler::Handle(DicomFindAnswers& answers,
                                         const DicomMap& input,
                                         const std::list<DicomTag>& sequencesToReturn,
                                         const std::string& remoteIp,
                                         const std::string& remoteAet,
                                         const std::string& calledAet,
                                         ModalityManufacturer manufacturer)
  {
    MetricsRegistry::Timer timer(context_.GetMetricsRegistry(), "orthanc_find_scp_duration_ms");


    /**
     * Deal with global configuration
     **/

    bool caseSensitivePN;

    {
      OrthancConfiguration::ReaderLock lock;
      caseSensitivePN = lock.GetConfiguration().GetBooleanParameter("CaseSensitivePN", false);

      RemoteModalityParameters remote;
      if (!lock.GetConfiguration().LookupDicomModalityUsingAETitle(remote, remoteAet))
      {
        if (lock.GetConfiguration().GetBooleanParameter("DicomAlwaysAllowFind", false))
        {
          CLOG(INFO, DICOM) << "C-FIND: Allowing SCU request from unknown modality with AET: " << remoteAet;
        }
        else
        {
          // This should never happen, given the test at bottom of
          // "OrthancApplicationEntityFilter::IsAllowedRequest()"
          throw OrthancException(ErrorCode_InexistentItem,
                                 "C-FIND: Rejecting SCU request from unknown modality with AET: " + remoteAet);
        }
      }
    }



    /**
     * Possibly apply the user-supplied Lua filter.
     **/

    DicomMap lua;
    const DicomMap* filteredInput = &input;

    if (ApplyLuaFilter(lua, input, remoteIp, remoteAet, calledAet, manufacturer))
    {
      filteredInput = &lua;
    }


    /**
     * Retrieve the query level.
     **/

    assert(filteredInput != NULL);
    const DicomValue* levelTmp = filteredInput->TestAndGetValue(DICOM_TAG_QUERY_RETRIEVE_LEVEL);
    if (levelTmp == NULL ||
        levelTmp->IsNull() ||
        levelTmp->IsBinary())
    {
      throw OrthancException(ErrorCode_BadRequest,
                             "C-FIND request without the tag 0008,0052 (QueryRetrieveLevel)");
    }

    ResourceType level = StringToResourceType(levelTmp->GetContent().c_str());

    if (level != ResourceType_Patient &&
        level != ResourceType_Study &&
        level != ResourceType_Series &&
        level != ResourceType_Instance)
    {
      throw OrthancException(ErrorCode_NotImplemented);
    }

    DicomArray query(*filteredInput);
    CLOG(INFO, DICOM) << "DICOM C-Find request at level: " << EnumerationToString(level);

    for (size_t i = 0; i < query.GetSize(); i++)
    {
      if (!query.GetElement(i).GetValue().IsNull())
      {
        CLOG(INFO, DICOM) << "  (" << query.GetElement(i).GetTag().Format()
                          << ")  " << FromDcmtkBridge::GetTagName(query.GetElement(i))
                          << " = " << context_.GetDeidentifiedContent(query.GetElement(i));
      }
    }

    std::set<DicomTag> requestedTags;

    for (std::list<DicomTag>::const_iterator it = sequencesToReturn.begin();
         it != sequencesToReturn.end(); ++it)
    {
      requestedTags.insert(*it);
      CLOG(INFO, DICOM) << "  (" << it->Format()
                        << ")  " << FromDcmtkBridge::GetTagName(*it, "")
                        << " : sequence tag whose content will be copied";
    }

    // collect the private creators from the query itself
    std::map<uint16_t, std::string> privateCreators;
    for (size_t i = 0; i < query.GetSize(); i++)
    {
      const DicomElement& element = query.GetElement(i);
      if (element.GetTag().IsPrivate() && element.GetTag().GetElement() == 0x10)
      {
        privateCreators[element.GetTag().GetGroup()] = element.GetValue().GetContent();
      }
    }

    /**
     * Build up the query object.
     **/

    DatabaseLookup lookup;

    for (size_t i = 0; i < query.GetSize(); i++)
    {
      const DicomElement& element = query.GetElement(i);
      const DicomTag tag = element.GetTag();

      // remove tags that are not used for matching
      if (tag == DICOM_TAG_QUERY_RETRIEVE_LEVEL ||
          tag == DICOM_TAG_SPECIFIC_CHARACTER_SET ||
          tag == DICOM_TAG_TIMEZONE_OFFSET_FROM_UTC)  // time zone is not directly used for matching.  Once we support "Timezone query adjustment", we may use it to adjust date-time filters but for now, just ignore it 
      {
        continue;
      }

      requestedTags.insert(tag);

      if (element.GetValue().IsNull())
      {
        // There is no constraint on this tag
        continue;
      }

      std::string value = element.GetValue().GetContent();
      if (value.size() == 0)
      {
        // An empty string corresponds to an universal constraint, so we ignore it
        requestedTags.insert(tag);
        continue;
      }

      if (FilterQueryTag(value, level, tag, manufacturer))
      {
        ValueRepresentation vr = FromDcmtkBridge::LookupValueRepresentation(tag);

        // DICOM specifies that searches must be case sensitive, except
        // for tags with a PN value representation
        bool sensitive = true;
        if (vr == ValueRepresentation_PersonName)
        {
          sensitive = caseSensitivePN;
        }

        lookup.AddDicomConstraint(tag, value, sensitive, true /* mandatory */);
      }
      else
      {
        CLOG(INFO, DICOM) << "Because of a patch for the manufacturer of the remote modality, " 
                          << "ignoring constraint on tag (" << tag.Format() << ") "
                          << FromDcmtkBridge::GetTagName(element);
      }
    }


    /**
     * Run the query.
     **/

    ResourceFinder finder(level, false /* don't expand */);
    finder.SetDatabaseLookup(lookup);
    finder.AddRequestedTags(requestedTags);

<<<<<<< HEAD
    LookupVisitorV2 visitor(answers, *filteredInput, sequencesToReturn, privateCreators);
    finder.Execute(visitor, context_);
=======
    if (true)
    {
      /**
       * EXPERIMENTAL VERSION
       **/

      ResourceFinder finder(level, ResponseContentFlags_ID);
      finder.SetDatabaseLookup(lookup);
      finder.AddRequestedTags(requestedTags);

      LookupVisitorV2 visitor(answers, *filteredInput, sequencesToReturn, privateCreators);
      finder.Execute(visitor, context_);
    }
    else
    {
      /**
       * VERSION IN ORTHANC <= 1.12.4
       **/

      LookupVisitor visitor(answers, context_, level, *filteredInput, sequencesToReturn, privateCreators, context_.GetFindStorageAccessMode());
      context_.Apply(visitor, lookup, level, 0 /* "since" is not relevant to C-FIND */, limit);
    }
>>>>>>> 5228660d
  }


  void OrthancFindRequestHandler::FormatOrigin(Json::Value& origin,
                                               const std::string& remoteIp,
                                               const std::string& remoteAet,
                                               const std::string& calledAet,
                                               ModalityManufacturer manufacturer)
  {
    origin = Json::objectValue;
    origin["RemoteIp"] = remoteIp;
    origin["RemoteAet"] = remoteAet;
    origin["CalledAet"] = calledAet;
    origin["Manufacturer"] = EnumerationToString(manufacturer);
  }
}<|MERGE_RESOLUTION|>--- conflicted
+++ resolved
@@ -444,37 +444,12 @@
      * Run the query.
      **/
 
-    ResourceFinder finder(level, false /* don't expand */);
+    ResourceFinder finder(level, ResponseContentFlags_ID);
     finder.SetDatabaseLookup(lookup);
     finder.AddRequestedTags(requestedTags);
 
-<<<<<<< HEAD
     LookupVisitorV2 visitor(answers, *filteredInput, sequencesToReturn, privateCreators);
     finder.Execute(visitor, context_);
-=======
-    if (true)
-    {
-      /**
-       * EXPERIMENTAL VERSION
-       **/
-
-      ResourceFinder finder(level, ResponseContentFlags_ID);
-      finder.SetDatabaseLookup(lookup);
-      finder.AddRequestedTags(requestedTags);
-
-      LookupVisitorV2 visitor(answers, *filteredInput, sequencesToReturn, privateCreators);
-      finder.Execute(visitor, context_);
-    }
-    else
-    {
-      /**
-       * VERSION IN ORTHANC <= 1.12.4
-       **/
-
-      LookupVisitor visitor(answers, context_, level, *filteredInput, sequencesToReturn, privateCreators, context_.GetFindStorageAccessMode());
-      context_.Apply(visitor, lookup, level, 0 /* "since" is not relevant to C-FIND */, limit);
-    }
->>>>>>> 5228660d
   }
 
 
