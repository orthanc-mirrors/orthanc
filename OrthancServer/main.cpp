--- conflicted
+++ resolved
@@ -38,12 +38,8 @@
 
 #include "../Core/HttpServer/EmbeddedResourceHttpHandler.h"
 #include "../Core/HttpServer/FilesystemHttpHandler.h"
-<<<<<<< HEAD
-#include "../Core/HttpServer/MongooseServer.h"
+#include "../Core/Lua/LuaFunctionCall.h"
 #include "../Core/DicomFormat/DicomArray.h"
-=======
-#include "../Core/Lua/LuaFunctionCall.h"
->>>>>>> 8fecbd7c
 #include "DicomProtocol/DicomServer.h"
 #include "OrthancInitialization.h"
 #include "ServerContext.h"
@@ -58,13 +54,8 @@
   ServerContext& server_;
 
 public:
-<<<<<<< HEAD
   MyStoreRequestHandler(ServerContext& context) :
-    context_(context)
-=======
-  MyDicomStore(ServerContext& context) :
     server_(context)
->>>>>>> 8fecbd7c
   {
   }
 
@@ -84,10 +75,9 @@
 class MyFindRequestHandler : public IFindRequestHandler
 {
 private:
-  ServerContext& server_;
-
-public:
-<<<<<<< HEAD
+  ServerContext& context_;
+
+public:
   MyFindRequestHandler(ServerContext& context) :
     context_(context)
   {
@@ -134,15 +124,11 @@
 
 public:
   MyDicomServerFactory(ServerContext& context) : context_(context)
-=======
-  MyDicomStoreFactory(ServerContext& context) : server_(context)
->>>>>>> 8fecbd7c
   {
   }
 
   virtual IStoreRequestHandler* ConstructStoreRequestHandler()
   {
-<<<<<<< HEAD
     return new MyStoreRequestHandler(context_);
   }
 
@@ -154,9 +140,6 @@
   virtual IMoveRequestHandler* ConstructMoveRequestHandler()
   {
     return new MyMoveRequestHandler(context_);
-=======
-    return new MyDicomStore(server_);
->>>>>>> 8fecbd7c
   }
 
   void Done()
